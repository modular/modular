# Build directory
/build

# Reference: https://github.com/github/gitignore/blob/main/Python.gitignore

# Byte-compiled / optimized / DLL files
__pycache__/
*.py[cod]
*$py.class

# Environments
.env
.venv
env/
venv/
ENV/
env.bak/
venv.bak/
.magic/
<<<<<<< HEAD

/magic.lock
=======
magic.lock
>>>>>>> 92e2230a

# MacOS
.DS_Store<|MERGE_RESOLUTION|>--- conflicted
+++ resolved
@@ -17,12 +17,7 @@
 env.bak/
 venv.bak/
 .magic/
-<<<<<<< HEAD
-
-/magic.lock
-=======
 magic.lock
->>>>>>> 92e2230a
 
 # MacOS
 .DS_Store