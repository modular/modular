--- conflicted
+++ resolved
@@ -1,3 +1,4 @@
+# Mojo contributor guide
 # Mojo contributor guide
 
 Welcome to the Mojo community! 🔥 We’re very excited that you’re interested in
@@ -9,6 +10,7 @@
 contributing documentation, examples, or code.
 
 ## Submitting bugs
+## Submitting bugs
 
 Reporting issues is a great way to contribute to the project. Mojo uses GitHub
 Issues for tracking bugs.
@@ -22,23 +24,28 @@
 address.
 
 ### Writing high-quality bug descriptions
+### Writing high-quality bug descriptions
 
 We encourage you to provide as much information about the issue as practical.
 The more details you provide, the faster we can resolve the issue. The following
 is a template of the information that should accompany every submitted issue.
 
 #### Issue template
+#### Issue template
 
 - **Summary.** A descriptive summary of the issue.
 - **Description.** A detailed account of the bug, including what was expected
   and what occurred.
+- **Environment details.**
 - **Environment details.**
   - Mojo Compiler Version
   - Operating System version
   - Hardware Specifications
 - **Severity/frequency.** An assessment of the impact ranging from inconvenience
+- **Severity/frequency.** An assessment of the impact ranging from inconvenience
   to a blocker.
 
+## Contributing to docs and examples
 ## Contributing to docs and examples
 
 We’re happy to accept pull requests for the docs and examples.
@@ -68,6 +75,7 @@
 request.
 
 ## Contributing to the standard library
+## Contributing to the standard library
 
 The standard library team is dedicated to creating a vibrant technical community
 around the Mojo programming language. Our vision includes a diverse and
@@ -85,10 +93,12 @@
 documents:
 
 - [Developing the standard library](./stdlib/docs/development.md) covers building,
+- [Developing the standard library](./stdlib/docs/development.md) covers building,
   testing, and other information you’ll need to work in the standard library.
 - [Coding Standards and Style Guide](./stdlib/docs/style-guide.md) provides
   guidelines for writing code for the standard library.
 
+### Accepting open source PRs
 ### Accepting open source PRs
 
 To ensure a streamlined process, contributors are encouraged to focus on
@@ -119,6 +129,8 @@
 
 - Changes that do not align with the published roadmap or the core principles of
   the standard library.
+- Changes to the math module until more thorough performance
+  benchmarking is available.
 - Changes to the math module until more thorough performance
   benchmarking is available.
 - Code without tests—especially for core primitives.
@@ -172,6 +184,44 @@
 Smaller pull requests means less work for the maintainers and faster reviews
 and merges for the contributors. It's a win-win!
 
+### About pull request sizes
+
+We ask that contributors make pull requests as small as possible. When
+you are opening a pull request, check the number of lines modified in GitHub.
+The smaller the better (but don't exclude the tests or docstrings). If your
+pull request is over 100 lines, please try to split it into multiple pull
+requests. If you make them independent, it's even better as no synchronization
+will be needed for the merge.
+
+This guideline is here for the following reasons:
+
+- **Higher quality reviews**: It is much easier to spot a bug in a few lines
+than in 1000 lines.
+- **Faster overall review**: Reviewers, to approve a pull request, need to
+understand every line and understand how it fits into your overall change.
+They also need to go back and forth between files and functions to understand
+the flow of the code. This is exponentially hard as there are more lines in the code.
+- **Avoiding blocking changes that are valid**: In a huge pull request, it's
+likely that some changes are valid and some need to be reworked/discussed. If all
+the changes are in the same pull request, then the valid changes will be be blocked
+until all discussions have been resolved.
+- **Reducing the number of git conflicts**: Bigger pull request means slower reviews,
+thus means that the pull request will be open longer and will have more git conflicts
+to be resolved before being merged.
+- **Parallel processing**: All programmers like to parallelize. Well, reviewers also
+like to parallelize code reviews to merge your code faster. If you open two pull
+requests that are independent, then two reviewers will be able to work on your
+code.
+- **Finding the time for a code review**: Doing a code review often requires
+that the code is reviewed in one go, as it's hard to remember functions and code
+logic from one review session to another. Thus a big pull request will require
+the reviewer to allocate a big chunk of time to do the code review, which is not
+always possible and might delay the review and merge of your pull request
+for multiple days.
+
+Smaller pull requests means less work for the maintainers and faster reviews
+and merges for the contributors. It's a win-win!
+
 ### Proposals
 
 If you’re interested in making a significant change—one that doesn’t fall into
@@ -194,17 +244,22 @@
 experience with the process.
 
 ## Pull requests
+## Pull requests
 
 You can use a pull request to propose a change or bug fix to the Mojo Standard
 Library, Mojo examples, or Mojo documentation. This page gives an overview of
 the process. For a more detailed walkthrough, see
 [How to contribute to the Mojo standard library: a step-by-step guide](https://www.modular.com/blog/how-to-contribute-to-mojo-standard-library-a-step-by-step-guide).
+the process. For a more detailed walkthrough, see
+[How to contribute to the Mojo standard library: a step-by-step guide](https://www.modular.com/blog/how-to-contribute-to-mojo-standard-library-a-step-by-step-guide).
 
 **Note:** Pull requests should be submitted against the `nightly` branch,
 which represents the most recent nightly build.
 
 ### Pull request process
-
+### Pull request process
+
+#### First-time checklist
 #### First-time checklist
 
 Before you start your first pull request, please complete this checklist:
@@ -212,12 +267,14 @@
 - Read this entire contributor guide.
 - Read the [Code of Conduct](./CODE_OF_CONDUCT.md).
 
+#### Evaluate and get buy-in on the change
 #### Evaluate and get buy-in on the change
 
 We want to be sure that you spend your time efficiently and prepare changes that
 aren’t controversial and get stuck in long rounds of reviews. See the sections
 on [Contributing to Docs and Examples](#contributing-to-docs-and-examples) and
 [Contributing to the standard library](#contributing-to-the-standard-library)
+[Contributing to the standard library](#contributing-to-the-standard-library)
 for more details.
 
 #### Fork and clone the repo
@@ -272,21 +329,13 @@
 ```
 
 If you're [using conda](https://docs.modular.com/magic/conda), add the
-<<<<<<< HEAD
 `https://conda.modular.com/max-nightly` channel to your `environment.yaml`
-=======
-`https://conda.modular.com/max-nightly/` channel to your `environment.yaml`
->>>>>>> 02184a47
 file. For example:
 
 ```yaml
 [project]
 name = "Mojo nightly example"
-<<<<<<< HEAD
 channels = ["conda-forge", "https://conda.modular.com/max-nightly"]
-=======
-channels = ["conda-forge", "https://conda.modular.com/max-nightly/"]
->>>>>>> 02184a47
 platforms = ["osx-arm64", "linux-aarch64", "linux-64"]
 
 [dependencies]
@@ -312,11 +361,7 @@
 First push your changes:
 
 ```bash
-<<<<<<< HEAD
 git push -u [your-username] my-fix-pr
-=======
-git push -u origin my-fix-pr
->>>>>>> 02184a47
 ```
 
 You'll see a link to create a PR:
@@ -399,6 +444,7 @@
 ```
 
 ### Review time SLA
+### Review time SLA
 
 The team commits to reviewing submitted pull requests within a week of
 submission.