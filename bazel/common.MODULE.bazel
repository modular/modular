"""Define bazel dependencies common to the internal and external repos."""

bazel_dep(name = "abseil-cpp", version = "20250127.1")
bazel_dep(name = "apple_support", version = "1.22.1", repo_name = "build_bazel_apple_support")
bazel_dep(name = "gazelle", version = "0.43.0")
bazel_dep(name = "rules_go", version = "0.55.0", repo_name = "io_bazel_rules_go")
bazel_dep(name = "rules_java", version = "8.15.2")
bazel_dep(name = "aspect_bazel_lib", version = "2.19.2")
bazel_dep(name = "aspect_rules_js", version = "2.4.1")
bazel_dep(name = "bazel_skylib", version = "1.8.1")
bazel_dep(name = "curl", version = "8.8.0")
bazel_dep(name = "google_benchmark", version = "1.8.5")
bazel_dep(name = "grpc", version = "1.73.1", repo_name = "com_github_grpc_grpc")
bazel_dep(name = "grpc-java", version = "1.67.1")
bazel_dep(name = "opentelemetry-cpp", version = "1.19.0")
bazel_dep(name = "opentelemetry-proto", version = "1.5.0")
bazel_dep(name = "platforms", version = "0.0.11")
bazel_dep(name = "protobuf", version = "31.1")
bazel_dep(name = "rules_cc", version = "0.2.8")
bazel_dep(name = "rules_mojo", version = "0.5.0")
bazel_dep(name = "rules_multirun", version = "0.13.0")
bazel_dep(name = "rules_pkg", version = "1.0.1")
bazel_dep(name = "rules_proto", version = "7.0.2")
bazel_dep(name = "rules_pycross", version = "0.8.0")
bazel_dep(name = "rules_python", version = "1.6.3")
bazel_dep(name = "rules_shell", version = "0.6.1")
bazel_dep(name = "with_cfg.bzl", version = "0.10.3")

# TODO: Remove when transitives bump to this version or above
bazel_dep(name = "rules_foreign_cc", version = "0.13.0")  # NOTE: Avoid direct usage
bazel_dep(name = "re2", version = "2024-07-02.bcr.1")
bazel_dep(name = "rules_apple", version = "3.22.0")
bazel_dep(name = "rules_nodejs", version = "6.5.0")
bazel_dep(name = "rules_swift", version = "2.8.2")
bazel_dep(name = "protoc-gen-validate", version = "1.2.1.bcr.1")

bazel_dep(name = "buildifier_prebuilt", version = "8.2.0.2", dev_dependency = True)

archive_override(
    module_name = "rules_mojo",
    integrity = "sha256-fOkBbbvPAZmBji2zJ7KSXxpvCgxSTi6buwMJal4zOEE=",
    patch_strip = 1,
    patches = [
        # https://github.com/modular/rules_mojo/pull/63
        "//bazel/public-patches:rules_mojo_mi355.patch",
    ],
    strip_prefix = "rules_mojo-ffd2636629835c1f1287dcf6846251e088eec1d8",
    urls = [
        "https://github.com/modular/rules_mojo/archive/ffd2636629835c1f1287dcf6846251e088eec1d8.tar.gz",
    ],
)

single_version_override(
    module_name = "rules_nodejs",
    patch_strip = 1,
    patches = [
        # https://github.com/bazel-contrib/rules_nodejs/pull/3859
        "//bazel/public-patches:rules_nodejs_toolchains.patch",
    ],
    version = "6.5.0",
)

# Manually pull in https://github.com/bazel-contrib/rules_jvm_external/pull/1265
single_version_override(
    module_name = "rules_jvm_external",
    version = "6.7",
)

bazel_dep(name = "rules_mypy", version = "0.39.0", dev_dependency = True)
single_version_override(
    module_name = "rules_mypy",
    patch_strip = 1,
    patches = [
        # TODO: Should we submit this upstream or force our deps to directly
        # depend on the things that provide their pyi files?
        "//bazel/public-patches:rules_mypy_pyi_files.patch",
        # https://github.com/bazel-contrib/rules_mypy/pull/118
        "//bazel/public-patches:rules_mypy_pyinfo.patch",
    ],
)

single_version_override(
    module_name = "rules_python",
    patch_strip = 1,
    patches = [
        # https://github.com/bazel-contrib/rules_python/pull/3233
        "//bazel/public-patches:rules_python_wheel.patch",
    ],
)

# TODO: Remove once >0.8.0 is out
archive_override(
    module_name = "rules_pycross",
    integrity = "sha256-80I/HQ37qIGF7o632GMRKV7PK4/wpEvBGQyXJsnKkPo=",
    strip_prefix = "rules_pycross-1d8bdc0e0a48ce338c0de8122c952af841d40d2d",
    urls = [
        "https://github.com/jvolkman/rules_pycross/archive/1d8bdc0e0a48ce338c0de8122c952af841d40d2d.tar.gz",
    ],
)

single_version_override(
    module_name = "aspect_rules_js",
    patch_strip = 1,
    patches = [
        # https://github.com/aspect-build/rules_js/pull/2330
        "//bazel/public-patches:aspect_rules_js_toolchains.patch",
    ],
)

single_version_override(
    module_name = "opentelemetry-cpp",
    patch_strip = 1,
    patches = [
        "//bazel/public-patches:opentelemetry.patch",
    ],
)

single_version_override(
    module_name = "rules_go",
    patch_strip = 1,
    patches = [
        # https://github.com/bazel-contrib/rules_go/pull/4368
        "//bazel/public-patches:rules_go.patch",
    ],
)

single_version_override(
    module_name = "protobuf",
    patch_strip = 1,
    patches = [
        # TODO: Remove when this patch is in a release
        # https://github.com/protocolbuffers/protobuf/pull/22633
        "//bazel/public-patches:protobuf-platforms.patch",
        # TODO: https://github.com/protocolbuffers/protobuf/commit/a5220488813040037e59b5625f953f2da7bf73a4
        "//bazel/public-patches:protobuf-windows.patch",
        # TODO: https://github.com/protocolbuffers/protobuf/commit/27227205a3986987b7495078aaf7377b49dc38aa
        "//bazel/public-patches:protobuf-debug-context.patch",
    ],
    version = "31.1",  # TODO: Remove restriction next update
)

single_version_override(
    module_name = "with_cfg.bzl",
    patch_strip = 1,
    patches = [
        "//bazel/public-patches:with_cfg_visibility.patch",
    ],
)

single_version_override(
    module_name = "grpc",
    patch_strip = 1,
    patches = [
        # Revert of https://github.com/grpc/grpc//commit/9a6bcd4c2f2913c1bfe8dccf9e536d8f53c360c2
        "//bazel/public-patches:grpc-no-macos-x86.patch",
        # TODO: Drop when logspew is fixed
        "//bazel/public-patches:grpc-warnings.patch",
        # https://github.com/grpc/grpc/pull/40687
        "//bazel/public-patches:grpc-rules-python.patch",
    ],
    version = "1.73.1",
)

single_version_override(
    module_name = "grpc-java",
    patch_strip = 1,
    patches = [
        # TODO: Drop when this is pulled from bzlmod instead of grpc_deps.bzl
        "//bazel/public-patches:grpc-java.patch",
    ],
    version = "1.67.1",
)

DEFAULT_PYTHON_VERSION = "3.12"

PYTHON_VERSIONS = [
    "3_10",
    "3_11",
    "3_12",
    "3_13",
]

python = use_extension("@rules_python//python/extensions:python.bzl", "python")
python.defaults(python_version = DEFAULT_PYTHON_VERSION)

[
    python.toolchain(python_version = version.replace("_", "."))
    for version in PYTHON_VERSIONS
]

# Only the lowest version is used explicitly, everything else is indirect
use_repo(python, "python_" + PYTHON_VERSIONS[0])

environments = use_extension("@rules_pycross//pycross/extensions:environments.bzl", "environments")
environments.create_for_python_toolchains(
    name = "rules_pycross_all_environments",
    platforms = [
        "x86_64-unknown-linux-gnu",
        "aarch64-unknown-linux-gnu",
        "aarch64-apple-darwin",
    ],
    python_versions = [x.replace("_", ".") for x in PYTHON_VERSIONS],
)
use_repo(environments, "rules_pycross_all_environments")

lock_file = use_extension("@rules_pycross//pycross/extensions:lock_file.bzl", "lock_file")
lock_file.instantiate(
    name = "modular_pip_lock_file_repo",
    lock_file = "//bazel/pip/requirements:pycross_lock_file.bzl",
)
use_repo(lock_file, "modular_pip_lock_file_repo")

module_versions = use_repo_rule("//bazel/pip:module_versions.bzl", "module_versions")

module_versions(
    name = "module_versions",
    default_python_version = DEFAULT_PYTHON_VERSION,
    python_versions = PYTHON_VERSIONS,
)

http_archive = use_repo_rule("@bazel_tools//tools/build_defs/repo:http.bzl", "http_archive")

RUFF_VERSION = "0.11.13"

[
    http_archive(
        name = "ruff-{arch}".format(arch = arch),
        build_file_content = 'exports_files(["ruff"])',
        sha256 = sha,
        strip_prefix = "ruff-{arch}".format(arch = arch),
        url = "https://github.com/astral-sh/ruff/releases/download/{version}/ruff-{arch}.tar.gz".format(
            arch = arch,
            version = RUFF_VERSION,
        ),
    )
    for arch, sha in [
        ("x86_64-unknown-linux-gnu", "01aa32d29d00876b8d1429c617ed63a00b1fc81abfa4183bb05c9cb647fbc3d0"),
        ("aarch64-unknown-linux-gnu", "551af2ebc439d8268dcaf871ea60ad035f688728d30943dcbb2bf775e105213e"),
        ("aarch64-apple-darwin", "7d5e8feea7ee5c3962807996cad557e8a0c4d676c1cba6223bfb0e8b2ca07723"),
    ]
]

http_archive(
    name = "nvshmem_prebuilt",
    build_file_content = """
package(default_visibility = ["//visibility:public"])

# This is the device-side bitcode that is linked into shmem.mojopkg.
filegroup(
    name = "device",
    srcs = ["lib/libnvshmem_device.bc"],
)

# For linking the nvshmem hostlibs when compiling Mojo binaries from bazel
cc_library(
    name = "hostlibs",
    srcs = glob(["lib/*.so*"]),
)

# This has three purposes:
#  - copy the libs to python wheel `site-packages/modular/lib` folder
#  - relink and copy the libs to conda package `lib` folder
#  - enable `bmojo` to dlopen the libs from `bazel-bin/external/+http_archive+nvshmem_prebuilt`
genrule(
    name = "hostlibs_data",
    srcs = glob(["lib/*.so*"]),
    outs = [
        "libnvshmem_host.so.3",
        "nvshmem_bootstrap_mpi.so.3",
        "nvshmem_transport_ibrc.so.3",
        "nvshmem_transport_ibgda.so.3",
    ],
    cmd = '''
        # Copy all lib/*.so* files from our prebuilt tar
        for src in $(SRCS); do
            cp -L $$src $(@D)
        done
    ''',
)
""",
    sha256 = "8f74673b958e8c3b2e5c2cacfa48aa90139d36377317f48cbd1851f993789655",
    url = "https://modular-bazel-artifacts-public.s3.amazonaws.com/artifacts/nvshmem/3.4.5/8f74673b958e8c3b2e5c2cacfa48aa90139d36377317f48cbd1851f993789655/nvshmem.tar.gz",
)

mojo = use_extension("@rules_mojo//mojo:extensions.bzl", "mojo")
mojo.gpu_toolchains(
    # nvidia-smi / amd-smi output -> GPU name, empty string to ignore GPU
    gpu_mapping = {
        " A10G": "a10",
        "A100-": "a100",
        " H100": "h100",
        " H200": "h200",
        " L4": "l4",
        " Ada ": "l4",
        " A3000 ": "a3000",
        "B100": "b100",
        "B200": "b200",
        " RTX 5090": "rtx5090",
        "Laptop GPU": "",
        "RTX 4070 Ti": "",
        "RTX 4080 SUPER": "",
        "RTX 4090": "rtx4090",
        "NVIDIA GeForce RTX 3090": "rtx3090",
        "NVIDIA GeForce GTX 1080 Ti": "gtx1080ti",
<<<<<<< HEAD
        "GTX 1060": "gtx1060",
=======
        "NVIDIA GeForce GTX 970": "gtx970",
>>>>>>> 6e347630
        "MI300X": "mi300x",
        "MI325": "mi325",
        "MI355": "mi355",
        "Navi": "radeon",
        "AMD Radeon Graphics": "radeon",
        "AMD Radeon RX 6900 XT": "rx6900xt",
        "Metal 1": "",  # Unsupported, macOS updates on any hardware get you to Metal 3+
        "Metal 2": "",  # Unsupported, macOS updates on any hardware get you to Metal 3+
        "Metal 3": "metal3",  # macOS 15
        "Metal 4": "metal4",  # macOS 26
    },
    # GPU name -> target accelerator
    supported_gpus = {
        "780M": "amdgpu:gfx1103",
        "a10": "nvidia:86",
        "a100": "nvidia:80",
        "a3000": "nvidia:86",
        "b100": "nvidia:100a",
        "b200": "nvidia:100a",
        "h100": "nvidia:90a",
        "h200": "nvidia:90a",
        "l4": "nvidia:89",
        "mi300x": "amdgpu:gfx942",
        "mi325": "amdgpu:gfx942",
        "mi355": "amdgpu:gfx950",
        "rtx3090": "nvidia:86",
        "gtx970": "nvidia:52",
        "gtx1080ti": "nvidia:61",
        "gtx1060": "nvidia:61",
        "rtx4090": "nvidia:89",
        "rtx5090": "nvidia:120a",
        "rx6900xt": "amdgpu:gfx1030",
        "metal3": "metal:3",
        "metal4": "metal:4",
    },
)
use_repo(mojo, "mojo_gpu_toolchains", "mojo_host_platform")

http_archive(
    name = "uv_linux_aarch64",
    build_file_content = 'exports_files(["uv"])',
    sha256 = "4351c1e2ec13f5eb4da058ac1c39f00ae3042de9d6fdb6480e0170f32813210f",
    strip_prefix = "uv-aarch64-unknown-linux-musl",
    url = "https://github.com/astral-sh/uv/releases/download/0.7.15/uv-aarch64-unknown-linux-musl.tar.gz",
)

http_archive(
    name = "uv_linux_x86_64",
    build_file_content = 'exports_files(["uv"])',
    sha256 = "b1dc0892749e93382decbd894755be0ba1535587f0bb8333572b072d1b0f652a",
    strip_prefix = "uv-x86_64-unknown-linux-gnu",
    url = "https://github.com/astral-sh/uv/releases/download/0.7.15/uv-x86_64-unknown-linux-gnu.tar.gz",
)

http_archive(
    name = "uv_darwin_aarch64",
    build_file_content = 'exports_files(["uv"])',
    sha256 = "7a20f3d33cbbc75683d66e0562d4bdbd702ca656d7dc1b7be3c592de6a6517b9",
    strip_prefix = "uv-aarch64-apple-darwin",
    url = "https://github.com/astral-sh/uv/releases/download/0.7.15/uv-aarch64-apple-darwin.tar.gz",
)

bazel_dep(name = "sysroot-jammy-aarch64")
archive_override(
    module_name = "sysroot-jammy-aarch64",
    integrity = "sha256-/gPauKjoBn4Wuy7UEYKKAQpqLHjohlf9U5XEH7bNM64=",
    urls = [
        "https://modular-bazel-artifacts-public.s3.amazonaws.com/artifacts/sysroot-jammy-aarch64/5/fe03dab8a8e8067e16bb2ed411828a010a6a2c78e88657fd5395c41fb6cd33ae/sysroot-jammy-aarch64.tar.xz",
    ],
)

bazel_dep(name = "sysroot-jammy-x86_64")
archive_override(
    module_name = "sysroot-jammy-x86_64",
    integrity = "sha256-6SU7cW9SeAMp1L2SbyxlUjebYa5nQ2ZwroqTnh5Mb1c=",
    urls = [
        "https://modular-bazel-artifacts-public.s3.amazonaws.com/artifacts/sysroot-jammy-x86_64/5/e9253b716f52780329d4bd926f2c6552379b61ae67436670ae8a939e1e4c6f57/sysroot-jammy-x86_64.tar.xz",
    ],
)

http_archive(
    name = "clang-linux-x86_64",
    sha256 = "4ec4349717c3e6c7ffa0777b6f7e8987af039e05f0a32af5316c3dd730496651",
    url = "https://modular-bazel-artifacts-public.s3.amazonaws.com/artifacts/llvm-linux-x86_64/20.1.8/4ec4349717c3e6c7ffa0777b6f7e8987af039e05f0a32af5316c3dd730496651/llvm-linux-x86_64.tar.xz",
)

http_archive(
    name = "clang-linux-aarch64",
    sha256 = "5bda1756f6cfb7a3472b5a885acb8d747040662305922eb809154481f1222189",
    url = "https://modular-bazel-artifacts-public.s3.amazonaws.com/artifacts/llvm-linux-aarch64/20.1.8/5bda1756f6cfb7a3472b5a885acb8d747040662305922eb809154481f1222189/llvm-linux-aarch64.tar.xz",
)

http_archive(
    name = "clang-macos",
    sha256 = "a871653a114657136ae0dc25d979046a800aa30d8951e82b00eb5720caf9b4a8",
    url = "https://modular-bazel-artifacts-public.s3.amazonaws.com/artifacts/llvm-macos/20.1.8/a871653a114657136ae0dc25d979046a800aa30d8951e82b00eb5720caf9b4a8/llvm-macos.tar.xz",
)<|MERGE_RESOLUTION|>--- conflicted
+++ resolved
@@ -302,11 +302,8 @@
         "RTX 4090": "rtx4090",
         "NVIDIA GeForce RTX 3090": "rtx3090",
         "NVIDIA GeForce GTX 1080 Ti": "gtx1080ti",
-<<<<<<< HEAD
-        "GTX 1060": "gtx1060",
-=======
+        "NVIDIA GeForce GTX 1060": "gtx1060",
         "NVIDIA GeForce GTX 970": "gtx970",
->>>>>>> 6e347630
         "MI300X": "mi300x",
         "MI325": "mi325",
         "MI355": "mi355",
