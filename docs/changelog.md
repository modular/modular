--- conflicted
+++ resolved
@@ -230,10 +230,6 @@
   print(my_list.index(3))  # prints 1
   ```
 
-<<<<<<< HEAD
-- Added `atof()` function which can convert a `String` to a `float64`.
-    ([PR #2649](https://github.com/modularml/mojo/pull/2649) by [@fknfilewalker](https://github.com/fknfilewalker))
-=======
 - `List` can now be converted to a `String` with a simplified syntax:
   
   ```mojo
@@ -244,7 +240,9 @@
   Note that `List` doesn't conform to the `Stringable` trait yet so you cannot
   use `str(my_list)` yet.
     ([PR #2673](https://github.com/modularml/mojo/pull/2673) by [@gabrieldemarmiesse](https://github.com/gabrieldemarmiesse))
->>>>>>> a92137a6
+
+- Added `atof()` function which can convert a `String` to a `float64`.
+    ([PR #2649](https://github.com/modularml/mojo/pull/2649) by [@fknfilewalker](https://github.com/fknfilewalker))
 
 ### 🦋 Changed
 
