# Mojo unreleased changelog

This is a list of UNRELEASED changes for the Mojo language and tools.

When we cut a release, these notes move to `changelog-released.md` and that's
what we publish.

[//]: # Here's the template to use when starting a new batch of notes:
[//]: ## UNRELEASED
[//]: ### ✨ Highlights
[//]: ### Language changes
[//]: ### Standard library changes
[//]: ### Tooling changes
[//]: ### ❌ Removed
[//]: ### 🛠️ Fixed

## UNRELEASED

### ✨ Highlights

### Language changes

- Initializers are now treated as static methods that return an instance of
  `Self`.  This means the `out` argument of an initializer is now treated the
  same as a any other function result or `out` argument. This is generally
  invisible, except that patterns like `instance.__init__()` and
  `x.__copyinit__(y)` no longer work.  Simply replace them with `instance = T()`
  and `x = y` respectively.

- The legacy `borrowed`/`inout` keywords and `-> T as foo` syntax now generate
  a warning.  Please move to `read`/`mut`/`out` argument syntax instead.

- The `@value` decorator now additionally derives an implementation of the
  `ExplicitlyCopyable` trait. This will ease the transition to explicit
  copyablility requirements by default in the Mojo collection types.

### Standard library changes

<<<<<<< HEAD
- Add a new `validate` parameter to the `b64decode()` function.
=======
- The `int` function to construct an `Int` has been removed, this was a
  temporary workaround when Mojo didn't have a way to distinguish between
  implicit and explicit constructors. You can do a search and replace for `int(`
  to `Int(` to update your programs.
>>>>>>> 557bd7b0

- `UnsafePointer`'s `bitcast` method has now been split into `bitcast`
  for changing the type, `origin_cast` for changing mutability,
  `static_alignment_cast` for changing alignment,
  and `address_space_cast` for changing the address space.

- `UnsafePointer` is now parameterized on mutability. Previously,
  `UnsafePointer` could only represent mutable pointers.

  The new `mut` parameter can be used to restrict an `UnsafePointer` to a
  specific mutability: `UnsafePointer[T, mut=False]` represents a pointer to
  an immutable `T` value. This is analogous to a `const *` pointer in C++.

  - `UnsafePointer.address_of()` will now infer the origin and mutability
    of the resulting pointer from the argument. For example:

    ```mojo
    var local = 10
    # Constructs a mutable pointer, because `local` is a mutable memory location
    var ptr = UnsafePointer.address_of(local)
    ```

    To force the construction of an immutable pointer to an otherwise mutable
    memory location, use a cast:

    ```mojo
    var local = 10
    # Cast the mutable pointer to be immutable.
    var ptr = UnsafePointer.address_of(local).origin_cast[mut=False]()
    ```

  - The `unsafe_ptr()` method on several standard library collection types have
    been updated to use parametric mutability: they will return an `UnsafePointer`
    whose mutability is inherited from the mutability of the `ref self` of the
    receiver at the call site. For example, `ptr1` will be immutable, while
    `ptr2` will be mutable:

    ```mojo
    fn take_lists(read list1: List[Int], mut list2: List[Int]):
        # Immutable pointer, since receiver is immutable `read` reference
        var ptr1 = list1.unsafe_ptr()

        # Mutable pointer, since receiver is mutable `mut` reference
        var ptr2 = list2.unsafe_ptr()
    ```

- Added `Optional.copied()` for constructing an owned `Optional[T]` from an
  `Optional[Pointer[T]]` by copying the pointee value.

- Added `Dict.get_ptr()` which returns an `Optional[Pointer[V]]`. If the given
  key is present in the dictionary, the optional will hold a pointer to the
  value. Otherwise, an empty optional is returned.

- Added new `List.extend()` overloads taking `SIMD` and `Span`. These enable
  growing a `List[Scalar[..]]` by copying the elements of a `SIMD` vector or
  `Span[Scalar[..]]`, simplifying the writing of some optimized SIMD-aware
  functionality.

- Added `Char`, for representing and storing single Unicode characters.

- Added `StringSlice.from_utf()` factor method, for validated construction of
  a `StringSlice` from a buffer containing UTF-8 encoded data. This method will
  raise if the buffer contents are not valid UTF-8.

- Several standard library functions have been changed to take `StringSlice`
  instead of `String`. This generalizes them to be used for any appropriately
  encoded string in memory, without requiring that the string be heap allocated.

  - `atol()`
  - `atof()`
  - `ord()`
  - `ascii()`
  - `b64encode()`
    - Additionally, the `b64encode()` overload that previously took `List` has
      been changed to
      take a `Span`.
  - `b64decode()`
  - `b16encode()`
  - `b16decode()`

- Various functionality has moved from `String` and `StringRef` to the more
  general `StringSlice` type.

  - `StringSlice` now implements `Representable`, and that implementation is now
    used by `String.__repr__()` and `StringRef.__repr__()`.

- `StringSlice` now implements `EqualityComparable`.

  Up until now, `StringSlice` has implemented a more general `__eq__` and
  `__ne__` comparision with `StringSlice` types that had arbitrary other
  origins. However, to satisfy `EqualityComparable`, `StringSlice` now also
  has narrower comparison methods that support comparing only with
  `StringSlice`'s with the exact same origin.

- Removed `@implicit` decorator from some standard library initializer methods
  that perform allocation. This reduces places where Mojo code could implicitly
  allocate where the user may not be aware.

  Remove `@implicit` from:

  - `String.__init__(out self, StringRef)`
  - `String.__init__(out self, StringSlice)`
  - `List.__init__(out self, owned *values: T)`
  - `List.__init__(out self, span: Span[T])`

- The `ExplicitlyCopyable` trait has changed to require a
  `fn copy(self) -> Self` method. Previously, an initializer with the signature
  `fn __init__(out self, *, other: Self)` had been required by
  `ExplicitlyCopyable`.

  This improves the "greppability" and at-a-glance readability when a programmer
  is looking for places in their code that may be performing copies

- `bit_ceil` has been renamed to `next_power_of_two`, and `bit_floor` to
  `prev_power_of_two`. This is to improve readability and clarity in their use.

- The `Indexer` and `IntLike` traits which were previously both used for
  indexing have been combined. This enables SIMD scalar integer types and UInt
  to be used for indexing into all of the collection types, as well as
  optimizing away normalization checks for UInt indexing.

- The `ImplicitlyIntable` trait has been added, allowing types to be implicitly
  converted to an `Int` by implementing the `__as_int__` method:

  ```mojo
  @value
  struct Foo(ImplicitlyIntable):
      var i: Int

      fn __as_int__(self) -> Int:
          return self.i
  ```

### Tooling changes

- mblack (aka `mojo format`) no longer formats non-mojo files. This prevents
  unexpected formatting of python files.

- Full struct signature information is now exposed in the documentation
  generator, and in the symbol outline and hover markdown via the Mojo Language
  Server.

### ❌ Removed

- `StringRef` is being deprecated. Use `StringSlice` instead.
  - Changed `sys.argv()` to return list of `StringSlice`.
  - Added `Path` explicit constructor from `StringSlice`.
  - removed `StringRef.startswith()` and `StringRef.endswith()`
  - removed `StringRef.strip()`

### 🛠️ Fixed

- The Mojo Kernel for Jupyter Notebooks is working again on nightly releases.

- The command `mojo debug --vscode` now sets the current working directory
  properly.

- [Issue #3796](https://github.com/modularml/mojo/issues/3796) - Compiler crash
  handling for-else statement.

- [Issue #3540](https://github.com/modularml/mojo/issues/3540) - Using named
  output slot breaks trait conformance

- [Issue #3617](https://github.com/modularml/mojo/issues/3617) - Can't generate
  the constructors for a type wrapping `!lit.ref`

- The Mojo Language Server doesn't crash anymore on empty **init**.mojo files.
  [Issue #3826](https://github.com/modularml/mojo/issues/3826).<|MERGE_RESOLUTION|>--- conflicted
+++ resolved
@@ -36,14 +36,12 @@
 
 ### Standard library changes
 
-<<<<<<< HEAD
 - Add a new `validate` parameter to the `b64decode()` function.
-=======
+
 - The `int` function to construct an `Int` has been removed, this was a
   temporary workaround when Mojo didn't have a way to distinguish between
   implicit and explicit constructors. You can do a search and replace for `int(`
   to `Int(` to update your programs.
->>>>>>> 557bd7b0
 
 - `UnsafePointer`'s `bitcast` method has now been split into `bitcast`
   for changing the type, `origin_cast` for changing mutability,
