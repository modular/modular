# Mojo unreleased changelog

This is a list of UNRELEASED changes for the Mojo language and tools.

When we cut a release, these notes move to `changelog-released.md` and that's
what we publish.

[//]: # Here's the template to use when starting a new batch of notes:
[//]: ## UNRELEASED
[//]: ### ⭐️ New
[//]: ### 🦋 Changed
[//]: ### ❌ Removed
[//]: ### 🛠️ Fixed

## UNRELEASED

### 🔥 Legendary

### ⭐️ New

<<<<<<< HEAD
- Heterogeneous variadic pack arguments now work reliably even with memory types,
  and have a more convenient API to use, as defined on the `VariadicPack` type.
  For example, a simplified version of `print` can be implemented as:

  ```mojo
  fn print[T: Stringable, *Ts: Stringable](first: T, *rest: *Ts):
      print_string(str(first))

      @parameter
      fn print_elt[T: Stringable](a: T):
          print_string(" ")
          print_string(a)
      rest.each[print_elt]()
  ```

- The `sys` module now contains an `exit` function that would exit a Mojo
  program with the specified error code.

- The constructors for `tensor.Tensor` have been changed to be more consistent.
  As a result, one has to pass in the shape as first argument (instead of the
  second) when constructing a tensor with pointer data.

- The constructor for `tensor.Tensor` will now splat a scalar if its passed in.
  For example, `Tensor[DType.float32](TensorShape(2,2), 0)` will construct a
  `2x2` tensor which is initialized with all zeros. This provides an easy way
  to fill the data of a tensor.

- The `mojo build` and `mojo run` commands now support a `-g` option. This
  shorter alias is equivalent to writing `--debug-level full`. This option is
  also available in the `mojo debug` command, but is already the default.
=======
- `int()` can now take a string and a specified base to parse an integer from a
  string: `int("ff", 16)` returns `255`. Additionally, if a base of zero is
  specified, the string will be parsed as if it was an integer literal, with the
  base determined by whether the string contains the prefix `"0x"`, `"0o"`, or
  `"0b"`. ([PR #2273](https://github.com/modularml/mojo/pull/2273) by
  [@artemiogr97](https://github.com/artemiogr97), fixes
  [#2274](https://github.com/modularml/mojo/issues/2274))
>>>>>>> 80f07740

- Mojo now supports types to opt in to use the `abs` and `round` functions by
  implementing the `__abs__` and `__round__` methods (i.e. by conforming to the
  new `Absable` and `Roundable` traits), respectively, e.g.:

  ```mojo
  from math import sqrt

  @value
  struct Complex(Absable, Roundable):
      var re: Float64
      var im: Float64

      fn __abs__(self) -> Self:
          return Self(sqrt(self.re * self.re + self.im * self.im), 0.0)

      fn __round__(self) -> Self:
          return Self(round(self.re), round(self.im))
  ```

- The `abs, round, min, and max` functions have moved from `math` to `builtin`,
  so you no longer need to do `from math import abs, round, min, max`.

- Mojo now allows types to opt in to use the `floor()` and `ceil()` functions in
  the `math` module by implementing the `__floor__()` and `__ceil__()` methods
  (and so conforming to the new `math.Floorable` and `math.Ceilable` traits,
  respectively). For example:

  ```mojo
    from math import Ceilable, Floorable, ceil, floor

    @value
    struct Complex(Ceilable, Floorable):
      var re: Float64
      var im: Float64

      fn __ceil__(self) -> Self:
          return Self(ceil(re), ceil(im))

      fn __floor__(self) -> Self:
          return Self(floor(re), floor(im))
  ```

- Add an `InlinedArray` type that works on memory-only types.
  Compare with the existing `StaticTuple` type, which is conceptually an array
  type, but only worked on `AnyRegType`.
    ([PR #2294](https://github.com/modularml/mojo/pull/2294) by [@lsh](https://github.com/lsh))

- Base64 decoding support has been added.
    ([PR #2364](https://github.com/modularml/mojo/pull/2364) by [@mikowals](https://github.com/mikowals))

- Add `repr()` function and `Representable` trait.
    ([PR #2361](https://github.com/modularml/mojo/pull/2361) by [@mikowals](https://github.com/gabrieldemarmiesse))

- Add `SIMD.shuffle()` with `StaticIntTuple` mask.
    ([PR #2315](https://github.com/modularml/mojo/pull/2315) by [@mikowals](https://github.com/mikowals))

- Invoking `mojo package my-package -o my-dir` on the command line, where
  `my-package` is a Mojo package source directory, and `my-dir` is an existing
  directory, now outputs a Mojo package to `my-dir/my-package.mojopkg`.
  Previously, this had to be spelled out, as in `-o my-dir/my-package.mojopkg`.

- The Mojo Language Server now reports a warning when a local variable is unused.

- The `math` module now has `CeilDivable` and `CeilDivableRaising` traits that
  allow users to opt into the `math.ceildiv` function.

- Mojo now allows methods to declare `self` as a `Reference` directly, which
  can be useful for advanced cases of parametric mutabilty and custom lifetime
  processing.  Previously it required the use of an internal MLIR type to
  achieve this.

- `object` now implements all the bitwise operators.
    ([PR #2324](https://github.com/modularml/mojo/pull/2324) by [@LJ-9801](https://github.com/LJ-9801))

### 🦋 Changed

- The `abs` and `round` functions have moved from `math` to `builtin`, so you no
  longer need to do `from math import abs, round`.

### ❌ Removed

- The method `object.print()` has been removed. Since now, `object` has the
  `Stringable` trait, you can use `print(my_object)` instead.

- The `math.clamp` function has been removed in favor of a new `SIMD.clamp`
  method.

- The `math.round_half_down` and `math.round_half_up` functions are removed.
  These can be trivially implemented using the `ceil` and `floor` functions.

- The `add`, `sub`, `mul`, `div`, and `mod` functions have been removed from the
  `math` module. Instead, users should rely on the `+`, `-`, `*`, `/`, and `%`
  operators, respectively.

- The `math.roundeven` function has been removed from the `math` module. The new
  `SIMD.roundeven` method now provides the identical functionality.

- The `math.div_ceil` function has been removed in favor of the `math.ceildiv`
  function.

### 🛠️ Fixed

<<<<<<< HEAD
- [#516](https://github.com/modularml/mojo/issues/516) and
  [#1817](https://github.com/modularml/mojo/issues/1817) and many others, e.g.
  "Can't create a function that returns two strings"

- [#1178](https://github.com/modularml/mojo/issues/1178) (os/kern) failure (5)

- [#1609](https://github.com/modularml/mojo/issues/1609) alias with
  `DynamicVector[Tuple[Int]]` fails.

- [#1987](https://github.com/modularml/mojo/issues/1987) Defining `main`
  in a Mojo package is an error, for now. This is not intended to work yet,
  erroring for now will help to prevent accidental undefined behavior.

- [#1215](https://github.com/modularml/mojo/issues/1215) and
  [#1949](https://github.com/modularml/mojo/issues/1949) The Mojo LSP server no
  longer cuts off hover previews for functions with functional arguments,
  parameters, or results.

- [#1901](https://github.com/modularml/mojo/issues/1901) Fixed Mojo LSP and
  documentation generation handling of inout arguments.

- [#1913](https://github.com/modularml/mojo/issues/1913) - `0__` no longer
  crashes the Mojo parser.

- [#1924](https://github.com/modularml/mojo/issues/1924) JIT debugging on Mac
  has been fixed.

- [#1941](https://github.com/modularml/mojo/issues/1941) Mojo variadics don't
  work with non-trivial register-only types.

- [#1963](https://github.com/modularml/mojo/issues/1963) `a!=0` is now parsed
  and formatted correctly by `mojo format`.

- [#1676](https://github.com/modularml/mojo/issues/1676) Fix a crash related to
  `@value` decorator and structs with empty body.

- [#1917](https://github.com/modularml/mojo/issues/1917) Fix a crash after
  syntax error during tuple creation

- [#2006](https://github.com/modularml/mojo/issues/2006) The Mojo LSP now
  properly supports signature types with named arguments and parameters.

- [#2007](https://github.com/modularml/mojo/issues/2007) and
  [#1997](https://github.com/modularml/mojo/issues/1997) The Mojo LSP no longer
  crashes on certain types of closures.

- [#1675](https://github.com/modularml/mojo/issues/1675) Ensure `@value`
  decorator fails gracefully after duplicate field error.

- [#2068](https://github.com/modularml/mojo/issues/2068)
  Fix simd.reduce for size_out == 2
  ([PR #2102](https://github.com/modularml/mojo/pull/2102))

- [#2224](https://github.com/modularml/mojo/issues/2224)
  `object` now implements `__truediv__`, `__floordiv__` and related division
  and modulo operators.
  ([PR #2230](https://github.com/modularml/mojo/pull/2230))
=======
- [#2363](https://github.com/modularml/mojo/issues/2363) Fix LSP crashing on
  simple trait definitions.
- [#1787](https://github.com/modularml/mojo/issues/1787) Fix error when using
  `//` on `FloatLiteral` in alias expression.
>>>>>>> 80f07740
<|MERGE_RESOLUTION|>--- conflicted
+++ resolved
@@ -18,38 +18,6 @@
 
 ### ⭐️ New
 
-<<<<<<< HEAD
-- Heterogeneous variadic pack arguments now work reliably even with memory types,
-  and have a more convenient API to use, as defined on the `VariadicPack` type.
-  For example, a simplified version of `print` can be implemented as:
-
-  ```mojo
-  fn print[T: Stringable, *Ts: Stringable](first: T, *rest: *Ts):
-      print_string(str(first))
-
-      @parameter
-      fn print_elt[T: Stringable](a: T):
-          print_string(" ")
-          print_string(a)
-      rest.each[print_elt]()
-  ```
-
-- The `sys` module now contains an `exit` function that would exit a Mojo
-  program with the specified error code.
-
-- The constructors for `tensor.Tensor` have been changed to be more consistent.
-  As a result, one has to pass in the shape as first argument (instead of the
-  second) when constructing a tensor with pointer data.
-
-- The constructor for `tensor.Tensor` will now splat a scalar if its passed in.
-  For example, `Tensor[DType.float32](TensorShape(2,2), 0)` will construct a
-  `2x2` tensor which is initialized with all zeros. This provides an easy way
-  to fill the data of a tensor.
-
-- The `mojo build` and `mojo run` commands now support a `-g` option. This
-  shorter alias is equivalent to writing `--debug-level full`. This option is
-  also available in the `mojo debug` command, but is already the default.
-=======
 - `int()` can now take a string and a specified base to parse an integer from a
   string: `int("ff", 16)` returns `255`. Additionally, if a base of zero is
   specified, the string will be parsed as if it was an integer literal, with the
@@ -57,7 +25,6 @@
   `"0b"`. ([PR #2273](https://github.com/modularml/mojo/pull/2273) by
   [@artemiogr97](https://github.com/artemiogr97), fixes
   [#2274](https://github.com/modularml/mojo/issues/2274))
->>>>>>> 80f07740
 
 - Mojo now supports types to opt in to use the `abs` and `round` functions by
   implementing the `__abs__` and `__round__` methods (i.e. by conforming to the
@@ -161,67 +128,7 @@
 
 ### 🛠️ Fixed
 
-<<<<<<< HEAD
-- [#516](https://github.com/modularml/mojo/issues/516) and
-  [#1817](https://github.com/modularml/mojo/issues/1817) and many others, e.g.
-  "Can't create a function that returns two strings"
-
-- [#1178](https://github.com/modularml/mojo/issues/1178) (os/kern) failure (5)
-
-- [#1609](https://github.com/modularml/mojo/issues/1609) alias with
-  `DynamicVector[Tuple[Int]]` fails.
-
-- [#1987](https://github.com/modularml/mojo/issues/1987) Defining `main`
-  in a Mojo package is an error, for now. This is not intended to work yet,
-  erroring for now will help to prevent accidental undefined behavior.
-
-- [#1215](https://github.com/modularml/mojo/issues/1215) and
-  [#1949](https://github.com/modularml/mojo/issues/1949) The Mojo LSP server no
-  longer cuts off hover previews for functions with functional arguments,
-  parameters, or results.
-
-- [#1901](https://github.com/modularml/mojo/issues/1901) Fixed Mojo LSP and
-  documentation generation handling of inout arguments.
-
-- [#1913](https://github.com/modularml/mojo/issues/1913) - `0__` no longer
-  crashes the Mojo parser.
-
-- [#1924](https://github.com/modularml/mojo/issues/1924) JIT debugging on Mac
-  has been fixed.
-
-- [#1941](https://github.com/modularml/mojo/issues/1941) Mojo variadics don't
-  work with non-trivial register-only types.
-
-- [#1963](https://github.com/modularml/mojo/issues/1963) `a!=0` is now parsed
-  and formatted correctly by `mojo format`.
-
-- [#1676](https://github.com/modularml/mojo/issues/1676) Fix a crash related to
-  `@value` decorator and structs with empty body.
-
-- [#1917](https://github.com/modularml/mojo/issues/1917) Fix a crash after
-  syntax error during tuple creation
-
-- [#2006](https://github.com/modularml/mojo/issues/2006) The Mojo LSP now
-  properly supports signature types with named arguments and parameters.
-
-- [#2007](https://github.com/modularml/mojo/issues/2007) and
-  [#1997](https://github.com/modularml/mojo/issues/1997) The Mojo LSP no longer
-  crashes on certain types of closures.
-
-- [#1675](https://github.com/modularml/mojo/issues/1675) Ensure `@value`
-  decorator fails gracefully after duplicate field error.
-
-- [#2068](https://github.com/modularml/mojo/issues/2068)
-  Fix simd.reduce for size_out == 2
-  ([PR #2102](https://github.com/modularml/mojo/pull/2102))
-
-- [#2224](https://github.com/modularml/mojo/issues/2224)
-  `object` now implements `__truediv__`, `__floordiv__` and related division
-  and modulo operators.
-  ([PR #2230](https://github.com/modularml/mojo/pull/2230))
-=======
 - [#2363](https://github.com/modularml/mojo/issues/2363) Fix LSP crashing on
   simple trait definitions.
 - [#1787](https://github.com/modularml/mojo/issues/1787) Fix error when using
-  `//` on `FloatLiteral` in alias expression.
->>>>>>> 80f07740
+  `//` on `FloatLiteral` in alias expression.