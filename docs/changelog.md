--- conflicted
+++ resolved
@@ -333,10 +333,6 @@
   trailing whitespaces. ([PR #2683](https://github.com/modularml/mojo/pull/2683)
   by [@fknfilewalker](https://github.com/fknfilewalker))
 
-<<<<<<< HEAD
-- `StringRef` now implements `startswith()` and `endswith()`. ([PR #2710](https://github.com/modularml/mojo/pull/2710)
-  by [@fknfilewalker](https://github.com/fknfilewalker))
-=======
 - The `bencher` module as part of the `benchmark` package is now public
   and documented. This module provides types such as `Bencher` which provides
   the ability to execute a `Benchmark` and allows for benchmarking configuration
@@ -364,7 +360,9 @@
 - Added `fromkeys` method to `Dict` to return a `Dict` with the specified keys
   and value.
   ([PR 2622](https://github.com/modularml/mojo/pull/2622) by [@artemiogr97](https://github.com/artemiogr97))
->>>>>>> 046f1355
+
+- `StringRef` now implements `startswith()` and `endswith()`. ([PR #2710](https://github.com/modularml/mojo/pull/2710)
+  by [@fknfilewalker](https://github.com/fknfilewalker))
 
 ### 🦋 Changed
 
