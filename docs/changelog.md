# Mojo unreleased changelog

This is a list of UNRELEASED changes for the Mojo language and tools.

When we cut a release, these notes move to `changelog-released.md` and that's
what we publish.

[//]: # Here's the template to use when starting a new batch of notes:
[//]: ## UNRELEASED
[//]: ### ⭐️ New
[//]: ### 🦋 Changed
[//]: ### ❌ Removed
[//]: ### 🛠️ Fixed

## UNRELEASED

### 🔥 Legendary

### ⭐️ New

<<<<<<< HEAD
- `Dict` now support `popitem`, which remove and return the last dict item. ([PR #2542](https://github.com/modularml/mojo/pull/2542) by [@jayzhan211](https://github.com/jayzhan211))
=======
- Mojo now supports adding a `@deprecated` decorator on structs, functions,
  traits, aliases, and global variables. The decorator marks the attached decl
  as deprecated and causes a warning to be emitted when the deprecated decl is
  referenced in user code. The decorator requires a deprecation message to be
  specified as a string literal.

  ```mojo
  @deprecated("Foo is deprecated, use Bar instead")
  struct Foo:
      pass

  fn outdated_api(x: Foo): # warning: Foo is deprecated, use Bar instead
      pass

  @deprecated("use another function!")
  fn bar():
      pass

  fn techdebt():
      bar() # warning: use another function!
  ```

>>>>>>> 6056fd49
- `int()` can now take a string and a specified base to parse an integer from a
  string: `int("ff", 16)` returns `255`. Additionally, if a base of zero is
  specified, the string will be parsed as if it was an integer literal, with the
  base determined by whether the string contains the prefix `"0x"`, `"0o"`, or
  `"0b"`. ([PR #2273](https://github.com/modularml/mojo/pull/2273) by
  [@artemiogr97](https://github.com/artemiogr97), fixes
  [#2274](https://github.com/modularml/mojo/issues/2274))

- Mojo now supports types to opt in to use the `abs` and `round` functions by
  implementing the `__abs__` and `__round__` methods (i.e. by conforming to the
  new `Absable` and `Roundable` traits), respectively, e.g.:

  ```mojo
  from math import sqrt

  @value
  struct Complex(Absable, Roundable):
      var re: Float64
      var im: Float64

      fn __abs__(self) -> Self:
          return Self(sqrt(self.re * self.re + self.im * self.im), 0.0)

      fn __round__(self) -> Self:
          return Self(round(self.re), round(self.im))
  ```

- The `abs, round, min, max, and divmod` functions have moved from `math` to
  `builtin`, so you no longer need to do
  `from math import abs, round, min, max, divmod`.

- Mojo now allows types to opt in to use the `floor()` and `ceil()` functions in
  the `math` module by implementing the `__floor__()` and `__ceil__()` methods
  (and so conforming to the new `math.Floorable` and `math.Ceilable` traits,
  respectively). For example:

  ```mojo
    from math import Ceilable, Floorable, ceil, floor

    @value
    struct Complex(Ceilable, Floorable):
      var re: Float64
      var im: Float64

      fn __ceil__(self) -> Self:
          return Self(ceil(re), ceil(im))

      fn __floor__(self) -> Self:
          return Self(floor(re), floor(im))
  ```

- Add an `InlinedArray` type that works on memory-only types.
  Compare with the existing `StaticTuple` type, which is conceptually an array
  type, but only worked on `AnyRegType`.
    ([PR #2294](https://github.com/modularml/mojo/pull/2294) by [@lsh](https://github.com/lsh))

- Base64 decoding support has been added.
    ([PR #2364](https://github.com/modularml/mojo/pull/2364) by [@mikowals](https://github.com/mikowals))

- Add `repr()` function and `Representable` trait.
    ([PR #2361](https://github.com/modularml/mojo/pull/2361) by [@mikowals](https://github.com/gabrieldemarmiesse))

- Add `SIMD.shuffle()` with `StaticIntTuple` mask.
    ([PR #2315](https://github.com/modularml/mojo/pull/2315) by [@mikowals](https://github.com/mikowals))

- Invoking `mojo package my-package -o my-dir` on the command line, where
  `my-package` is a Mojo package source directory, and `my-dir` is an existing
  directory, now outputs a Mojo package to `my-dir/my-package.mojopkg`.
  Previously, this had to be spelled out, as in `-o my-dir/my-package.mojopkg`.

- The Mojo Language Server now reports a warning when a local variable is unused.

- The `math` module now has `CeilDivable` and `CeilDivableRaising` traits that
  allow users to opt into the `math.ceildiv` function.

- Mojo now allows methods to declare `self` as a `Reference` directly, which
  can be useful for advanced cases of parametric mutabilty and custom lifetime
  processing.  Previously it required the use of an internal MLIR type to
  achieve this.

- `object` now implements all the bitwise operators.
    ([PR #2324](https://github.com/modularml/mojo/pull/2324) by [@LJ-9801](https://github.com/LJ-9801))

- A new `--validate-doc-strings` option has been added to `mojo` to emit errors
  on invalid doc strings instead of warnings.

- A new decorator, `@doc_private`, was added that can be used to hide a decl
  from being generated in the output of `mojo doc`. It also removes the
  requirement that the decl has documentation (e.g. when used with
  --diagnose-missing-doc-strings).

- `Dict` now implements `get(key)` and `get(key, default)` functions.
    ([PR #2519](https://github.com/modularml/mojo/pull/2519) by [@martinvuyk](https://github.com/martinvuyk))

- Debugger users can now set breakpoints on function calls in O0 builds even if
  the call has been inlined by the compiler.

### 🦋 Changed

- The `abs` and `round` functions have moved from `math` to `builtin`, so you no
  longer need to do `from math import abs, round`.

- Many functions returning a pointer type have been unified to have a public
  API function of `unsafe_ptr()`.

- The `--warn-missing-doc-strings` flag for `mojo` has been renamed to
  `--diagnose-missing-doc-strings`.

- The `take` function in `Variant` and `Optional` has been renamed to
  `unsafe_take`.

- The `get` function in `Variant` has been replaced by `__refitem__`. That is,
  `v.get[T]()` should be replaced with `v[T]`.

- Various functions in the `algorithm` module are now moved to be
  builtin-functions.  This includes `sort`, `swap`, and `partition`.
  `swap` and `partition` will likely shuffle around as we're reworking
  our builtnin `sort` function and optimizing it.

### ❌ Removed

- The method `object.print()` has been removed. Since now, `object` has the
  `Stringable` trait, you can use `print(my_object)` instead.

- The `math.clamp` function has been removed in favor of a new `SIMD.clamp`
  method.

- The `math.round_half_down` and `math.round_half_up` functions are removed.
  These can be trivially implemented using the `ceil` and `floor` functions.

- The `add`, `sub`, `mul`, `div`, and `mod` functions have been removed from the
  `math` module. Instead, users should rely on the `+`, `-`, `*`, `/`, and `%`
  operators, respectively.

- The `math.roundeven` function has been removed from the `math` module. The new
  `SIMD.roundeven` method now provides the identical functionality.

- The `math.div_ceil` function has been removed in favor of the `math.ceildiv`
  function.

### 🛠️ Fixed

- [#2363](https://github.com/modularml/mojo/issues/2363) Fix LSP crashing on
  simple trait definitions.
- [#1787](https://github.com/modularml/mojo/issues/1787) Fix error when using
  `//` on `FloatLiteral` in alias expression.<|MERGE_RESOLUTION|>--- conflicted
+++ resolved
@@ -18,9 +18,8 @@
 
 ### ⭐️ New
 
-<<<<<<< HEAD
 - `Dict` now support `popitem`, which remove and return the last dict item. ([PR #2542](https://github.com/modularml/mojo/pull/2542) by [@jayzhan211](https://github.com/jayzhan211))
-=======
+
 - Mojo now supports adding a `@deprecated` decorator on structs, functions,
   traits, aliases, and global variables. The decorator marks the attached decl
   as deprecated and causes a warning to be emitted when the deprecated decl is
@@ -43,7 +42,6 @@
       bar() # warning: use another function!
   ```
 
->>>>>>> 6056fd49
 - `int()` can now take a string and a specified base to parse an integer from a
   string: `int("ff", 16)` returns `255`. Additionally, if a base of zero is
   specified, the string will be parsed as if it was an integer literal, with the
