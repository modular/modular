--- conflicted
+++ resolved
@@ -16,13 +16,6 @@
 
 ### ⭐️ New
 
-<<<<<<< HEAD
-### 🦋 Changed
-
-### ❌ Removed
-
-### 🛠️ Fixed
-=======
 - Mojo can now interpret simple LLVM intrinsics in parameter expressions,
   enabling things like `count_leading_zeros` to work at compile time:
   [Issue #933](https://github.com/modularml/mojo/issues/933).
@@ -221,5 +214,4 @@
 - [Issue #3559](https://github.com/modularml/mojo/issues/3559) - VariadicPack
   doesn't extend the lifetimes of the values it references.
 
-- The VS Code extension now auto-updates its private copy of the MAX SDK.
->>>>>>> 02184a47
+- The VS Code extension now auto-updates its private copy of the MAX SDK.