# Mojo unreleased changelog

This is a list of UNRELEASED changes for the Mojo language and tools.

When we cut a release, these notes move to `changelog-released.md` and that's
what we publish.

[//]: # Here's the template to use when starting a new batch of notes:
[//]: ## UNRELEASED
[//]: ### ✨ Highlights
[//]: ### Language changes
[//]: ### Standard library changes
[//]: ### Tooling changes
[//]: ### ❌ Removed
[//]: ### 🛠️ Fixed

## UNRELEASED

### ✨ Highlights

### Language changes

### Standard library changes

### Tooling changes

- mblack (aka `mojo format`) no longer formats non-mojo files. This prevents
  unexpected formatting of python files.

- Full struct signature information is now exposed in the documentation
  generator, and in the symbol outline and hover markdown via the Mojo Language
  Server.

### ❌ Removed

<<<<<<< HEAD
- `StringRef` is being deprecated. Use `StringSlice` instead.
  - removed `StringRef.startswith()` and `StringRef.endswith()`

### 🛠️ Fixed
=======
### 🛠️ Fixed

- The Mojo Kernel for Jupyter Notebooks is working again on nightly releases.

- The command `mojo debug --vscode` now sets the current working directory
  properly.

- The Mojo Language Server doesn't crash anymore on empty **init**.mojo files.
  [Issue #3826](https://github.com/modularml/mojo/issues/3826).
>>>>>>> c05884d6
<|MERGE_RESOLUTION|>--- conflicted
+++ resolved
@@ -33,12 +33,9 @@
 
 ### ❌ Removed
 
-<<<<<<< HEAD
 - `StringRef` is being deprecated. Use `StringSlice` instead.
   - removed `StringRef.startswith()` and `StringRef.endswith()`
 
-### 🛠️ Fixed
-=======
 ### 🛠️ Fixed
 
 - The Mojo Kernel for Jupyter Notebooks is working again on nightly releases.
@@ -47,5 +44,4 @@
   properly.
 
 - The Mojo Language Server doesn't crash anymore on empty **init**.mojo files.
-  [Issue #3826](https://github.com/modularml/mojo/issues/3826).
->>>>>>> c05884d6
+  [Issue #3826](https://github.com/modularml/mojo/issues/3826).