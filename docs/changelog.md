--- conflicted
+++ resolved
@@ -16,15 +16,12 @@
 
 ### ⭐️ New
 
-<<<<<<< HEAD
-=======
 - The pointer variants (`DTypePointer`, `UnsafePointer`, etc.) now have a new
   `exclusive: Bool = False` parameter. Setting this parameter to true tells the
   compiler that the user knows this pointer and all those derived from it have
   exclusive access to the underlying memory allocation. The compiler is not
   guaranteed to do anything with this information.
 
->>>>>>> bc18cb45
 - Added a new [`Counter`](/mojo/stdlib/collections/counter/Counter)
   dictionary-like type, matching most of the features of the Python one.
   ([PR 2910#](https://github.com/modularml/mojo/pull/2910) by
