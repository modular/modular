# Mojo unreleased changelog

This is a list of UNRELEASED changes for the Mojo language and tools.

When we cut a release, these notes move to `changelog-released.md` and that's
what we publish.

[//]: # Here's the template to use when starting a new batch of notes:
[//]: ## UNRELEASED
[//]: ### ⭐️ New
[//]: ### 🦋 Changed
[//]: ### ❌ Removed
[//]: ### 🛠️ Fixed

## UNRELEASED

### 🔥 Legendary

### ⭐️ New

<<<<<<< HEAD
- `Dict` now implements `setdefault`, to get a value from the dictionary by
  key, or set it to a default if it doesn't exist
  ([PR #2803](https://github.com/modularml/mojo/pull/2803)
  by [@msaelices](https://github.com/msaelices))
=======
- Add a `sort` function for list of `ComparableCollectionElement`s.
  [PR #2609](https://github.com/modularml/mojo/pull/2609) by
  [@mzaks](https://github.com/mzaks)

- Mojo functions can return an auto-dereferenced refeference to storage with a
  new `ref` keyword in the result type specifier.  For example:

  ```mojo
  struct Pair:
    var first: Int
    var second: Int
    fn get_first_ref(inout self) -> ref[__lifetime_of(self)] Int:
      return self.first
  fn show_mutation():
    var somePair = ...
    get_first_ref(somePair) = 1
  ```
>>>>>>> 32e7c06b

- Mojo has introduced `@parameter for`, a new feature for compile-time
  programming. `@parameter for` defines a for loop where the sequence and the
  induction values in the sequence must be parameter values. For example:

  ```mojo
  fn parameter_for[max: Int]():
      @parameter
      for i in range(max)
          @parameter
          if i == 10:
              print("found 10!")
  ```

  Currently, `@parameter for` requires the sequence's `__iter__` method to
  return a `_StridedRangeIterator`, meaning the induction variables must be
  `Int`. The intention is to lift these restrictions in the future.

- Mojo added support for the inferred parameters. Inferred parameters must
  appear at the beginning of the parameter list and cannot be explicitly
  specified by the user. They are declared to the left of a `//` marker, much
  like positional-only parameters. This allows programmers to define functions
  with dependent parameters to be called without the caller specifying all the
  necessary parameters. For example:

  ```mojo
  fn parameter_simd[dt: DType, //, value: Scalar[dt]]():
      print(value)

  fn call_it():
      parameter_simd[Int32(42)]()
  ```

  In the above example, `Int32(42)` is passed directly into `value`, the first
  non-inferred parameter. `dt` is inferred from the parameter itself to be
  `DType.int32`.

  This also works with structs. For example:

  ```mojo
  struct ScalarContainer[dt: DType, //, value: Scalar[dt]]:
      pass

  fn foo(x: ScalarContainer[Int32(0)]): # 'dt' is inferred as `DType.int32`
      pass
  ```

  This should make working with dependent parameters more ergonomic.

- Mojo now allows functions overloaded on parameters to be resolved when forming
  references to, but not calling, those functions. For example, the following
  now works:

  ```mojo
  fn overloaded_parameters[value: Int32]():
      pass

  fn overloaded_parameters[value: Float32]():
      pass

  fn form_reference():
      alias ref = overloaded_parameters[Int32()] # works!
  ```

- Mojo now supports adding a `@deprecated` decorator on structs, functions,
  traits, aliases, and global variables. The decorator marks the attached decl
  as deprecated and causes a warning to be emitted when the deprecated decl is
  referenced in user code. The decorator requires a deprecation message to be
  specified as a string literal.

  ```mojo
  @deprecated("Foo is deprecated, use Bar instead")
  struct Foo:
      pass

  fn outdated_api(x: Foo): # warning: Foo is deprecated, use Bar instead
      pass

  @deprecated("use another function!")
  fn bar():
      pass

  fn techdebt():
      bar() # warning: use another function!
  ```

- Mojo has changed how `def` arguments are processed.  Previously, by default,
  arguments to a `def` were treated treated according to the `owned` convention,
  which makes a copy of the value, enabling that value to be mutable in the callee.
  This "worked", but was a major performance footgun, and required you to declare
  non-copyable types as `borrowed` explicitly.  Now Mojo takes a different approach:
  it takes the arguments as `borrowed` (consistent with `fn`s) but will make a local
  copy of the value **only if the argument is mutated** in the body of the function.
  This improves consistency, performance, and ease of use.

- `int()` can now take a string and a specified base to parse an integer from a
  string: `int("ff", 16)` returns `255`. Additionally, if a base of zero is
  specified, the string will be parsed as if it was an integer literal, with the
  base determined by whether the string contains the prefix `"0x"`, `"0o"`, or
  `"0b"`. ([PR #2273](https://github.com/modularml/mojo/pull/2273) by
  [@artemiogr97](https://github.com/artemiogr97), fixes
  [#2274](https://github.com/modularml/mojo/issues/2274))

- Mojo now supports types to opt in to use the `abs` and `round` functions by
  implementing the `__abs__` and `__round__` methods (i.e. by conforming to the
  new `Absable` and `Roundable` traits), respectively, e.g.:

  ```mojo
  from math import sqrt

  @value
  struct Complex(Absable, Roundable):
      var re: Float64
      var im: Float64

      fn __abs__(self) -> Self:
          return Self(sqrt(self.re * self.re + self.im * self.im), 0.0)

      fn __round__(self) -> Self:
          return Self(round(self.re), round(self.im))
  ```

- The `abs`, `round`, `min`, `max`, and `divmod` functions have moved from
  `math` to `builtin`, so you no longer need to do
  `from math import abs, round, min, max, divmod`.

- Mojo now allows types to opt in to use the `floor()`, `ceil()`, and `trunc()`
  functions in the `math` module by implementing the `__floor__()`,
  `__ceil__()`, and `__trunc__()` methods (and so conforming to the new
  `math.Floorable`, `math.Ceilable`, and `math.Truncable` traits, respectively).
  For example:

  ```mojo
    from math import Ceilable, Floorable, Truncable, ceil, floor, trunc

    @value
    struct Complex(Ceilable, Floorable, Truncable):
      var re: Float64
      var im: Float64

      fn __ceil__(self) -> Self:
          return Self(ceil(re), ceil(im))

      fn __floor__(self) -> Self:
          return Self(floor(re), floor(im))

      fn __trunc__(self) -> Self:
          return Self(trunc(re), trunc(im))
  ```

- You can now use the builtin `any()` and `all()` functions to check for truthy
  elements in a collection. Because `SIMD.__bool__()` is now constrained to
  `size=1`, You must explicity use these to get the truthy value of a SIMD
  vector. This avoids common bugs around implicit conversion of `SIMD` to
  `Bool`.
    ([PR #2600](https://github.com/modularml/mojo/pull/2600) by [@helehex](https://github.com/helehex))

  For example:

  ```mojo
    fn truthy_simd():
        var vec = SIMD[DType.int32, 4](0, 1, 2, 3)
        if any(vec):
            print("any elements are truthy")
        if all(vec):
            print("all elements are truthy")
  ```

- Add an `InlinedArray` type that works on memory-only types.
  Compare with the existing `StaticTuple` type, which is conceptually an array
  type, but only worked on `AnyRegType`.
    ([PR #2294](https://github.com/modularml/mojo/pull/2294) by [@lsh](https://github.com/lsh))

- Base64 decoding support has been added.
    ([PR #2364](https://github.com/modularml/mojo/pull/2364) by [@mikowals](https://github.com/mikowals))

- Add Base16 encoding and decoding support.
  ([PR #2584](https://github.com/modularml/mojo/pull/2584)
   by [@kernhanda](https://github.com/kernhanda))

- Add `repr()` function and `Representable` trait.
    ([PR #2361](https://github.com/modularml/mojo/pull/2361) by [@gabrieldemarmiesse](https://github.com/gabrieldemarmiesse))

- Add `SIMD.shuffle()` with `StaticIntTuple` mask.
    ([PR #2315](https://github.com/modularml/mojo/pull/2315) by [@mikowals](https://github.com/mikowals))

- Invoking `mojo package my-package -o my-dir` on the command line, where
  `my-package` is a Mojo package source directory, and `my-dir` is an existing
  directory, now outputs a Mojo package to `my-dir/my-package.mojopkg`.
  Previously, this had to be spelled out, as in `-o my-dir/my-package.mojopkg`.

- The Mojo Language Server now reports a warning when a local variable is unused.

- Implicit variable definitions in a `def` are more flexible: you can now
  implicitly declare variables as the result of a tuple return, using
  `a,b,c = foo()`, and can now shadow global immutable symbols using
  `slice = foo()` without getting a compiler error.

- The `math` module now has `CeilDivable` and `CeilDivableRaising` traits that
  allow users to opt into the `math.ceildiv` function.

- Mojo now allows methods to declare `self` as a `Reference` directly, which
  can be useful for advanced cases of parametric mutabilty and custom lifetime
  processing.  Previously it required the use of an internal MLIR type to
  achieve this.

- `object` now implements all the bitwise operators.
    ([PR #2324](https://github.com/modularml/mojo/pull/2324) by [@LJ-9801](https://github.com/LJ-9801))

- A new `--validate-doc-strings` option has been added to `mojo` to emit errors
  on invalid doc strings instead of warnings.

- Several `mojo` subcommands now support a `--diagnostic-format` option that
  changes the format with which errors, warnings, and other diagnostics are
  printed. By specifying `--diagnostic-format json` on the command line, errors
  and other diagnostics will be output in a structured
  [JSON Lines](https://jsonlines.org) format that is easier for machines to
  parse.

  The full list of subcommands that support `--diagnostic-format` is as follows:
  `mojo build`, `mojo doc`, `mojo run`, `mojo package`, and `mojo test`.
  Further, the `mojo test --json` option has been subsumed into this new option;
  for the same behavior, run `mojo test --diagnostic-format json`.

  Note that the format of the JSON output may change; we don't currently
  guarantee its stability across releases of Mojo.

- A new decorator, `@doc_private`, was added that can be used to hide a decl
  from being generated in the output of `mojo doc`. It also removes the
  requirement that the decl has documentation (e.g. when used with
  --diagnose-missing-doc-strings).

- Added a new `Span` type for taking slices of contiguous collections.
  ([PR #2595](https://github.com/modularml/mojo/pull/2595) by [lsh](https://github.com/lsh))

- Added a new `as_bytes_slice()` method to `String` and `StringLiteral`, which
  returns a `Span` of the bytes owned by the string.

- Add new `ImmStaticLifetime` and `MutStaticLifetime` helpers

- Add new `memcpy` overload for `UnsafePointer[Scalar[_]]` pointers.

- `Dict` now implements `get(key)` and `get(key, default)` functions.
    ([PR #2519](https://github.com/modularml/mojo/pull/2519) by [@martinvuyk](https://github.com/martinvuyk))

- Debugger users can now set breakpoints on function calls in O0 builds even if
  the call has been inlined by the compiler.

- The `os` module now provides functionality for adding and removing directories
  using `mkdir` and `rmdir`.
    ([PR #2430](https://github.com/modularml/mojo/pull/2430) by [@artemiogr97](https://github.com/artemiogr97))

- `Dict.__get_ref(key)`, allowing to get references to dictionary values.

- `String.strip()`, `lstrip()` and `rstrip()` can now remove custom characters
  other than whitespace.  In addition, there are now several useful aliases for
  whitespace, ASCII lower/uppercase, and so on.
    ([PR #2555](https://github.com/modularml/mojo/pull/2555) by [@toiletsandpaper](https://github.com/toiletsandpaper))

- `List` has a simplified syntax to call the `count` method: `my_list.count(x)`.
    ([PR #2675](https://github.com/modularml/mojo/pull/2675) by [@gabrieldemarmiesse](https://github.com/gabrieldemarmiesse))

- `Dict()` now supports `reversed` for `dict.items()` and `dict.values()`.
    ([PR #2340](https://github.com/modularml/mojo/pull/2340) by [@jayzhan211](https://github.com/jayzhan211))

- `Dict` now has a simplified conversion to `String` with `my_dict.__str__()`.
  Note that `Dict` does not conform to the `Stringable` trait so `str(my_dict)`
  is not possible yet.
    ([PR #2674](https://github.com/modularml/mojo/pull/2674) by [@gabrieldemarmiesse](https://github.com/gabrieldemarmiesse))

- `List()` now supports `__contains__`.
    ([PR #2667](https://github.com/modularml/mojo/pull/2667) by [@rd4com](https://github.com/rd4com/))

- `InlineList()` now supports `__contains__`, `__iter__`.
    ([PR #2703](https://github.com/modularml/mojo/pull/2703) by [@ChristopherLR](https://github.com/ChristopherLR))

- `List` now has an `index` method that allows one to find the (first) location
  of an element in a `List` of `EqualityComparable` types. For example:

  ```mojo
  var my_list = List[Int](2, 3, 5, 7, 3)
  print(my_list.index(3))  # prints 1
  ```

- `List` can now be converted to a `String` with a simplified syntax:

  ```mojo
  var my_list = List[Int](2, 3)
  print(my_list.__str__())  # prints [2, 3]
  ```

  Note that `List` doesn't conform to the `Stringable` trait yet so you cannot
  use `str(my_list)` yet.
    ([PR #2673](https://github.com/modularml/mojo/pull/2673) by [@gabrieldemarmiesse](https://github.com/gabrieldemarmiesse))

- Added the `Indexer` trait to denote types that implement the `__index__()`
  method which allows these types to be accepted in common `__getitem__` and
  `__setitem__` implementations, as well as allow a new builtin `index` function
  to be called on them. Most stdlib containers are now able to be indexed by
  any type that implements `Indexer`. For example:

  ```mojo
  @value
  struct AlwaysZero(Indexer):
      fn __index__(self) -> Int:
          return 0

  struct MyList:
      var data: List[Int]

      fn __init__(inout self):
          self.data = List[Int](1, 2, 3, 4)

      fn __getitem__[T: Indexer](self, idx: T) -> T:
          return self.data[index(idx)]

  print(MyList()[AlwaysZero()])  # prints `1`
  ```

  ([PR #2685](https://github.com/modularml/mojo/pull/2685) by [@bgreni](https://github.com/bgreni))

  Types conforming to the `Indexer` trait are implicitly convertible to Int.
  This means you can write generic APIs that take `Int` instead of making them
  take a generic type that conforms to `Indexer`, e.g.

  ```mojo
  @value
  struct AlwaysZero(Indexer):
      fn __index__(self) -> Int:
          return 0

  @value
  struct Incrementer:
      fn __getitem__(self, idx: Int) -> Int:
          return idx + 1

  var a = Incrementer()
  print(a[AlwaysZero()])  # works and prints 1
  ```

- `StringRef` now implements `strip()` which can be used to remove leading and
  trailing whitespaces. ([PR #2683](https://github.com/modularml/mojo/pull/2683)
  by [@fknfilewalker](https://github.com/fknfilewalker))

- The `bencher` module as part of the `benchmark` package is now public
  and documented. This module provides types such as `Bencher` which provides
  the ability to execute a `Benchmark` and allows for benchmarking configuration
  via the `BenchmarkConfig` struct.

- Added the `bin()` builtin function to convert integral types into their binary
  string representation. ([PR #2603](https://github.com/modularml/mojo/pull/2603)
  by [@bgreni](https://github.com/bgreni))

- Added `atof()` function which can convert a `String` to a `float64`.
  ([PR #2649](https://github.com/modularml/mojo/pull/2649) by [@fknfilewalker](https://github.com/fknfilewalker))

- `Tuple()` now supports `__contains__`. ([PR #2709](https://github.com/modularml/mojo/pull/2709)
  by [@rd4com](https://github.com/rd4com)) For example:

  ```mojo
  var x = Tuple(1, 2, True)
  if 1 in x:
      print("x contains 1")
  ```

- Added `os.getsize` function, which gives the size in bytes of a path.
    ([PR 2626](https://github.com/modularml/mojo/pull/2626) by [@artemiogr97](https://github.com/artemiogr97))

- `List` now has a method `unsafe_get` to get the reference to an
    element without bounds check or wraparound for negative indices.
    Note that this method is unsafe. Use with caution.
    ([PR #2800](https://github.com/modularml/mojo/pull/2800) by [@gabrieldemarmiesse](https://github.com/gabrieldemarmiesse))

- Added `fromkeys` method to `Dict` to return a `Dict` with the specified keys
  and value.
  ([PR 2622](https://github.com/modularml/mojo/pull/2622) by [@artemiogr97](https://github.com/artemiogr97))

- Added `clear` method  to `Dict`.
  ([PR 2627](https://github.com/modularml/mojo/pull/2627) by [@artemiogr97](https://github.com/artemiogr97))

- `StringRef` now implements `startswith()` and `endswith()`.
    ([PR #2710](https://github.com/modularml/mojo/pull/2710) by [@fknfilewalker](https://github.com/fknfilewalker))

- The Mojo Language Server now supports renaming local variables.

### 🦋 Changed

- The `let` keyword has been completely removed from the language. We previously
  removed `let` declarations but still provided an error message to users. Now,
  it is completely gone from the grammar. Long live `var`!

- The `abs` and `round` functions have moved from `math` to `builtin`, so you no
  longer need to do `from math import abs, round`.

- Many functions returning a pointer type have been unified to have a public
  API function of `unsafe_ptr()`.

- The `--warn-missing-doc-strings` flag for `mojo` has been renamed to
  `--diagnose-missing-doc-strings`.

- The `take` function in `Variant` and `Optional` has been renamed to
  `unsafe_take`.

- The `get` function in `Variant` has been replaced by `__refitem__`. That is,
  `v.get[T]()` should be replaced with `v[T]`.

- Various functions in the `algorithm` module are now moved to be
  builtin-functions.  This includes `sort`, `swap`, and `partition`.
  `swap` and `partition` will likely shuffle around as we're reworking
  our builtin `sort` function and optimizing it.

- `SIMD.bool()` is constrained only for when the `size` is `1` now. Instead,
  explicitly use `any()` or `all()`.
    ([PR #2502](https://github.com/modularml/mojo/pull/2502) by [@helehex](https://github.com/helehex))

- The `SIMD.reduce_or()` and `SIMD.reduce_and()` methods are now bitwise
  operations, and support integer types.
    ([PR #2671](https://github.com/modularml/mojo/pull/2671) by [@helehex](https://github.com/helehex))

- `ListLiteral` and `Tuple` now only require that element types be `Copyable`.
  Consequently, `ListLiteral` and `Tuple` are themselves no longer `Copyable`.

- Continued transition to `UnsafePointer` and unsigned byte type for strings:
  - `String.unsafe_ptr()` now returns an `UnsafePointer` (was `DTypePointer`)
  - `String.unsafe_uint8_ptr()` now returns `UnsafePointer` (was
    `DTypePointer`)
  - `StringLiteral.unsafe_ptr()` now returns an `UnsafePointer` (was
    `DTypePointer`).
  - `InlinedString.as_ptr()` has been renamed to `unsafe_ptr()` and now
    returns an `UnsafePointer[UInt8]` (was `DTypePointer[DType.int8]`).
  - `StringRef.data` is now an `UnsafePointer` (was `DTypePointer`)
  - `StringRef.unsafe_ptr()` now returns an `UnsafePointer[UInt8]` (was
    `DTypePointer[DType.int8]`).
  - Removed `StringRef.unsafe_uint8_ptr()`. The `unsafe_ptr()` method now has
    the same behavior.

- Changed `isspace(..)` to take an `Int`.

- Added `UnsafePointer.offset()` method.

- The `math.bit` module has been moved to a new top-level `bit` module. The
  following functions in this module have been renamed:
  - `ctlz` -> `countl_zero`
  - `cttz` -> `countr_zero`
  - `bit_length` -> `bit_width`
  - `ctpop` -> `pop_count`
  - `bswap` -> `byte_reverse`
  - `bitreverse` -> `bit_reverse`

- The `math.rotate_bits_left` and `math.rotate_bits_right` functions have been
  moved to the `bit` module.

- The implementation of the following functions have been moved from the `math`
  module to the new `utils.numerics` module: `isfinite`, `isinf`, `isnan`,
  `nan`, `nextafter`, and `ulp`. The functions continue to be exposed in the
  `math` module.

- `InlinedString` has been renamed to `InlineString` to be consistent with other
  types.

### ❌ Removed

- The `@unroll` decorator has been deprecated and removed. The decorator was
  supposed to guarantee that a decorated loop would be unrolled, or else the
  compiler would error. In practice, this guarantee was eroded over time, as
  a compiler-based approach cannot be as robust as the Mojo parameter system.
  In addition, the `@unroll` decorator did not make the loop induction variables
  parameter values, limiting its usefulness. Please see `@parameter for` for a
  replacement!

- The method `object.print()` has been removed. Since now, `object` has the
  `Stringable` trait, you can use `print(my_object)` instead.

- The `math.clamp` function has been removed in favor of a new `SIMD.clamp`
  method.

- The `math.round_half_down` and `math.round_half_up` functions are removed.
  These can be trivially implemented using the `ceil` and `floor` functions.

- The `add`, `sub`, `mul`, `div`, and `mod` functions have been removed from the
  `math` module. Instead, users should rely on the `+`, `-`, `*`, `/`, and `%`
  operators, respectively.

- The `math.roundeven` function has been removed from the `math` module. The new
  `SIMD.roundeven` method now provides the identical functionality.

- The `math.div_ceil` function has been removed in favor of the `math.ceildiv`
  function.

- The `math.bit.select` and `math.bit.bit_and` functions have been removed. The
  same functionality is available in the builtin `SIMD.select` and
  `SIMD.__and__` methods, respectively.

- The `math.rotate_left` and `math.rotate_right` functions have been removed.
  The same functionality is available in the builtin `SIMD.rotate_{left,right}`
  methods for `SIMD` types, and the `bit.rotate_bits_{left,right}` methods for
  `Int`.

- The `math.limit` module has been removed. The same functionality is available
  as follows:
  - `math.limit.inf`: use `utils.numerics.max_or_inf`
  - `math.limit.neginf`: use `utils.numerics.min_or_neg_inf`
  - `math.limit.max_finite`: use `utils.numerics.max_finite`
  - `math.limit.min_finite`: use `utils.numerics.min_finite`

- The `tensor.random` module has been removed. The same functionality is now
  accessible via the `Tensor.rand` and `Tensor.randn` static methods.

- The builtin `SIMD` struct no longer conforms to `Indexer`; users must
  explicitly cast `Scalar` values using `int`.

### 🛠️ Fixed

- [#1837](https://github.com/modularml/mojo/issues/1837) Fix self-referential
  variant crashing the compiler.
- [#2363](https://github.com/modularml/mojo/issues/2363) Fix LSP crashing on
  simple trait definitions.
- [#1787](https://github.com/modularml/mojo/issues/1787) Fix error when using
  `//` on `FloatLiteral` in alias expression.
- Made several improvements to dictionary performance. Dicts with integer keys
  are most heavily affected, but large dicts and dicts with large values
  will also see large improvements.
- [#2692](https://github.com/modularml/mojo/issues/2692) Fix `assert_raises`
  to include calling location.<|MERGE_RESOLUTION|>--- conflicted
+++ resolved
@@ -18,12 +18,11 @@
 
 ### ⭐️ New
 
-<<<<<<< HEAD
 - `Dict` now implements `setdefault`, to get a value from the dictionary by
   key, or set it to a default if it doesn't exist
   ([PR #2803](https://github.com/modularml/mojo/pull/2803)
   by [@msaelices](https://github.com/msaelices))
-=======
+
 - Add a `sort` function for list of `ComparableCollectionElement`s.
   [PR #2609](https://github.com/modularml/mojo/pull/2609) by
   [@mzaks](https://github.com/mzaks)
@@ -41,7 +40,6 @@
     var somePair = ...
     get_first_ref(somePair) = 1
   ```
->>>>>>> 32e7c06b
 
 - Mojo has introduced `@parameter for`, a new feature for compile-time
   programming. `@parameter for` defines a for loop where the sequence and the
