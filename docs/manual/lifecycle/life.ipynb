{
<<<<<<< HEAD
 "cells": [
  {
   "cell_type": "raw",
   "metadata": {},
   "source": [
    "---\n",
    "title: Life of a value\n",
    "sidebar_position: 2\n",
    "description: An explanation of when and how Mojo creates values.\n",
    "css: /static/styles/page-navigation.css\n",
    "website:\n",
    "  open-graph:\n",
    "    image: /static/images/mojo-social-card.png\n",
    "  twitter-card:\n",
    "    image: /static/images/mojo-social-card.png\n",
    "---"
   ]
  },
  {
   "cell_type": "markdown",
   "metadata": {},
   "source": [
    "The life of a value in Mojo begins when a variable is initialized and continues\n",
    "up until the value is last used, at which point Mojo destroys it. This page\n",
    "describes how every value in Mojo is created, copied, and moved. (The next\n",
    "page describes [how values are\n",
    "destroyed](/mojo/manual/lifecycle/death.html).)\n",
    "\n",
    "All data types in Mojo—including basic types in the standard library such as\n",
    "[`Bool`](/mojo/stdlib/builtin/bool.html#bool),\n",
    "[`Int`](/mojo/stdlib/builtin/int.html#int), and\n",
    "[`String`](/mojo/stdlib/builtin/string.html#string), up to complex types such\n",
    "as [`SIMD`](/mojo/stdlib/builtin/simd.html#simd) and\n",
    "[`object`](/mojo/stdlib/builtin/object.html#object)—are all defined as a\n",
    "[struct](/mojo/manual/structs.html). This means the creation and\n",
    "destruction of any piece of data follows the same lifecycle rules, and you can\n",
    "define your own data types that work exactly the same way.\n",
    "\n",
    "Mojo structs don't get any default lifecycle methods, such as a\n",
    "constructor, copy constructor, or move constructor. That means you can create\n",
    "a struct without a constructor, but then you can't instantiate it, and it\n",
    "would be useful only as a sort of namespace for static methods. For example:"
   ]
  },
  {
   "cell_type": "code",
   "execution_count": 1,
   "metadata": {},
   "outputs": [],
   "source": [
    "struct NoInstances:\n",
    "    var state: Int\n",
    "\n",
    "    @staticmethod\n",
    "    fn print_hello():\n",
    "        print(\"Hello world!\")"
   ]
  },
  {
   "cell_type": "markdown",
   "metadata": {},
   "source": [
    "Without a constructor, this cannot be instantiated, so it has no lifecycle. The\n",
    "`state` field is also useless because it cannot be initialized (Mojo structs do\n",
    "not support default field values—you must initialize them in a constructor).\n",
    "\n",
    "So the only thing you can do is call on the static method:"
   ]
  },
  {
   "cell_type": "code",
   "execution_count": 2,
   "metadata": {},
   "outputs": [
    {
     "name": "stdout",
     "output_type": "stream",
     "text": [
      "Hello world!\n"
     ]
=======
  "cells": [
    {
      "cell_type": "raw",
      "metadata": {},
      "source": [
        "---\n",
        "title: Life of a value\n",
        "sidebar_position: 2\n",
        "description: An explanation of when and how Mojo creates values.\n",
        "css: /static/styles/page-navigation.css\n",
        "website:\n",
        "  open-graph:\n",
        "    image: /static/images/mojo-social-card.png\n",
        "  twitter-card:\n",
        "    image: /static/images/mojo-social-card.png\n",
        "---"
      ]
    },
    {
      "cell_type": "markdown",
      "metadata": {},
      "source": [
        "The life of a value in Mojo begins when a variable is initialized and continues\n",
        "up until the value is last used, at which point Mojo destroys it. This page\n",
        "describes how every value in Mojo is created, copied, and moved. (The next\n",
        "page describes [how values are\n",
        "destroyed](/mojo/manual/lifecycle/death.html).)\n",
        "\n",
        "All data types in Mojo—including basic types in the standard library such as\n",
        "[`Bool`](/mojo/stdlib/builtin/bool.html#bool),\n",
        "[`Int`](/mojo/stdlib/builtin/int.html#int), and\n",
        "[`String`](/mojo/stdlib/builtin/string.html#string), up to complex types such\n",
        "as [`SIMD`](/mojo/stdlib/builtin/simd.html#simd) and\n",
        "[`object`](/mojo/stdlib/builtin/object.html#object)—are all defined as a\n",
        "[struct](/mojo/manual/structs.html). This means the creation and\n",
        "destruction of any piece of data follows the same lifecycle rules, and you can\n",
        "define your own data types that work exactly the same way.\n",
        "\n",
        "Mojo structs don't get any default lifecycle methods, such as a\n",
        "constructor, copy constructor, or move constructor. That means you can create\n",
        "a struct without a constructor, but then you can't instantiate it, and it\n",
        "would be useful only as a sort of namespace for static methods. For example:"
      ]
    },
    {
      "cell_type": "code",
      "execution_count": 1,
      "metadata": {},
      "outputs": [],
      "source": [
        "struct NoInstances:\n",
        "    var state: Int\n",
        "\n",
        "    @staticmethod\n",
        "    fn print_hello():\n",
        "        print(\"Hello world!\")"
      ]
    },
    {
      "cell_type": "markdown",
      "metadata": {},
      "source": [
        "Without a constructor, this cannot be instantiated, so it has no lifecycle. The\n",
        "`state` field is also useless because it cannot be initialized (Mojo structs do\n",
        "not support default field values—you must initialize them in a constructor).\n",
        "\n",
        "So the only thing you can do is call on the static method:"
      ]
    },
    {
      "cell_type": "code",
      "execution_count": 2,
      "metadata": {},
      "outputs": [
        {
          "name": "stdout",
          "output_type": "stream",
          "text": [
            "Hello world!\n"
          ]
        }
      ],
      "source": [
        "NoInstances.print_hello()"
      ]
    },
    {
      "cell_type": "markdown",
      "metadata": {},
      "source": [
        "## Constructor\n",
        "\n",
        "To create an instance of a Mojo type, it needs the `__init__()` constructor\n",
        "method. The main responsibility of the constructor is to initialize all fields.\n",
        "For example:"
      ]
    },
    {
      "cell_type": "code",
      "execution_count": 3,
      "metadata": {},
      "outputs": [],
      "source": [
        "struct MyPet:\n",
        "    var name: String\n",
        "    var age: Int\n",
        "\n",
        "    fn __init__(inout self, name: String, age: Int):\n",
        "        self.name = name\n",
        "        self.age = age"
      ]
    },
    {
      "cell_type": "markdown",
      "metadata": {},
      "source": [
        "Now we can create an instance:"
      ]
    },
    {
      "cell_type": "code",
      "execution_count": 4,
      "metadata": {},
      "outputs": [],
      "source": [
        "let mine = MyPet(\"Loki\", 4)"
      ]
    },
    {
      "cell_type": "markdown",
      "metadata": {},
      "source": [
        "An instance of `MyPet` can also be\n",
        "[borrowed](/mojo/manual/values/ownership.html#immutable-arguments-borrowed)\n",
        "and destroyed, but it currently can't be copied or moved.\n",
        "\n",
        "We believe this is a good default starting point, because there are no built-in\n",
        "lifecycle events and no surprise behaviors. You—the type author—must\n",
        "explicitly decide whether and how the type can be copied or moved, by\n",
        "implementing the copy and move constructors.\n",
        "\n",
        ":::{.callout-note}\n",
        "\n",
        "**Note:** Mojo does not require a destructor to destroy an object. As long as\n",
        "all fields in the struct are destructible (every type in the standard library\n",
        "is destructible, except for\n",
        "[pointers](/mojo/stdlib/memory/unsafe.html)), then Mojo knows how to destroy\n",
        "the type when its lifetime ends. We'll discuss that more in [Death of a\n",
        "value](/mojo/manual/lifecycle/death.html).\n",
        "\n",
        ":::"
      ]
    },
    {
      "cell_type": "markdown",
      "metadata": {},
      "source": [
        "### Overloading the constructor\n",
        "\n",
        "Like any other function/method, you can\n",
        "[overload](/mojo/manual/functions.html#overloaded-functions) the\n",
        "`__init__()` constructor to initialize the object with different arguments. For\n",
        "example, you might want a default constructor that sets some default values and\n",
        "takes no arguments, and then additional constructors that accept more arguments.\n",
        "\n",
        "Just beware that, in order to modify any fields, each constructor must\n",
        "declare the `self` argument with the [`inout`\n",
        "convention](/mojo/manual/values/ownership.html#mutable-arguments-inout). If you\n",
        "want to call one constructor from another, you simply call upon that\n",
        "constructor as you would externally (you don't need to pass `self`).\n",
        "\n",
        "For example, here's how you can delegate work from an overloaded constructor:"
      ]
    },
    {
      "cell_type": "code",
      "execution_count": 5,
      "metadata": {},
      "outputs": [],
      "source": [
        "struct MyPet:\n",
        "    var name: String\n",
        "    var age: Int\n",
        "\n",
        "    fn __init__(inout self):\n",
        "        self.name = \"\"\n",
        "        self.age = 0\n",
        "\n",
        "    fn __init__(inout self, name: String):\n",
        "        self = MyPet()\n",
        "        self.name = name"
      ]
    },
    {
      "cell_type": "markdown",
      "metadata": {},
      "source": [
        "### Field initialization\n",
        "\n",
        "Notice in the previous example that, by the end of each constructor, all fields\n",
        "must be initialized. That's the only requirement in the constructor.\n",
        "\n",
        "In fact, the `__init__()` constructor is smart enough to treat the `self`\n",
        "object as fully initialized even before the constructor is finished, as long\n",
        "as all fields are initialized. For example, this constructor can pass around\n",
        "`self` as soon as all fields are initialized:"
      ]
    },
    {
      "cell_type": "code",
      "execution_count": 6,
      "metadata": {},
      "outputs": [],
      "source": [
        "fn use(arg: MyPet):\n",
        "    pass\n",
        "\n",
        "struct MyPet:\n",
        "    var name: String\n",
        "    var age: Int\n",
        "\n",
        "    fn __init__(inout self, name: String, age: Int, cond: Bool):\n",
        "        self.name = name\n",
        "        if cond:\n",
        "            self.age = age\n",
        "            use(self)  # Safe to use immediately!\n",
        "\n",
        "        self.age = age\n",
        "        use(self)  # Safe to use immediately!"
      ]
    },
    {
      "cell_type": "markdown",
      "metadata": {},
      "source": [
        "## Copy constructor\n",
        "\n",
        "Because Mojo is built upon [value\n",
        "semantics](/mojo/manual/values/value-semantics.html), Mojo makes a copy of any\n",
        "value given to the assignment operator (`=`), by default. Also recall that\n",
        "arguments sent to a [`def`\n",
        "function](/mojo/manual/functions.html#def-functions) are copied by\n",
        "default. However, copying a value is possible only if the type implements the\n",
        "`__copyinit__()` method.\n",
        "\n",
        "For example, the `MyPet` type above does not have a copy constructor,\n",
        "so this code fails to compile:\n",
        "\n",
        "```mojo\n",
        "let mine = MyPet(\"Loki\", 4)\n",
        "let yours = mine  # This requires a copy, but MyPet has no copy constructor\n",
        "```\n",
        "\n",
        "To make it work, we need to add the copy constructor, like\n",
        "this:"
      ]
    },
    {
      "cell_type": "code",
      "execution_count": 7,
      "metadata": {},
      "outputs": [],
      "source": [
        "struct MyPet:\n",
        "    var name: String\n",
        "    var age: Int\n",
        "\n",
        "    fn __init__(inout self, name: String, age: Int):\n",
        "        self.name = name\n",
        "        self.age = age\n",
        "\n",
        "    fn __copyinit__(inout self, existing: Self):\n",
        "        self.name = existing.name\n",
        "        self.age = existing.age"
      ]
    },
    {
      "cell_type": "markdown",
      "metadata": {},
      "source": [
        ":::{.callout-note}\n",
        "\n",
        "**Note:** `Self` (capital \"S\") is an alias for the current type name\n",
        "(`MyPet`, in this example). Using this alias is a best practice to avoid any\n",
        "mistakes when referring to the current struct name.\n",
        "\n",
        "Also, notice that the `existing` argument in `__copyinit__()` is immutable\n",
        "because the default [argument\n",
        "convention](/mojo/manual/values/ownership.html#argument-conventions) in an `fn`\n",
        "function is `borrowed`—this is a good thing because this function should not\n",
        "modify the contents of the value being copied.\n",
        "\n",
        ":::"
      ]
    },
    {
      "cell_type": "markdown",
      "metadata": {},
      "source": [
        "Now this code works to make a copy:"
      ]
    },
    {
      "cell_type": "code",
      "execution_count": 8,
      "metadata": {},
      "outputs": [],
      "source": [
        "let mine = MyPet(\"Loki\", 4)\n",
        "let yours = mine"
      ]
    },
    {
      "cell_type": "markdown",
      "metadata": {},
      "source": [
        "What makes Mojo's copy behavior different, compared to other languages, is that\n",
        "`__copyinit__()` is designed to perform a deep copy of all fields in the type\n",
        "(as per [value semantics](/mojo/manual/values/value-semantics.html)). That is,\n",
        "it copies heap-allocated values, rather than just copying the pointer.\n",
        "\n",
        "However, the Mojo compiler doesn't enforce this, so it's the type author's\n",
        "responsibility to implement `__copyinit__()` with value semantics. For example,\n",
        "here's a new `HeapArray` type that performs a deep copy in the copy constructor:"
      ]
    },
    {
      "cell_type": "code",
      "execution_count": 9,
      "metadata": {},
      "outputs": [],
      "source": [
        "struct HeapArray:\n",
        "    var data: Pointer[Int]\n",
        "    var size: Int\n",
        "    var cap: Int\n",
        "\n",
        "    fn __init__(inout self, size: Int, val: Int):\n",
        "        self.size = size\n",
        "        self.cap = size * 2\n",
        "        self.data = Pointer[Int].alloc(self.cap)\n",
        "        for i in range(self.size):\n",
        "            self.data.store(i, val)\n",
        "\n",
        "    fn __copyinit__(inout self, existing: Self):\n",
        "        # Deep-copy the existing value\n",
        "        self.size = existing.size\n",
        "        self.cap = existing.cap\n",
        "        self.data = Pointer[Int].alloc(self.cap)\n",
        "        for i in range(self.size):\n",
        "            self.data.store(i, existing.data.load(i))\n",
        "        # The lifetime of `existing` continues unchanged\n",
        "\n",
        "    fn __del__(owned self):\n",
        "        # We must free the heap-allocated data, but\n",
        "        # Mojo knows how to destroy the other fields\n",
        "        self.data.free()\n",
        "\n",
        "    fn append(inout self, val: Int):\n",
        "        # Update the array for demo purposes\n",
        "        if self.size < self.cap:\n",
        "            self.data.store(self.size, val)\n",
        "            self.size += 1\n",
        "        else:\n",
        "            print(\"Out of bounds\")\n",
        "\n",
        "    fn dump(self):\n",
        "        # Print the array contents for demo purposes\n",
        "        print_no_newline(\"[\")\n",
        "        for i in range(self.size):\n",
        "            if i > 0:\n",
        "                print_no_newline(\", \")\n",
        "            print_no_newline(self.data.load(i))\n",
        "        print(\"]\")"
      ]
    },
    {
      "cell_type": "markdown",
      "metadata": {},
      "source": [
        "Notice that `__copyinit__()` does not copy the `Pointer` value (doing so would\n",
        "make the copied value refer to the same `data` memory address as the original\n",
        "value, which is a shallow copy). Instead, we initialize a new `Pointer` to\n",
        "allocate a new block of memory, and then copy over all the heap-allocated\n",
        "values (this is a deep copy).\n",
        "\n",
        "Thus, when we copy an instance of `HeapArray`, each copy has its own value on\n",
        "the heap, so changes to one value do not affect the other, as shown here:"
      ]
    },
    {
      "cell_type": "code",
      "execution_count": 10,
      "metadata": {},
      "outputs": [],
      "source": [
        "fn copies():\n",
        "    let a = HeapArray(2, 1)\n",
        "    var b = a    # Calls the copy constructor\n",
        "    a.dump()     # Prints [1, 1]\n",
        "    b.dump()     # Prints [1, 1]\n",
        "\n",
        "    b.append(2)  # Changes the copied data\n",
        "    b.dump()     # Prints [1, 1, 2]\n",
        "    a.dump()     # Prints [1, 1] (the original did not change)"
      ]
    },
    {
      "cell_type": "markdown",
      "metadata": {},
      "source": [
        ":::{.callout-note}\n",
        "\n",
        "**Note:** In `HeapArray`, we must use the `__del__()` destructor to free the\n",
        "heap-allocated data when the `HeapArray` lifetime ends, but Mojo automatically\n",
        "destroys all other fields when their respective lifetimes end. We'll discuss\n",
        "this destructor more in [Death of a value](/mojo/manual/lifecycle/death.html).\n",
        "\n",
        ":::"
      ]
    },
    {
      "cell_type": "markdown",
      "metadata": {},
      "source": [
        "If your type doesn't use any pointers for heap-allocated data, then writing the\n",
        "constructor and copy constructor is all boilerplate code that you shouldn't\n",
        "have to write. So, if all your fields use destructible data types (such as\n",
        "`Int`, `Bool`, `String`, etc.), you can just add the [`@value`\n",
        "decorator](/mojo/manual/decorators/value.html) to your struct definition and\n",
        "Mojo will synthesize the `__init__()`, `__copyinit__()`, and `__moveinit__()`\n",
        "methods."
      ]
    },
    {
      "cell_type": "markdown",
      "metadata": {},
      "source": [
        "## Move constructors\n",
        "\n",
        "Although copying values provides predictable behavior that matches Mojo's\n",
        "[value semantics](/mojo/manual/values/value-semantics.html), copying some data\n",
        "types can be a significant hit on performance. If you're familiar with\n",
        "reference semantics, then the solution here might seem clear: instead of making\n",
        "a copy when passing a value, share the value as a reference. And if the\n",
        "original variable is no longer needed, nullify the original to avoid any\n",
        "double-free or use-after-free errors. That's generally known as a move\n",
        "operation: the memory block holding the data remains the same (the memory does\n",
        "not actually move), but the pointer to that memory moves to a new variable in\n",
        "the call stack.\n",
        "\n",
        "However, \"move\" can mean something different depending on whether you're more\n",
        "experienced with C++ or Rust, which each offer their own version of move\n",
        "semantics that avoid copying heap-allocated values. Each approach has its\n",
        "benefits, so Mojo supports them both with a separate constructor:\n",
        "\n",
        "- `__moveinit__()` is invoked to perform a \"consuming\" move, which\n",
        "  fully transfers ownership of a value without copying heap-allocated data.\n",
        "  Mojo ends the lifetime of the original value (the variable becomes invalid)\n",
        "  to avoid double-free and use-after-free errors. (This is a Rust-style move;\n",
        "  also called a \"destructive move.\")\n",
        "\n",
        "- `__takeinit__()` is invoked to perform a \"taking\" move, which is\n",
        "  similar in that it moves ownership of a value without copying heap-allocated\n",
        "  data, except it does _not_ end the lifetime of the original value. As the type\n",
        "  author, it's your responsibility to update the original variable with a \"null\n",
        "  state.\" (This is a C++-style move; also called a \"stealing move\" or a\n",
        "  \"non-destructive move.\")\n",
        "\n",
        "The difference between these two—especially how they are each invoked—might be\n",
        "a bit confusing now, but it should become more clear in the following sections.\n",
        "Also, it's safe to say that you generally don't need to worry about using\n",
        "`__takeinit__()` unless you already know that this is necessary for your\n",
        "problem, as it is generally useful only in rare circumstances."
      ]
    },
    {
      "cell_type": "markdown",
      "metadata": {},
      "source": [
        ":::{.callout-note}\n",
        "\n",
        "**Note:** A move constructor is **not required** to transfer ownership of a\n",
        "value. Unlike in Rust, transferring ownership is not always a move operation;\n",
        "the move constructors are only part of the implementation for how Mojo\n",
        "transfers ownership of a value. You can learn more in the section about\n",
        "[ownership\n",
        "transfer](/mojo/manual/values/ownership.html#transfer-arguments-owned-and).\n",
        "\n",
        ":::"
      ]
    },
    {
      "cell_type": "markdown",
      "metadata": {},
      "source": [
        "### Consuming-move constructor\n",
        "\n",
        "The `__moveinit__()` method performs a consuming-move: it transfers ownership\n",
        "of a value from one variable to another when the original variable's lifetime\n",
        "ends (also called a \"destructive move\").\n",
        "\n",
        "For most situations, this is the behavior you want when you [transfer\n",
        "ownership](/mojo/manual/values/ownership.html#transfer-arguments-owned-and),\n",
        "because Mojo invokes `__moveinit__()` to transfer ownership only when Mojo can\n",
        "guarantee that the lifetime of the original value is ending (usually indicated\n",
        "by the `^` transfer operator). (However, Mojo can transfer ownership in some\n",
        "situations even without this constructor.)\n",
        "\n",
        "When a consuming-move occurs, Mojo immediately invalidates the original\n",
        "variable, preventing any access to it and disabling its destructor. Invalidating\n",
        "the original variable is important to avoid memory errors on heap-allocated\n",
        "data, such as use-after-free and double-free errors.\n",
        "\n",
        "Here's how to add the consuming-move constructor to the `HeapArray` example:"
      ]
    },
    {
      "cell_type": "code",
      "execution_count": 11,
      "metadata": {},
      "outputs": [],
      "source": [
        "struct HeapArray:\n",
        "    var data: Pointer[Int]\n",
        "    var size: Int\n",
        "\n",
        "    fn __init__(inout self, size: Int, val: Int):\n",
        "        self.size = size\n",
        "        self.data = Pointer[Int].alloc(self.size)\n",
        "        for i in range(self.size):\n",
        "            self.data.store(i, val)\n",
        "\n",
        "    fn __copyinit__(inout self, existing: Self):\n",
        "        # Deep-copy the existing value\n",
        "        self.size = existing.size\n",
        "        self.data = Pointer[Int].alloc(self.size)\n",
        "        for i in range(self.size):\n",
        "            self.data.store(i, existing.data.load(i))\n",
        "\n",
        "    fn __moveinit__(inout self, owned existing: Self):\n",
        "        print(\"move\")\n",
        "        # Shallow copy the existing value\n",
        "        self.size = existing.size\n",
        "        self.data = existing.data\n",
        "        # Then the lifetime of `existing` ends here, but\n",
        "        # Mojo does NOT call its destructor\n",
        "\n",
        "    fn __del__(owned self):\n",
        "        self.data.free()\n",
        "\n",
        "    fn dump(self):\n",
        "        print_no_newline(\"[\")\n",
        "        for i in range(self.size):\n",
        "            if i > 0:\n",
        "                print_no_newline(\", \")\n",
        "            print_no_newline(self.data.load(i))\n",
        "        print(\"]\")"
      ]
    },
    {
      "cell_type": "markdown",
      "metadata": {},
      "source": [
        "The critical feature of `__moveinit__()` is that it takes the incoming value as\n",
        "`owned`, meaning this method gets unique ownership of the value. Moreover,\n",
        "because this is a dunder method that Mojo calls only when performing a\n",
        "consuming-move (during ownership transfer), the `existing` argument is\n",
        "guaranteed to be a mutable reference to the original value, _not a copy_\n",
        "(unlike other methods that may declare an argument as `owned`, but might\n",
        "receive the value as a copy if the method is called without the [`^` transfer\n",
        "operator](/mojo/manual/values/ownership.html#transfer-arguments-owned-and)).\n",
        "That is, Mojo calls this move constructor _only_ when the original variable's\n",
        "lifetime actually ends at the point of transfer.\n",
        "\n",
        "Here's an example showing how to invoke the move constructor for `HeapArray`:"
      ]
    },
    {
      "cell_type": "code",
      "execution_count": 12,
      "metadata": {},
      "outputs": [],
      "source": [
        "fn moves():\n",
        "    let a = HeapArray(3, 1)\n",
        "\n",
        "    a.dump()   # Prints [1, 1, 1]\n",
        "\n",
        "    let b = a^ # Prints \"move\"; the lifetime of `a` ends here\n",
        "\n",
        "    b.dump()   # Prints [1, 1, 1]\n",
        "    #a.dump()  # ERROR: use of uninitialized value 'a'"
      ]
    },
    {
      "cell_type": "markdown",
      "metadata": {},
      "source": [
        "Notice that `__moveinit__()` performs a shallow copy of the\n",
        "existing field values (it copies the pointer, instead of allocating new memory\n",
        "on the heap), which is what makes it useful for types with heap-allocated\n",
        "values that are expensive to copy.\n",
        "\n",
        "To go further and ensure your type can never be copied, you can make it\n",
        "\"move-only\" by implementing `__moveinit__()` and _excluding_ `__copyinit__()`.\n",
        "A move-only type can be passed to other variables and passed into functions\n",
        "with any argument convention (`borrowed`, `inout`, and `owned`)—the only catch\n",
        "is that you must use the `^` transfer operator to end the lifetime of a\n",
        "move-only type when assigning it to a new variable or when passing it as an\n",
        "`owned` argument."
      ]
    },
    {
      "cell_type": "markdown",
      "metadata": {},
      "source": [
        ":::{.callout-note}\n",
        "\n",
        "**Note:** For types without heap-allocated fields, you get no real benefit from\n",
        "the move constructor. Making copies of simple data types on the stack, like\n",
        "integers, floats, and booleans, is very cheap. Yet, if you allow your type to\n",
        "be copied, then there's generally no reason to disallow moves, so you can\n",
        "synthesize both constructors by adding the [`@value`\n",
        "decorator](/mojo/manual/decorators/value.html).\n",
        "\n",
        ":::"
      ]
    },
    {
      "cell_type": "markdown",
      "metadata": {},
      "source": [
        "### Taking-move constructor\n",
        "\n",
        "Although `__moveinit__()` provides a mechanism to provide predictable ownership\n",
        "transfers for your types, it enforces move semantics that are problematic in\n",
        "(rare) situations where you don't want the lifetime of the original value to\n",
        "end. In such situations, you might prefer to implement `__takeinit__()`, which\n",
        "performs a \"taking move\" (also known as a \"stealing move\" or \"non-destructive\n",
        "move\").\n",
        "\n",
        "The `__takeinit__()` constructor has a similar effect as the `__moveinit__()`\n",
        "constructor, but it does not end the lifetime of the original value. This is\n",
        "useful for situations in which it's necessary that the original variable remain\n",
        "valid (but in a \"null state\"), so that its destructor is still allowed to run\n",
        "(but only upon a nullified value to avoid a double-free).\n",
        "\n",
        "Generally, you'll know it if you need to use this; if `__moveinit__()` makes\n",
        "sense and that behavior doesn't worry you, then you don't need\n",
        "`__takeinit__()`.\n",
        "\n",
        ":::{.callout-caution}\n",
        "\n",
        "**Caution:** Currently, this documentation about `__takeinit__()` describes our\n",
        "design intentions, and the lifetime behaviors required to invoke\n",
        "`__takeinit__()` when a value is passed to a function that takes ownership is\n",
        "not fully implemented. There are several TODOs we must finish before this is\n",
        "fully functional, such as the ability for code to [return\n",
        "references](/mojo/roadmap.html#ownership-and-lifetimes).\n",
        "\n",
        ":::\n",
        "\n",
        "For example, let's say you create an array of `HeapArray` values. If you\n",
        "transfer ownership of just one item in that array using `__moveinit__()`, you\n",
        "might encounter problems using that array later, because the array will contain\n",
        "an invalid variable that cannot be read or destroyed. To solve for this\n",
        "usecase, you might want to implement `__takeinit__()` instead of\n",
        "`__moveinit__()` so that all array items remain valid.\n",
        "\n",
        "However, because this move operation leaves the original value valid, it allows\n",
        "for potential double-free and use-after-free errors. So, it's very important\n",
        "that you hollow-out the original value in your `__takeinit__()` implementation,\n",
        "by replacing the original value contents with some type of \"null state\" or\n",
        "sentinel value that tells the destructor to treat it differently.\n",
        "\n",
        "For example, here's how we can implement `HeapArray` to allow a taking-move:"
      ]
    },
    {
      "cell_type": "code",
      "execution_count": 13,
      "metadata": {},
      "outputs": [],
      "source": [
        "struct HeapArray:\n",
        "    var data: Pointer[Int]\n",
        "    var size: Int\n",
        "\n",
        "    fn __init__(inout self, size: Int, val: Int):\n",
        "        self.size = size\n",
        "        self.data = Pointer[Int].alloc(self.size)\n",
        "        for i in range(self.size):\n",
        "            self.data.store(i, val)\n",
        "\n",
        "    fn __takeinit__(inout self, inout existing: Self):\n",
        "        # Shallow-copy the existing value\n",
        "        self.size = existing.size\n",
        "        self.data = existing.data\n",
        "        # The lifetime for `existing` does not end here, so we\n",
        "        # must update its value to no longer refer to moved data,\n",
        "        # in order to avoid double-free and use-after-free errors,\n",
        "        # but in a way that still allows the destructor to run.\n",
        "        existing.size = 0\n",
        "        existing.data = Pointer[Int].get_null()\n",
        "\n",
        "    fn __del__(owned self):\n",
        "        # Free the data only if the Pointer is not null\n",
        "        if (self.data):\n",
        "            self.data.free()\n",
        "\n",
        "    fn dump(self):\n",
        "        print_no_newline(\"[\")\n",
        "        for i in range(self.size):\n",
        "            if i > 0:\n",
        "                print_no_newline(\", \")\n",
        "            print_no_newline(self.data.load(i))\n",
        "        print(\"]\")"
      ]
    },
    {
      "cell_type": "markdown",
      "metadata": {},
      "source": [
        "This technique has tradeoffs and is not the best for every type. However, we\n",
        "believe that you, the library authors, understand your domain problems better\n",
        "than we, the language designers do. So we prefer to provide full control over\n",
        "these behaviors. As such you can choose to (but don’t have to) make your types\n",
        "participate in this taking-move constructor."
      ]
    },
    {
      "cell_type": "markdown",
      "metadata": {},
      "source": [
        ":::{.callout-note}\n",
        "\n",
        "**Note:** Because `__takeinit__()` uses `inout` for the `existing` argument,\n",
        "the value you want to move with the taking-move operation must be mutable.\n",
        "\n",
        ":::"
      ]
    },
    {
      "cell_type": "markdown",
      "metadata": {},
      "source": [
        "## Simple value types {#value-decorator}\n",
        "\n",
        "Because copy and move constructors are opt-in, Mojo provides great control for\n",
        "exotic usecases (such as for atomic values that should never be copied or\n",
        "moved), but most structs are simple aggregations of other types that should be\n",
        "easily copied and moved, and we don't want to write a lot of boilerplate\n",
        "constructors for those simple value types.\n",
        "\n",
        "To solve this, Mojo provides the [`@value`\n",
        "decorator](/mojo/manual/decorators/value.html), which synthesizes the\n",
        "boilerplate code for the `__init__()`, `__copyinit__()`, and `__moveinit__()`\n",
        "methods.\n",
        "\n",
        "For example, consider a simple struct like this:"
      ]
    },
    {
      "cell_type": "code",
      "execution_count": 14,
      "metadata": {},
      "outputs": [],
      "source": [
        "@value\n",
        "struct MyPet:\n",
        "    var name: String\n",
        "    var age: Int"
      ]
    },
    {
      "cell_type": "markdown",
      "metadata": {},
      "source": [
        "Mojo sees the `@value` decorator and notices that you don't have a member-wise\n",
        "initializer (a constructor with arguments for each field), a copy constructor,\n",
        "or a move constructor, so it synthesizes them for you. The result is as if you\n",
        "had actually written this:"
      ]
    },
    {
      "cell_type": "code",
      "execution_count": 15,
      "metadata": {},
      "outputs": [],
      "source": [
        "struct MyPet:\n",
        "    var name: String\n",
        "    var age: Int\n",
        "\n",
        "    fn __init__(inout self, owned name: String, age: Int):\n",
        "        self.name = name^\n",
        "        self.age = age\n",
        "\n",
        "    fn __copyinit__(inout self, existing: Self):\n",
        "        self.name = existing.name\n",
        "        self.age = existing.age\n",
        "\n",
        "    fn __moveinit__(inout self, owned existing: Self):\n",
        "        self.name = existing.name^\n",
        "        self.age = existing.age"
      ]
    },
    {
      "cell_type": "markdown",
      "metadata": {},
      "source": [
        "Mojo synthesizes each lifecycle method only when it doesn't exist, so\n",
        "you can use `@value` and still define your own versions to override the default\n",
        "behavior. For example, it is fairly common to use the default member-wise and\n",
        "move constructor, but create a custom copy constructor.\n",
        "\n",
        "Something you can see in this code that we didn't mention yet is that the\n",
        "`__init__()` method takes all arguments as `owned`, because the constructor\n",
        "must take ownership to store each value. This is a useful micro-optimization\n",
        "and enables the use of move-only types. Trivial types like `Int` are also\n",
        "passed as `owned`, but because ownership doesn't mean anything for integers, we\n",
        "can elide that declaration and the transfer operator (`^`) for simplicity. The\n",
        "transfer operator is also just a formality in this case, because, even if it's\n",
        "not used with `self.name = name^`, the Mojo compiler will notice that `name` is\n",
        "last used here and convert this assignment into a move, instead of a\n",
        "copy+delete.\n",
        "\n",
        ":::{.callout-note}\n",
        "\n",
        "**Note:** If your type contains any move-only fields, Mojo will not generate\n",
        "the copy constructor because it cannot copy those fields. Further, the `@value`\n",
        "decorator won't work at all if any of your members are neither copyable nor\n",
        "movable. For example, if you have something like `Atomic` in your struct, then\n",
        "it probably isn't a true value type, and you don't want the copy/move\n",
        "constructors anyway.\n",
        "\n",
        "Also notice that the `MyPet` struct above doesn't include the `__del__()`\n",
        "destructor (the `@value` decorator does not synthesize this), because Mojo\n",
        "doesn't need it to destroy fields, as discussed in [Death of a\n",
        "value](/mojo/manual/lifecycle/death.html)\n",
        "\n",
        ":::"
      ]
    },
    {
      "cell_type": "markdown",
      "metadata": {},
      "source": [
        "## Trivial types\n",
        "\n",
        "So far, we've talked about values that live in memory, which means they have an\n",
        "identity (an address) that can be passed around among functions (passed \"by\n",
        "reference\"). This is great for most types, and it's a safe default for large\n",
        "objects with expensive copy operations. However, it's inefficient for tiny\n",
        "things like a single integer or floating point number. We call these types\n",
        "\"trivial\" because they are just \"bags of bits\" that should be copied, moved,\n",
        "and destroyed without invoking any custom lifecycle methods.\n",
        "\n",
        "Trivial types are the most common types that surround us, and from a language\n",
        "perspective, Mojo doesn’t need special support for these written in a struct.\n",
        "Usually, these values are so tiny that they should be passed around in CPU\n",
        "registers, not indirectly through memory.\n",
        "\n",
        "As such, Mojo provides a struct decorator to declare these types of values:\n",
        "`@register_passable(\"trivial\")`. This decorator tells Mojo that the type should\n",
        "be copyable and movable but that it has no user-defined logic (no lifecycle\n",
        "methods) for doing this. It also tells Mojo to pass the value in CPU registers\n",
        "whenever possible, which has clear performance benefits.\n",
        "\n",
        "You'll see this decorator on types like `Int` in the standard library:\n",
        "\n",
        "```mojo\n",
        "@register_passable(\"trivial\")\n",
        "struct Int:\n",
        "    var value: __mlir_type.index\n",
        "\n",
        "    fn __init__(value: __mlir_type.index) -> Int:\n",
        "        return Self {value: value}\n",
        "    ...\n",
        "```\n",
        "\n",
        "We expect to use this decorator pervasively on Mojo standard library types, but\n",
        "it is safe to ignore for general application-level code.\n",
        "\n",
        "For more information, see the [`@register_passable`\n",
        "documentation](/mojo/manual/decorators/register_passable.html).\n",
        "\n",
        ":::{.callout-note}\n",
        "\n",
        "TODO: This decorator is due for reconsideration.  Lack of custom\n",
        "copy/move/destroy logic and \"passability in a register\" are orthogonal concerns\n",
        "and should be split.  This former logic should be subsumed into a more general\n",
        "`@value(\"trivial\")` decorator, which is orthogonal from `@register_passable`.\n",
        "\n",
        ":::"
      ]
>>>>>>> 72a3add2
    }
   ],
   "source": [
    "NoInstances.print_hello()"
   ]
  },
  {
   "cell_type": "markdown",
   "metadata": {},
   "source": [
    "## Constructor\n",
    "\n",
    "To create an instance of a Mojo type, it needs the `__init__()` constructor\n",
    "method. The main responsibility of the constructor is to initialize all fields.\n",
    "For example:"
   ]
  },
  {
   "cell_type": "code",
   "execution_count": 3,
   "metadata": {},
   "outputs": [],
   "source": [
    "struct MyPet:\n",
    "    var name: String\n",
    "    var age: Int\n",
    "\n",
    "    fn __init__(inout self, name: String, age: Int):\n",
    "        self.name = name\n",
    "        self.age = age"
   ]
  },
  {
   "cell_type": "markdown",
   "metadata": {},
   "source": [
    "Now we can create an instance:"
   ]
  },
  {
   "cell_type": "code",
   "execution_count": 4,
   "metadata": {},
   "outputs": [],
   "source": [
    "let mine = MyPet(\"Loki\", 4)"
   ]
  },
  {
   "cell_type": "markdown",
   "metadata": {},
   "source": [
    "An instance of `MyPet` can also be\n",
    "[borrowed](/mojo/manual/values/ownership.html#immutable-arguments-borrowed)\n",
    "and destroyed, but it currently can't be copied or moved.\n",
    "\n",
    "We believe this is a good default starting point, because there are no built-in\n",
    "lifecycle events and no surprise behaviors. You—the type author—must\n",
    "explicitly decide whether and how the type can be copied or moved, by\n",
    "implementing the copy and move constructors.\n",
    "\n",
    ":::{.callout-note}\n",
    "\n",
    "**Note:** Mojo does not require a destructor to destroy an object. As long as\n",
    "all fields in the struct are destructible (every type in the standard library\n",
    "is destructible, except for\n",
    "[pointers](/mojo/stdlib/memory/unsafe.html)), then Mojo knows how to destroy\n",
    "the type when its lifetime ends. We'll discuss that more in [Death of a\n",
    "value](/mojo/manual/lifecycle/death.html).\n",
    "\n",
    ":::"
   ]
  },
  {
   "cell_type": "markdown",
   "metadata": {},
   "source": [
    "### Overloading the constructor\n",
    "\n",
    "Like any other function/method, you can\n",
    "[overload](/mojo/manual/functions.html#overloaded-functions) the\n",
    "`__init__()` constructor to initialize the object with different arguments. For\n",
    "example, you might want a default constructor that sets some default values and\n",
    "takes no arguments, and then additional constructors that accept more arguments.\n",
    "\n",
    "Just beware that, in order to modify any fields, each constructor must\n",
    "declare the `self` argument with the [`inout`\n",
    "convention](/mojo/manual/values/ownership.html#mutable-arguments-inout). If you\n",
    "want to call one constructor from another, you simply call upon that\n",
    "constructor as you would externally (you don't need to pass `self`).\n",
    "\n",
    "For example, here's how you can delegate work from an overloaded constructor:"
   ]
  },
  {
   "cell_type": "code",
   "execution_count": 5,
   "metadata": {},
   "outputs": [],
   "source": [
    "struct MyPet:\n",
    "    var name: String\n",
    "    var age: Int\n",
    "\n",
    "    fn __init__(inout self):\n",
    "        self.name = \"\"\n",
    "        self.age = 0\n",
    "\n",
    "    fn __init__(inout self, name: String):\n",
    "        self = MyPet()\n",
    "        self.name = name"
   ]
  },
  {
   "cell_type": "markdown",
   "metadata": {},
   "source": [
    "### Field initialization\n",
    "\n",
    "Notice in the previous example that, by the end of each constructor, all fields\n",
    "must be initialized. That's the only requirement in the constructor.\n",
    "\n",
    "In fact, the `__init__()` constructor is smart enough to treat the `self`\n",
    "object as fully initialized even before the constructor is finished, as long\n",
    "as all fields are initialized. For example, this constructor can pass around\n",
    "`self` as soon as all fields are initialized:"
   ]
  },
  {
   "cell_type": "code",
   "execution_count": 6,
   "metadata": {},
   "outputs": [],
   "source": [
    "fn use(arg: MyPet):\n",
    "    pass\n",
    "\n",
    "struct MyPet:\n",
    "    var name: String\n",
    "    var age: Int\n",
    "\n",
    "    fn __init__(inout self, name: String, age: Int, cond: Bool):\n",
    "        self.name = name\n",
    "        if cond:\n",
    "            self.age = age\n",
    "            use(self)  # Safe to use immediately!\n",
    "\n",
    "        self.age = age\n",
    "        use(self)  # Safe to use immediately!"
   ]
  },
  {
   "cell_type": "markdown",
   "metadata": {},
   "source": [
    "## Copy constructor\n",
    "\n",
    "Because Mojo is built upon [value\n",
    "semantics](/mojo/manual/values/value-semantics.html), Mojo makes a copy of any\n",
    "value given to the assignment operator (`=`), by default. Also recall that\n",
    "arguments sent to a [`def`\n",
    "function](/mojo/manual/functions.html#def-functions) are copied by\n",
    "default. However, copying a value is possible only if the type implements the\n",
    "`__copyinit__()` method.\n",
    "\n",
    "For example, the `MyPet` type above does not have a copy constructor,\n",
    "so this code fails to compile:\n",
    "\n",
    "```mojo\n",
    "let mine = MyPet(\"Loki\", 4)\n",
    "let yours = mine  # This requires a copy, but MyPet has no copy constructor\n",
    "```\n",
    "\n",
    "To make it work, we need to add the copy constructor, like\n",
    "this:"
   ]
  },
  {
   "cell_type": "code",
   "execution_count": 7,
   "metadata": {},
   "outputs": [],
   "source": [
    "struct MyPet:\n",
    "    var name: String\n",
    "    var age: Int\n",
    "\n",
    "    fn __init__(inout self, name: String, age: Int):\n",
    "        self.name = name\n",
    "        self.age = age\n",
    "\n",
    "    fn __copyinit__(inout self, existing: Self):\n",
    "        self.name = existing.name\n",
    "        self.age = existing.age"
   ]
  },
  {
   "cell_type": "markdown",
   "metadata": {},
   "source": [
    ":::{.callout-note}\n",
    "\n",
    "**Note:** `Self` (capital \"S\") is an alias for the current type name\n",
    "(`MyPet`, in this example). Using this alias is a best practice to avoid any\n",
    "mistakes when referring to the current struct name.\n",
    "\n",
    "Also, notice that the `existing` argument in `__copyinit__()` is immutable\n",
    "because the default [argument\n",
    "convention](/mojo/manual/values/ownership.html#argument-conventions) in an `fn`\n",
    "function is `borrowed`—this is a good thing because this function should not\n",
    "modify the contents of the value being copied.\n",
    "\n",
    ":::"
   ]
  },
  {
   "cell_type": "markdown",
   "metadata": {},
   "source": [
    "Now this code works to make a copy:"
   ]
  },
  {
   "cell_type": "code",
   "execution_count": 8,
   "metadata": {},
   "outputs": [],
   "source": [
    "let mine = MyPet(\"Loki\", 4)\n",
    "let yours = mine"
   ]
  },
  {
   "cell_type": "markdown",
   "metadata": {},
   "source": [
    "What makes Mojo's copy behavior different, compared to other languages, is that\n",
    "`__copyinit__()` is designed to perform a deep copy of all fields in the type\n",
    "(as per [value semantics](/mojo/manual/values/value-semantics.html)). That is,\n",
    "it copies heap-allocated values, rather than just copying the pointer.\n",
    "\n",
    "However, the Mojo compiler doesn't enforce this, so it's the type author's\n",
    "responsibility to implement `__copyinit__()` with value semantics. For example,\n",
    "here's a new `HeapArray` type that performs a deep copy in the copy constructor:"
   ]
  },
  {
   "cell_type": "code",
   "execution_count": 9,
   "metadata": {},
   "outputs": [],
   "source": [
    "struct HeapArray:\n",
    "    var data: Pointer[Int]\n",
    "    var size: Int\n",
    "    var cap: Int\n",
    "\n",
    "    fn __init__(inout self, size: Int, val: Int):\n",
    "        self.size = size\n",
    "        self.cap = size * 2\n",
    "        self.data = Pointer[Int].alloc(self.cap)\n",
    "        for i in range(self.size):\n",
    "            self.data.store(i, val)\n",
    "\n",
    "    fn __copyinit__(inout self, existing: Self):\n",
    "        # Deep-copy the existing value\n",
    "        self.size = existing.size\n",
    "        self.cap = existing.cap\n",
    "        self.data = Pointer[Int].alloc(self.size)\n",
    "        for i in range(self.size):\n",
    "            self.data.store(i, existing.data.load(i))\n",
    "        # The lifetime of `existing` continues unchanged\n",
    "\n",
    "    fn __del__(owned self):\n",
    "        # We must free the heap-allocated data, but\n",
    "        # Mojo knows how to destroy the other fields\n",
    "        self.data.free()\n",
    "\n",
    "    fn append(inout self, val: Int):\n",
    "        # Update the array for demo purposes\n",
    "        if self.size < self.cap:\n",
    "            self.data.store(self.size, val)\n",
    "            self.size += 1\n",
    "        else:\n",
    "            print(\"Out of bounds\")\n",
    "\n",
    "    fn dump(self):\n",
    "        # Print the array contents for demo purposes\n",
    "        print_no_newline(\"[\")\n",
    "        for i in range(self.size):\n",
    "            if i > 0:\n",
    "                print_no_newline(\", \")\n",
    "            print_no_newline(self.data.load(i))\n",
    "        print(\"]\")"
   ]
  },
  {
   "cell_type": "markdown",
   "metadata": {},
   "source": [
    "Notice that `__copyinit__()` does not copy the `Pointer` value (doing so would\n",
    "make the copied value refer to the same `data` memory address as the original\n",
    "value, which is a shallow copy). Instead, we initialize a new `Pointer` to\n",
    "allocate a new block of memory, and then copy over all the heap-allocated\n",
    "values (this is a deep copy).\n",
    "\n",
    "Thus, when we copy an instance of `HeapArray`, each copy has its own value on\n",
    "the heap, so changes to one value do not affect the other, as shown here:"
   ]
  },
  {
   "cell_type": "code",
   "execution_count": 10,
   "metadata": {},
   "outputs": [],
   "source": [
    "fn copies():\n",
    "    let a = HeapArray(2, 1)\n",
    "    var b = a    # Calls the copy constructor\n",
    "    a.dump()     # Prints [1, 1]\n",
    "    b.dump()     # Prints [1, 1]\n",
    "\n",
    "    b.append(2)  # Changes the copied data\n",
    "    b.dump()     # Prints [1, 1, 2]\n",
    "    a.dump()     # Prints [1, 1] (the original did not change)"
   ]
  },
  {
   "cell_type": "markdown",
   "metadata": {},
   "source": [
    ":::{.callout-note}\n",
    "\n",
    "**Note:** In `HeapArray`, we must use the `__del__()` destructor to free the\n",
    "heap-allocated data when the `HeapArray` lifetime ends, but Mojo automatically\n",
    "destroys all other fields when their respective lifetimes end. We'll discuss\n",
    "this destructor more in [Death of a value](/mojo/manual/lifecycle/death.html).\n",
    "\n",
    ":::"
   ]
  },
  {
   "cell_type": "markdown",
   "metadata": {},
   "source": [
    "If your type doesn't use any pointers for heap-allocated data, then writing the\n",
    "constructor and copy constructor is all boilerplate code that you shouldn't\n",
    "have to write. So, if all your fields use destructible data types (such as\n",
    "`Int`, `Bool`, `String`, etc.), you can just add the [`@value`\n",
    "decorator](/mojo/manual/decorators/value.html) to your struct definition and\n",
    "Mojo will synthesize the `__init__()`, `__copyinit__()`, and `__moveinit__()`\n",
    "methods."
   ]
  },
  {
   "cell_type": "markdown",
   "metadata": {},
   "source": [
    "## Move constructors\n",
    "\n",
    "Although copying values provides predictable behavior that matches Mojo's\n",
    "[value semantics](/mojo/manual/values/value-semantics.html), copying some data\n",
    "types can be a significant hit on performance. If you're familiar with\n",
    "reference semantics, then the solution here might seem clear: instead of making\n",
    "a copy when passing a value, share the value as a reference. And if the\n",
    "original variable is no longer needed, nullify the original to avoid any\n",
    "double-free or use-after-free errors. That's generally known as a move\n",
    "operation: the memory block holding the data remains the same (the memory does\n",
    "not actually move), but the pointer to that memory moves to a new variable in\n",
    "the call stack.\n",
    "\n",
    "However, \"move\" can mean something different depending on whether you're more\n",
    "experienced with C++ or Rust, which each offer their own version of move\n",
    "semantics that avoid copying heap-allocated values. Each approach has its\n",
    "benefits, so Mojo supports them both with a separate constructor:\n",
    "\n",
    "- `__moveinit__()` is invoked to perform a \"consuming\" move, which\n",
    "  fully transfers ownership of a value without copying heap-allocated data.\n",
    "  Mojo ends the lifetime of the original value (the variable becomes invalid)\n",
    "  to avoid double-free and use-after-free errors. (This is a Rust-style move;\n",
    "  also called a \"destructive move.\")\n",
    "\n",
    "- `__takeinit__()` is invoked to perform a \"taking\" move, which is\n",
    "  similar in that it moves ownership of a value without copying heap-allocated\n",
    "  data, except it does _not_ end the lifetime of the original value. As the type\n",
    "  author, it's your responsibility to update the original variable with a \"null\n",
    "  state.\" (This is a C++-style move; also called a \"stealing move\" or a\n",
    "  \"non-destructive move.\")\n",
    "\n",
    "The difference between these two—especially how they are each invoked—might be\n",
    "a bit confusing now, but it should become more clear in the following sections.\n",
    "Also, it's safe to say that you generally don't need to worry about using\n",
    "`__takeinit__()` unless you already know that this is necessary for your\n",
    "problem, as it is generally useful only in rare circumstances."
   ]
  },
  {
   "cell_type": "markdown",
   "metadata": {},
   "source": [
    ":::{.callout-note}\n",
    "\n",
    "**Note:** A move constructor is **not required** to transfer ownership of a\n",
    "value. Unlike in Rust, transferring ownership is not always a move operation;\n",
    "the move constructors are only part of the implementation for how Mojo\n",
    "transfers ownership of a value. You can learn more in the section about\n",
    "[ownership\n",
    "transfer](/mojo/manual/values/ownership.html#transfer-arguments-owned-and).\n",
    "\n",
    ":::"
   ]
  },
  {
   "cell_type": "markdown",
   "metadata": {},
   "source": [
    "### Consuming-move constructor\n",
    "\n",
    "The `__moveinit__()` method performs a consuming-move: it transfers ownership\n",
    "of a value from one variable to another when the original variable's lifetime\n",
    "ends (also called a \"destructive move\").\n",
    "\n",
    "For most situations, this is the behavior you want when you [transfer\n",
    "ownership](/mojo/manual/values/ownership.html#transfer-arguments-owned-and),\n",
    "because Mojo invokes `__moveinit__()` to transfer ownership only when Mojo can\n",
    "guarantee that the lifetime of the original value is ending (usually indicated\n",
    "by the `^` transfer operator). (However, Mojo can transfer ownership in some\n",
    "situations even without this constructor.)\n",
    "\n",
    "When a consuming-move occurs, Mojo immediately invalidates the original\n",
    "variable, preventing any access to it and disabling its destructor. Invalidating\n",
    "the original variable is important to avoid memory errors on heap-allocated\n",
    "data, such as use-after-free and double-free errors.\n",
    "\n",
    "Here's how to add the consuming-move constructor to the `HeapArray` example:"
   ]
  },
  {
   "cell_type": "code",
   "execution_count": 11,
   "metadata": {},
   "outputs": [],
   "source": [
    "struct HeapArray:\n",
    "    var data: Pointer[Int]\n",
    "    var size: Int\n",
    "\n",
    "    fn __init__(inout self, size: Int, val: Int):\n",
    "        self.size = size\n",
    "        self.data = Pointer[Int].alloc(self.size)\n",
    "        for i in range(self.size):\n",
    "            self.data.store(i, val)\n",
    "\n",
    "    fn __copyinit__(inout self, existing: Self):\n",
    "        # Deep-copy the existing value\n",
    "        self.size = existing.size\n",
    "        self.data = Pointer[Int].alloc(self.size)\n",
    "        for i in range(self.size):\n",
    "            self.data.store(i, existing.data.load(i))\n",
    "\n",
    "    fn __moveinit__(inout self, owned existing: Self):\n",
    "        print(\"move\")\n",
    "        # Shallow copy the existing value\n",
    "        self.size = existing.size\n",
    "        self.data = existing.data\n",
    "        # Then the lifetime of `existing` ends here, but\n",
    "        # Mojo does NOT call its destructor\n",
    "\n",
    "    fn __del__(owned self):\n",
    "        self.data.free()\n",
    "\n",
    "    fn dump(self):\n",
    "        print_no_newline(\"[\")\n",
    "        for i in range(self.size):\n",
    "            if i > 0:\n",
    "                print_no_newline(\", \")\n",
    "            print_no_newline(self.data.load(i))\n",
    "        print(\"]\")"
   ]
  },
  {
   "cell_type": "markdown",
   "metadata": {},
   "source": [
    "The critical feature of `__moveinit__()` is that it takes the incoming value as\n",
    "`owned`, meaning this method gets unique ownership of the value. Moreover,\n",
    "because this is a dunder method that Mojo calls only when performing a\n",
    "consuming-move (during ownership transfer), the `existing` argument is\n",
    "guaranteed to be a mutable reference to the original value, _not a copy_\n",
    "(unlike other methods that may declare an argument as `owned`, but might\n",
    "receive the value as a copy if the method is called without the [`^` transfer\n",
    "operator](/mojo/manual/values/ownership.html#transfer-arguments-owned-and)).\n",
    "That is, Mojo calls this move constructor _only_ when the original variable's\n",
    "lifetime actually ends at the point of transfer.\n",
    "\n",
    "Here's an example showing how to invoke the move constructor for `HeapArray`:"
   ]
  },
  {
   "cell_type": "code",
   "execution_count": 12,
   "metadata": {},
   "outputs": [],
   "source": [
    "fn moves():\n",
    "    let a = HeapArray(3, 1)\n",
    "\n",
    "    a.dump()   # Prints [1, 1, 1]\n",
    "\n",
    "    let b = a^ # Prints \"move\"; the lifetime of `a` ends here\n",
    "\n",
    "    b.dump()   # Prints [1, 1, 1]\n",
    "    #a.dump()  # ERROR: use of uninitialized value 'a'"
   ]
  },
  {
   "cell_type": "markdown",
   "metadata": {},
   "source": [
    "Notice that `__moveinit__()` performs a shallow copy of the\n",
    "existing field values (it copies the pointer, instead of allocating new memory\n",
    "on the heap), which is what makes it useful for types with heap-allocated\n",
    "values that are expensive to copy.\n",
    "\n",
    "To go further and ensure your type can never be copied, you can make it\n",
    "\"move-only\" by implementing `__moveinit__()` and _excluding_ `__copyinit__()`.\n",
    "A move-only type can be passed to other variables and passed into functions\n",
    "with any argument convention (`borrowed`, `inout`, and `owned`)—the only catch\n",
    "is that you must use the `^` transfer operator to end the lifetime of a\n",
    "move-only type when assigning it to a new variable or when passing it as an\n",
    "`owned` argument."
   ]
  },
  {
   "cell_type": "markdown",
   "metadata": {},
   "source": [
    ":::{.callout-note}\n",
    "\n",
    "**Note:** For types without heap-allocated fields, you get no real benefit from\n",
    "the move constructor. Making copies of simple data types on the stack, like\n",
    "integers, floats, and booleans, is very cheap. Yet, if you allow your type to\n",
    "be copied, then there's generally no reason to disallow moves, so you can\n",
    "synthesize both constructors by adding the [`@value`\n",
    "decorator](/mojo/manual/decorators/value.html).\n",
    "\n",
    ":::"
   ]
  },
  {
   "cell_type": "markdown",
   "metadata": {},
   "source": [
    "### Taking-move constructor\n",
    "\n",
    "Although `__moveinit__()` provides a mechanism to provide predictable ownership\n",
    "transfers for your types, it enforces move semantics that are problematic in\n",
    "(rare) situations where you don't want the lifetime of the original value to\n",
    "end. In such situations, you might prefer to implement `__takeinit__()`, which\n",
    "performs a \"taking move\" (also known as a \"stealing move\" or \"non-destructive\n",
    "move\").\n",
    "\n",
    "The `__takeinit__()` constructor has a similar effect as the `__moveinit__()`\n",
    "constructor, but it does not end the lifetime of the original value. This is\n",
    "useful for situations in which it's necessary that the original variable remain\n",
    "valid (but in a \"null state\"), so that its destructor is still allowed to run\n",
    "(but only upon a nullified value to avoid a double-free).\n",
    "\n",
    "Generally, you'll know it if you need to use this; if `__moveinit__()` makes\n",
    "sense and that behavior doesn't worry you, then you don't need\n",
    "`__takeinit__()`.\n",
    "\n",
    ":::{.callout-caution}\n",
    "\n",
    "**Caution:** Currently, this documentation about `__takeinit__()` describes our\n",
    "design intentions, and the lifetime behaviors required to invoke\n",
    "`__takeinit__()` when a value is passed to a function that takes ownership is\n",
    "not fully implemented. There are several TODOs we must finish before this is\n",
    "fully functional, such as the ability for code to [return\n",
    "references](/mojo/roadmap.html#ownership-and-lifetimes).\n",
    "\n",
    ":::\n",
    "\n",
    "For example, let's say you create an array of `HeapArray` values. If you\n",
    "transfer ownership of just one item in that array using `__moveinit__()`, you\n",
    "might encounter problems using that array later, because the array will contain\n",
    "an invalid variable that cannot be read or destroyed. To solve for this\n",
    "usecase, you might want to implement `__takeinit__()` instead of\n",
    "`__moveinit__()` so that all array items remain valid.\n",
    "\n",
    "However, because this move operation leaves the original value valid, it allows\n",
    "for potential double-free and use-after-free errors. So, it's very important\n",
    "that you hollow-out the original value in your `__takeinit__()` implementation,\n",
    "by replacing the original value contents with some type of \"null state\" or\n",
    "sentinel value that tells the destructor to treat it differently.\n",
    "\n",
    "For example, here's how we can implement `HeapArray` to allow a taking-move:"
   ]
  },
  {
   "cell_type": "code",
   "execution_count": 13,
   "metadata": {},
   "outputs": [],
   "source": [
    "struct HeapArray:\n",
    "    var data: Pointer[Int]\n",
    "    var size: Int\n",
    "\n",
    "    fn __init__(inout self, size: Int, val: Int):\n",
    "        self.size = size\n",
    "        self.data = Pointer[Int].alloc(self.size)\n",
    "        for i in range(self.size):\n",
    "            self.data.store(i, val)\n",
    "\n",
    "    fn __takeinit__(inout self, inout existing: Self):\n",
    "        # Shallow-copy the existing value\n",
    "        self.size = existing.size\n",
    "        self.data = existing.data\n",
    "        # The lifetime for `existing` does not end here, so we\n",
    "        # must update its value to no longer refer to moved data,\n",
    "        # in order to avoid double-free and use-after-free errors,\n",
    "        # but in a way that still allows the destructor to run.\n",
    "        existing.size = 0\n",
    "        existing.data = Pointer[Int].get_null()\n",
    "\n",
    "    fn __del__(owned self):\n",
    "        # Free the data only if the Pointer is not null\n",
    "        if (self.data):\n",
    "            self.data.free()\n",
    "\n",
    "    fn dump(self):\n",
    "        print_no_newline(\"[\")\n",
    "        for i in range(self.size):\n",
    "            if i > 0:\n",
    "                print_no_newline(\", \")\n",
    "            print_no_newline(self.data.load(i))\n",
    "        print(\"]\")"
   ]
  },
  {
   "cell_type": "markdown",
   "metadata": {},
   "source": [
    "This technique has tradeoffs and is not the best for every type. However, we\n",
    "believe that you, the library authors, understand your domain problems better\n",
    "than we, the language designers do. So we prefer to provide full control over\n",
    "these behaviors. As such you can choose to (but don’t have to) make your types\n",
    "participate in this taking-move constructor."
   ]
  },
  {
   "cell_type": "markdown",
   "metadata": {},
   "source": [
    ":::{.callout-note}\n",
    "\n",
    "**Note:** Because `__takeinit__()` uses `inout` for the `existing` argument,\n",
    "the value you want to move with the taking-move operation must be mutable.\n",
    "\n",
    ":::"
   ]
  },
  {
   "cell_type": "markdown",
   "metadata": {},
   "source": [
    "## Simple value types {#value-decorator}\n",
    "\n",
    "Because copy and move constructors are opt-in, Mojo provides great control for\n",
    "exotic usecases (such as for atomic values that should never be copied or\n",
    "moved), but most structs are simple aggregations of other types that should be\n",
    "easily copied and moved, and we don't want to write a lot of boilerplate\n",
    "constructors for those simple value types.\n",
    "\n",
    "To solve this, Mojo provides the [`@value`\n",
    "decorator](/mojo/manual/decorators/value.html), which synthesizes the\n",
    "boilerplate code for the `__init__()`, `__copyinit__()`, and `__moveinit__()`\n",
    "methods.\n",
    "\n",
    "For example, consider a simple struct like this:"
   ]
  },
  {
   "cell_type": "code",
   "execution_count": 14,
   "metadata": {},
   "outputs": [],
   "source": [
    "@value\n",
    "struct MyPet:\n",
    "    var name: String\n",
    "    var age: Int"
   ]
  },
  {
   "cell_type": "markdown",
   "metadata": {},
   "source": [
    "Mojo sees the `@value` decorator and notices that you don't have a member-wise\n",
    "initializer (a constructor with arguments for each field), a copy constructor,\n",
    "or a move constructor, so it synthesizes them for you. The result is as if you\n",
    "had actually written this:"
   ]
  },
  {
   "cell_type": "code",
   "execution_count": 15,
   "metadata": {},
   "outputs": [],
   "source": [
    "struct MyPet:\n",
    "    var name: String\n",
    "    var age: Int\n",
    "\n",
    "    fn __init__(inout self, owned name: String, age: Int):\n",
    "        self.name = name^\n",
    "        self.age = age\n",
    "\n",
    "    fn __copyinit__(inout self, existing: Self):\n",
    "        self.name = existing.name\n",
    "        self.age = existing.age\n",
    "\n",
    "    fn __moveinit__(inout self, owned existing: Self):\n",
    "        self.name = existing.name^\n",
    "        self.age = existing.age"
   ]
  },
  {
   "cell_type": "markdown",
   "metadata": {},
   "source": [
    "Mojo synthesizes each lifecycle method only when it doesn't exist, so\n",
    "you can use `@value` and still define your own versions to override the default\n",
    "behavior. For example, it is fairly common to use the default member-wise and\n",
    "move constructor, but create a custom copy constructor.\n",
    "\n",
    "Something you can see in this code that we didn't mention yet is that the\n",
    "`__init__()` method takes all arguments as `owned`, because the constructor\n",
    "must take ownership to store each value. This is a useful micro-optimization\n",
    "and enables the use of move-only types. Trivial types like `Int` are also\n",
    "passed as `owned`, but because ownership doesn't mean anything for integers, we\n",
    "can elide that declaration and the transfer operator (`^`) for simplicity. The\n",
    "transfer operator is also just a formality in this case, because, even if it's\n",
    "not used with `self.name = name^`, the Mojo compiler will notice that `name` is\n",
    "last used here and convert this assignment into a move, instead of a\n",
    "copy+delete.\n",
    "\n",
    ":::{.callout-note}\n",
    "\n",
    "**Note:** If your type contains any move-only fields, Mojo will not generate\n",
    "the copy constructor because it cannot copy those fields. Further, the `@value`\n",
    "decorator won't work at all if any of your members are neither copyable nor\n",
    "movable. For example, if you have something like `Atomic` in your struct, then\n",
    "it probably isn't a true value type, and you don't want the copy/move\n",
    "constructors anyway.\n",
    "\n",
    "Also notice that the `MyPet` struct above doesn't include the `__del__()`\n",
    "destructor (the `@value` decorator does not synthesize this), because Mojo\n",
    "doesn't need it to destroy fields, as discussed in [Death of a\n",
    "value](/mojo/manual/lifecycle/death.html)\n",
    "\n",
    ":::"
   ]
  },
  {
   "cell_type": "markdown",
   "metadata": {},
   "source": [
    "## Trivial types\n",
    "\n",
    "So far, we've talked about values that live in memory, which means they have an\n",
    "identity (an address) that can be passed around among functions (passed \"by\n",
    "reference\"). This is great for most types, and it's a safe default for large\n",
    "objects with expensive copy operations. However, it's inefficient for tiny\n",
    "things like a single integer or floating point number. We call these types\n",
    "\"trivial\" because they are just \"bags of bits\" that should be copied, moved,\n",
    "and destroyed without invoking any custom lifecycle methods.\n",
    "\n",
    "Trivial types are the most common types that surround us, and from a language\n",
    "perspective, Mojo doesn’t need special support for these written in a struct.\n",
    "Usually, these values are so tiny that they should be passed around in CPU\n",
    "registers, not indirectly through memory.\n",
    "\n",
    "As such, Mojo provides a struct decorator to declare these types of values:\n",
    "`@register_passable(\"trivial\")`. This decorator tells Mojo that the type should\n",
    "be copyable and movable but that it has no user-defined logic (no lifecycle\n",
    "methods) for doing this. It also tells Mojo to pass the value in CPU registers\n",
    "whenever possible, which has clear performance benefits.\n",
    "\n",
    "You'll see this decorator on types like `Int` in the standard library:\n",
    "\n",
    "```mojo\n",
    "@register_passable(\"trivial\")\n",
    "struct Int:\n",
    "    var value: __mlir_type.index\n",
    "\n",
    "    fn __init__(value: __mlir_type.index) -> Int:\n",
    "        return Self {value: value}\n",
    "    ...\n",
    "```\n",
    "\n",
    "We expect to use this decorator pervasively on Mojo standard library types, but\n",
    "it is safe to ignore for general application-level code.\n",
    "\n",
    "For more information, see the [`@register_passable`\n",
    "documentation](/mojo/manual/decorators/register-passable.html).\n",
    "\n",
    ":::{.callout-note}\n",
    "\n",
    "TODO: This decorator is due for reconsideration.  Lack of custom\n",
    "copy/move/destroy logic and \"passability in a register\" are orthogonal concerns\n",
    "and should be split.  This former logic should be subsumed into a more general\n",
    "`@value(\"trivial\")` decorator, which is orthogonal from `@register_passable`.\n",
    "\n",
    ":::"
   ]
  }
 ],
 "metadata": {
  "kernelspec": {
   "display_name": "Mojo",
   "language": "mojo",
   "name": "mojo-jupyter-kernel"
  },
  "language_info": {
   "codemirror_mode": {
    "name": "mojo"
   },
   "file_extension": ".mojo",
   "mimetype": "text/x-mojo",
   "name": "mojo"
  },
  "orig_nbformat": 4
 },
 "nbformat": 4,
 "nbformat_minor": 2
}<|MERGE_RESOLUTION|>--- conflicted
+++ resolved
@@ -1,5 +1,4 @@
 {
-<<<<<<< HEAD
  "cells": [
   {
    "cell_type": "raw",
@@ -80,905 +79,6 @@
      "text": [
       "Hello world!\n"
      ]
-=======
-  "cells": [
-    {
-      "cell_type": "raw",
-      "metadata": {},
-      "source": [
-        "---\n",
-        "title: Life of a value\n",
-        "sidebar_position: 2\n",
-        "description: An explanation of when and how Mojo creates values.\n",
-        "css: /static/styles/page-navigation.css\n",
-        "website:\n",
-        "  open-graph:\n",
-        "    image: /static/images/mojo-social-card.png\n",
-        "  twitter-card:\n",
-        "    image: /static/images/mojo-social-card.png\n",
-        "---"
-      ]
-    },
-    {
-      "cell_type": "markdown",
-      "metadata": {},
-      "source": [
-        "The life of a value in Mojo begins when a variable is initialized and continues\n",
-        "up until the value is last used, at which point Mojo destroys it. This page\n",
-        "describes how every value in Mojo is created, copied, and moved. (The next\n",
-        "page describes [how values are\n",
-        "destroyed](/mojo/manual/lifecycle/death.html).)\n",
-        "\n",
-        "All data types in Mojo—including basic types in the standard library such as\n",
-        "[`Bool`](/mojo/stdlib/builtin/bool.html#bool),\n",
-        "[`Int`](/mojo/stdlib/builtin/int.html#int), and\n",
-        "[`String`](/mojo/stdlib/builtin/string.html#string), up to complex types such\n",
-        "as [`SIMD`](/mojo/stdlib/builtin/simd.html#simd) and\n",
-        "[`object`](/mojo/stdlib/builtin/object.html#object)—are all defined as a\n",
-        "[struct](/mojo/manual/structs.html). This means the creation and\n",
-        "destruction of any piece of data follows the same lifecycle rules, and you can\n",
-        "define your own data types that work exactly the same way.\n",
-        "\n",
-        "Mojo structs don't get any default lifecycle methods, such as a\n",
-        "constructor, copy constructor, or move constructor. That means you can create\n",
-        "a struct without a constructor, but then you can't instantiate it, and it\n",
-        "would be useful only as a sort of namespace for static methods. For example:"
-      ]
-    },
-    {
-      "cell_type": "code",
-      "execution_count": 1,
-      "metadata": {},
-      "outputs": [],
-      "source": [
-        "struct NoInstances:\n",
-        "    var state: Int\n",
-        "\n",
-        "    @staticmethod\n",
-        "    fn print_hello():\n",
-        "        print(\"Hello world!\")"
-      ]
-    },
-    {
-      "cell_type": "markdown",
-      "metadata": {},
-      "source": [
-        "Without a constructor, this cannot be instantiated, so it has no lifecycle. The\n",
-        "`state` field is also useless because it cannot be initialized (Mojo structs do\n",
-        "not support default field values—you must initialize them in a constructor).\n",
-        "\n",
-        "So the only thing you can do is call on the static method:"
-      ]
-    },
-    {
-      "cell_type": "code",
-      "execution_count": 2,
-      "metadata": {},
-      "outputs": [
-        {
-          "name": "stdout",
-          "output_type": "stream",
-          "text": [
-            "Hello world!\n"
-          ]
-        }
-      ],
-      "source": [
-        "NoInstances.print_hello()"
-      ]
-    },
-    {
-      "cell_type": "markdown",
-      "metadata": {},
-      "source": [
-        "## Constructor\n",
-        "\n",
-        "To create an instance of a Mojo type, it needs the `__init__()` constructor\n",
-        "method. The main responsibility of the constructor is to initialize all fields.\n",
-        "For example:"
-      ]
-    },
-    {
-      "cell_type": "code",
-      "execution_count": 3,
-      "metadata": {},
-      "outputs": [],
-      "source": [
-        "struct MyPet:\n",
-        "    var name: String\n",
-        "    var age: Int\n",
-        "\n",
-        "    fn __init__(inout self, name: String, age: Int):\n",
-        "        self.name = name\n",
-        "        self.age = age"
-      ]
-    },
-    {
-      "cell_type": "markdown",
-      "metadata": {},
-      "source": [
-        "Now we can create an instance:"
-      ]
-    },
-    {
-      "cell_type": "code",
-      "execution_count": 4,
-      "metadata": {},
-      "outputs": [],
-      "source": [
-        "let mine = MyPet(\"Loki\", 4)"
-      ]
-    },
-    {
-      "cell_type": "markdown",
-      "metadata": {},
-      "source": [
-        "An instance of `MyPet` can also be\n",
-        "[borrowed](/mojo/manual/values/ownership.html#immutable-arguments-borrowed)\n",
-        "and destroyed, but it currently can't be copied or moved.\n",
-        "\n",
-        "We believe this is a good default starting point, because there are no built-in\n",
-        "lifecycle events and no surprise behaviors. You—the type author—must\n",
-        "explicitly decide whether and how the type can be copied or moved, by\n",
-        "implementing the copy and move constructors.\n",
-        "\n",
-        ":::{.callout-note}\n",
-        "\n",
-        "**Note:** Mojo does not require a destructor to destroy an object. As long as\n",
-        "all fields in the struct are destructible (every type in the standard library\n",
-        "is destructible, except for\n",
-        "[pointers](/mojo/stdlib/memory/unsafe.html)), then Mojo knows how to destroy\n",
-        "the type when its lifetime ends. We'll discuss that more in [Death of a\n",
-        "value](/mojo/manual/lifecycle/death.html).\n",
-        "\n",
-        ":::"
-      ]
-    },
-    {
-      "cell_type": "markdown",
-      "metadata": {},
-      "source": [
-        "### Overloading the constructor\n",
-        "\n",
-        "Like any other function/method, you can\n",
-        "[overload](/mojo/manual/functions.html#overloaded-functions) the\n",
-        "`__init__()` constructor to initialize the object with different arguments. For\n",
-        "example, you might want a default constructor that sets some default values and\n",
-        "takes no arguments, and then additional constructors that accept more arguments.\n",
-        "\n",
-        "Just beware that, in order to modify any fields, each constructor must\n",
-        "declare the `self` argument with the [`inout`\n",
-        "convention](/mojo/manual/values/ownership.html#mutable-arguments-inout). If you\n",
-        "want to call one constructor from another, you simply call upon that\n",
-        "constructor as you would externally (you don't need to pass `self`).\n",
-        "\n",
-        "For example, here's how you can delegate work from an overloaded constructor:"
-      ]
-    },
-    {
-      "cell_type": "code",
-      "execution_count": 5,
-      "metadata": {},
-      "outputs": [],
-      "source": [
-        "struct MyPet:\n",
-        "    var name: String\n",
-        "    var age: Int\n",
-        "\n",
-        "    fn __init__(inout self):\n",
-        "        self.name = \"\"\n",
-        "        self.age = 0\n",
-        "\n",
-        "    fn __init__(inout self, name: String):\n",
-        "        self = MyPet()\n",
-        "        self.name = name"
-      ]
-    },
-    {
-      "cell_type": "markdown",
-      "metadata": {},
-      "source": [
-        "### Field initialization\n",
-        "\n",
-        "Notice in the previous example that, by the end of each constructor, all fields\n",
-        "must be initialized. That's the only requirement in the constructor.\n",
-        "\n",
-        "In fact, the `__init__()` constructor is smart enough to treat the `self`\n",
-        "object as fully initialized even before the constructor is finished, as long\n",
-        "as all fields are initialized. For example, this constructor can pass around\n",
-        "`self` as soon as all fields are initialized:"
-      ]
-    },
-    {
-      "cell_type": "code",
-      "execution_count": 6,
-      "metadata": {},
-      "outputs": [],
-      "source": [
-        "fn use(arg: MyPet):\n",
-        "    pass\n",
-        "\n",
-        "struct MyPet:\n",
-        "    var name: String\n",
-        "    var age: Int\n",
-        "\n",
-        "    fn __init__(inout self, name: String, age: Int, cond: Bool):\n",
-        "        self.name = name\n",
-        "        if cond:\n",
-        "            self.age = age\n",
-        "            use(self)  # Safe to use immediately!\n",
-        "\n",
-        "        self.age = age\n",
-        "        use(self)  # Safe to use immediately!"
-      ]
-    },
-    {
-      "cell_type": "markdown",
-      "metadata": {},
-      "source": [
-        "## Copy constructor\n",
-        "\n",
-        "Because Mojo is built upon [value\n",
-        "semantics](/mojo/manual/values/value-semantics.html), Mojo makes a copy of any\n",
-        "value given to the assignment operator (`=`), by default. Also recall that\n",
-        "arguments sent to a [`def`\n",
-        "function](/mojo/manual/functions.html#def-functions) are copied by\n",
-        "default. However, copying a value is possible only if the type implements the\n",
-        "`__copyinit__()` method.\n",
-        "\n",
-        "For example, the `MyPet` type above does not have a copy constructor,\n",
-        "so this code fails to compile:\n",
-        "\n",
-        "```mojo\n",
-        "let mine = MyPet(\"Loki\", 4)\n",
-        "let yours = mine  # This requires a copy, but MyPet has no copy constructor\n",
-        "```\n",
-        "\n",
-        "To make it work, we need to add the copy constructor, like\n",
-        "this:"
-      ]
-    },
-    {
-      "cell_type": "code",
-      "execution_count": 7,
-      "metadata": {},
-      "outputs": [],
-      "source": [
-        "struct MyPet:\n",
-        "    var name: String\n",
-        "    var age: Int\n",
-        "\n",
-        "    fn __init__(inout self, name: String, age: Int):\n",
-        "        self.name = name\n",
-        "        self.age = age\n",
-        "\n",
-        "    fn __copyinit__(inout self, existing: Self):\n",
-        "        self.name = existing.name\n",
-        "        self.age = existing.age"
-      ]
-    },
-    {
-      "cell_type": "markdown",
-      "metadata": {},
-      "source": [
-        ":::{.callout-note}\n",
-        "\n",
-        "**Note:** `Self` (capital \"S\") is an alias for the current type name\n",
-        "(`MyPet`, in this example). Using this alias is a best practice to avoid any\n",
-        "mistakes when referring to the current struct name.\n",
-        "\n",
-        "Also, notice that the `existing` argument in `__copyinit__()` is immutable\n",
-        "because the default [argument\n",
-        "convention](/mojo/manual/values/ownership.html#argument-conventions) in an `fn`\n",
-        "function is `borrowed`—this is a good thing because this function should not\n",
-        "modify the contents of the value being copied.\n",
-        "\n",
-        ":::"
-      ]
-    },
-    {
-      "cell_type": "markdown",
-      "metadata": {},
-      "source": [
-        "Now this code works to make a copy:"
-      ]
-    },
-    {
-      "cell_type": "code",
-      "execution_count": 8,
-      "metadata": {},
-      "outputs": [],
-      "source": [
-        "let mine = MyPet(\"Loki\", 4)\n",
-        "let yours = mine"
-      ]
-    },
-    {
-      "cell_type": "markdown",
-      "metadata": {},
-      "source": [
-        "What makes Mojo's copy behavior different, compared to other languages, is that\n",
-        "`__copyinit__()` is designed to perform a deep copy of all fields in the type\n",
-        "(as per [value semantics](/mojo/manual/values/value-semantics.html)). That is,\n",
-        "it copies heap-allocated values, rather than just copying the pointer.\n",
-        "\n",
-        "However, the Mojo compiler doesn't enforce this, so it's the type author's\n",
-        "responsibility to implement `__copyinit__()` with value semantics. For example,\n",
-        "here's a new `HeapArray` type that performs a deep copy in the copy constructor:"
-      ]
-    },
-    {
-      "cell_type": "code",
-      "execution_count": 9,
-      "metadata": {},
-      "outputs": [],
-      "source": [
-        "struct HeapArray:\n",
-        "    var data: Pointer[Int]\n",
-        "    var size: Int\n",
-        "    var cap: Int\n",
-        "\n",
-        "    fn __init__(inout self, size: Int, val: Int):\n",
-        "        self.size = size\n",
-        "        self.cap = size * 2\n",
-        "        self.data = Pointer[Int].alloc(self.cap)\n",
-        "        for i in range(self.size):\n",
-        "            self.data.store(i, val)\n",
-        "\n",
-        "    fn __copyinit__(inout self, existing: Self):\n",
-        "        # Deep-copy the existing value\n",
-        "        self.size = existing.size\n",
-        "        self.cap = existing.cap\n",
-        "        self.data = Pointer[Int].alloc(self.cap)\n",
-        "        for i in range(self.size):\n",
-        "            self.data.store(i, existing.data.load(i))\n",
-        "        # The lifetime of `existing` continues unchanged\n",
-        "\n",
-        "    fn __del__(owned self):\n",
-        "        # We must free the heap-allocated data, but\n",
-        "        # Mojo knows how to destroy the other fields\n",
-        "        self.data.free()\n",
-        "\n",
-        "    fn append(inout self, val: Int):\n",
-        "        # Update the array for demo purposes\n",
-        "        if self.size < self.cap:\n",
-        "            self.data.store(self.size, val)\n",
-        "            self.size += 1\n",
-        "        else:\n",
-        "            print(\"Out of bounds\")\n",
-        "\n",
-        "    fn dump(self):\n",
-        "        # Print the array contents for demo purposes\n",
-        "        print_no_newline(\"[\")\n",
-        "        for i in range(self.size):\n",
-        "            if i > 0:\n",
-        "                print_no_newline(\", \")\n",
-        "            print_no_newline(self.data.load(i))\n",
-        "        print(\"]\")"
-      ]
-    },
-    {
-      "cell_type": "markdown",
-      "metadata": {},
-      "source": [
-        "Notice that `__copyinit__()` does not copy the `Pointer` value (doing so would\n",
-        "make the copied value refer to the same `data` memory address as the original\n",
-        "value, which is a shallow copy). Instead, we initialize a new `Pointer` to\n",
-        "allocate a new block of memory, and then copy over all the heap-allocated\n",
-        "values (this is a deep copy).\n",
-        "\n",
-        "Thus, when we copy an instance of `HeapArray`, each copy has its own value on\n",
-        "the heap, so changes to one value do not affect the other, as shown here:"
-      ]
-    },
-    {
-      "cell_type": "code",
-      "execution_count": 10,
-      "metadata": {},
-      "outputs": [],
-      "source": [
-        "fn copies():\n",
-        "    let a = HeapArray(2, 1)\n",
-        "    var b = a    # Calls the copy constructor\n",
-        "    a.dump()     # Prints [1, 1]\n",
-        "    b.dump()     # Prints [1, 1]\n",
-        "\n",
-        "    b.append(2)  # Changes the copied data\n",
-        "    b.dump()     # Prints [1, 1, 2]\n",
-        "    a.dump()     # Prints [1, 1] (the original did not change)"
-      ]
-    },
-    {
-      "cell_type": "markdown",
-      "metadata": {},
-      "source": [
-        ":::{.callout-note}\n",
-        "\n",
-        "**Note:** In `HeapArray`, we must use the `__del__()` destructor to free the\n",
-        "heap-allocated data when the `HeapArray` lifetime ends, but Mojo automatically\n",
-        "destroys all other fields when their respective lifetimes end. We'll discuss\n",
-        "this destructor more in [Death of a value](/mojo/manual/lifecycle/death.html).\n",
-        "\n",
-        ":::"
-      ]
-    },
-    {
-      "cell_type": "markdown",
-      "metadata": {},
-      "source": [
-        "If your type doesn't use any pointers for heap-allocated data, then writing the\n",
-        "constructor and copy constructor is all boilerplate code that you shouldn't\n",
-        "have to write. So, if all your fields use destructible data types (such as\n",
-        "`Int`, `Bool`, `String`, etc.), you can just add the [`@value`\n",
-        "decorator](/mojo/manual/decorators/value.html) to your struct definition and\n",
-        "Mojo will synthesize the `__init__()`, `__copyinit__()`, and `__moveinit__()`\n",
-        "methods."
-      ]
-    },
-    {
-      "cell_type": "markdown",
-      "metadata": {},
-      "source": [
-        "## Move constructors\n",
-        "\n",
-        "Although copying values provides predictable behavior that matches Mojo's\n",
-        "[value semantics](/mojo/manual/values/value-semantics.html), copying some data\n",
-        "types can be a significant hit on performance. If you're familiar with\n",
-        "reference semantics, then the solution here might seem clear: instead of making\n",
-        "a copy when passing a value, share the value as a reference. And if the\n",
-        "original variable is no longer needed, nullify the original to avoid any\n",
-        "double-free or use-after-free errors. That's generally known as a move\n",
-        "operation: the memory block holding the data remains the same (the memory does\n",
-        "not actually move), but the pointer to that memory moves to a new variable in\n",
-        "the call stack.\n",
-        "\n",
-        "However, \"move\" can mean something different depending on whether you're more\n",
-        "experienced with C++ or Rust, which each offer their own version of move\n",
-        "semantics that avoid copying heap-allocated values. Each approach has its\n",
-        "benefits, so Mojo supports them both with a separate constructor:\n",
-        "\n",
-        "- `__moveinit__()` is invoked to perform a \"consuming\" move, which\n",
-        "  fully transfers ownership of a value without copying heap-allocated data.\n",
-        "  Mojo ends the lifetime of the original value (the variable becomes invalid)\n",
-        "  to avoid double-free and use-after-free errors. (This is a Rust-style move;\n",
-        "  also called a \"destructive move.\")\n",
-        "\n",
-        "- `__takeinit__()` is invoked to perform a \"taking\" move, which is\n",
-        "  similar in that it moves ownership of a value without copying heap-allocated\n",
-        "  data, except it does _not_ end the lifetime of the original value. As the type\n",
-        "  author, it's your responsibility to update the original variable with a \"null\n",
-        "  state.\" (This is a C++-style move; also called a \"stealing move\" or a\n",
-        "  \"non-destructive move.\")\n",
-        "\n",
-        "The difference between these two—especially how they are each invoked—might be\n",
-        "a bit confusing now, but it should become more clear in the following sections.\n",
-        "Also, it's safe to say that you generally don't need to worry about using\n",
-        "`__takeinit__()` unless you already know that this is necessary for your\n",
-        "problem, as it is generally useful only in rare circumstances."
-      ]
-    },
-    {
-      "cell_type": "markdown",
-      "metadata": {},
-      "source": [
-        ":::{.callout-note}\n",
-        "\n",
-        "**Note:** A move constructor is **not required** to transfer ownership of a\n",
-        "value. Unlike in Rust, transferring ownership is not always a move operation;\n",
-        "the move constructors are only part of the implementation for how Mojo\n",
-        "transfers ownership of a value. You can learn more in the section about\n",
-        "[ownership\n",
-        "transfer](/mojo/manual/values/ownership.html#transfer-arguments-owned-and).\n",
-        "\n",
-        ":::"
-      ]
-    },
-    {
-      "cell_type": "markdown",
-      "metadata": {},
-      "source": [
-        "### Consuming-move constructor\n",
-        "\n",
-        "The `__moveinit__()` method performs a consuming-move: it transfers ownership\n",
-        "of a value from one variable to another when the original variable's lifetime\n",
-        "ends (also called a \"destructive move\").\n",
-        "\n",
-        "For most situations, this is the behavior you want when you [transfer\n",
-        "ownership](/mojo/manual/values/ownership.html#transfer-arguments-owned-and),\n",
-        "because Mojo invokes `__moveinit__()` to transfer ownership only when Mojo can\n",
-        "guarantee that the lifetime of the original value is ending (usually indicated\n",
-        "by the `^` transfer operator). (However, Mojo can transfer ownership in some\n",
-        "situations even without this constructor.)\n",
-        "\n",
-        "When a consuming-move occurs, Mojo immediately invalidates the original\n",
-        "variable, preventing any access to it and disabling its destructor. Invalidating\n",
-        "the original variable is important to avoid memory errors on heap-allocated\n",
-        "data, such as use-after-free and double-free errors.\n",
-        "\n",
-        "Here's how to add the consuming-move constructor to the `HeapArray` example:"
-      ]
-    },
-    {
-      "cell_type": "code",
-      "execution_count": 11,
-      "metadata": {},
-      "outputs": [],
-      "source": [
-        "struct HeapArray:\n",
-        "    var data: Pointer[Int]\n",
-        "    var size: Int\n",
-        "\n",
-        "    fn __init__(inout self, size: Int, val: Int):\n",
-        "        self.size = size\n",
-        "        self.data = Pointer[Int].alloc(self.size)\n",
-        "        for i in range(self.size):\n",
-        "            self.data.store(i, val)\n",
-        "\n",
-        "    fn __copyinit__(inout self, existing: Self):\n",
-        "        # Deep-copy the existing value\n",
-        "        self.size = existing.size\n",
-        "        self.data = Pointer[Int].alloc(self.size)\n",
-        "        for i in range(self.size):\n",
-        "            self.data.store(i, existing.data.load(i))\n",
-        "\n",
-        "    fn __moveinit__(inout self, owned existing: Self):\n",
-        "        print(\"move\")\n",
-        "        # Shallow copy the existing value\n",
-        "        self.size = existing.size\n",
-        "        self.data = existing.data\n",
-        "        # Then the lifetime of `existing` ends here, but\n",
-        "        # Mojo does NOT call its destructor\n",
-        "\n",
-        "    fn __del__(owned self):\n",
-        "        self.data.free()\n",
-        "\n",
-        "    fn dump(self):\n",
-        "        print_no_newline(\"[\")\n",
-        "        for i in range(self.size):\n",
-        "            if i > 0:\n",
-        "                print_no_newline(\", \")\n",
-        "            print_no_newline(self.data.load(i))\n",
-        "        print(\"]\")"
-      ]
-    },
-    {
-      "cell_type": "markdown",
-      "metadata": {},
-      "source": [
-        "The critical feature of `__moveinit__()` is that it takes the incoming value as\n",
-        "`owned`, meaning this method gets unique ownership of the value. Moreover,\n",
-        "because this is a dunder method that Mojo calls only when performing a\n",
-        "consuming-move (during ownership transfer), the `existing` argument is\n",
-        "guaranteed to be a mutable reference to the original value, _not a copy_\n",
-        "(unlike other methods that may declare an argument as `owned`, but might\n",
-        "receive the value as a copy if the method is called without the [`^` transfer\n",
-        "operator](/mojo/manual/values/ownership.html#transfer-arguments-owned-and)).\n",
-        "That is, Mojo calls this move constructor _only_ when the original variable's\n",
-        "lifetime actually ends at the point of transfer.\n",
-        "\n",
-        "Here's an example showing how to invoke the move constructor for `HeapArray`:"
-      ]
-    },
-    {
-      "cell_type": "code",
-      "execution_count": 12,
-      "metadata": {},
-      "outputs": [],
-      "source": [
-        "fn moves():\n",
-        "    let a = HeapArray(3, 1)\n",
-        "\n",
-        "    a.dump()   # Prints [1, 1, 1]\n",
-        "\n",
-        "    let b = a^ # Prints \"move\"; the lifetime of `a` ends here\n",
-        "\n",
-        "    b.dump()   # Prints [1, 1, 1]\n",
-        "    #a.dump()  # ERROR: use of uninitialized value 'a'"
-      ]
-    },
-    {
-      "cell_type": "markdown",
-      "metadata": {},
-      "source": [
-        "Notice that `__moveinit__()` performs a shallow copy of the\n",
-        "existing field values (it copies the pointer, instead of allocating new memory\n",
-        "on the heap), which is what makes it useful for types with heap-allocated\n",
-        "values that are expensive to copy.\n",
-        "\n",
-        "To go further and ensure your type can never be copied, you can make it\n",
-        "\"move-only\" by implementing `__moveinit__()` and _excluding_ `__copyinit__()`.\n",
-        "A move-only type can be passed to other variables and passed into functions\n",
-        "with any argument convention (`borrowed`, `inout`, and `owned`)—the only catch\n",
-        "is that you must use the `^` transfer operator to end the lifetime of a\n",
-        "move-only type when assigning it to a new variable or when passing it as an\n",
-        "`owned` argument."
-      ]
-    },
-    {
-      "cell_type": "markdown",
-      "metadata": {},
-      "source": [
-        ":::{.callout-note}\n",
-        "\n",
-        "**Note:** For types without heap-allocated fields, you get no real benefit from\n",
-        "the move constructor. Making copies of simple data types on the stack, like\n",
-        "integers, floats, and booleans, is very cheap. Yet, if you allow your type to\n",
-        "be copied, then there's generally no reason to disallow moves, so you can\n",
-        "synthesize both constructors by adding the [`@value`\n",
-        "decorator](/mojo/manual/decorators/value.html).\n",
-        "\n",
-        ":::"
-      ]
-    },
-    {
-      "cell_type": "markdown",
-      "metadata": {},
-      "source": [
-        "### Taking-move constructor\n",
-        "\n",
-        "Although `__moveinit__()` provides a mechanism to provide predictable ownership\n",
-        "transfers for your types, it enforces move semantics that are problematic in\n",
-        "(rare) situations where you don't want the lifetime of the original value to\n",
-        "end. In such situations, you might prefer to implement `__takeinit__()`, which\n",
-        "performs a \"taking move\" (also known as a \"stealing move\" or \"non-destructive\n",
-        "move\").\n",
-        "\n",
-        "The `__takeinit__()` constructor has a similar effect as the `__moveinit__()`\n",
-        "constructor, but it does not end the lifetime of the original value. This is\n",
-        "useful for situations in which it's necessary that the original variable remain\n",
-        "valid (but in a \"null state\"), so that its destructor is still allowed to run\n",
-        "(but only upon a nullified value to avoid a double-free).\n",
-        "\n",
-        "Generally, you'll know it if you need to use this; if `__moveinit__()` makes\n",
-        "sense and that behavior doesn't worry you, then you don't need\n",
-        "`__takeinit__()`.\n",
-        "\n",
-        ":::{.callout-caution}\n",
-        "\n",
-        "**Caution:** Currently, this documentation about `__takeinit__()` describes our\n",
-        "design intentions, and the lifetime behaviors required to invoke\n",
-        "`__takeinit__()` when a value is passed to a function that takes ownership is\n",
-        "not fully implemented. There are several TODOs we must finish before this is\n",
-        "fully functional, such as the ability for code to [return\n",
-        "references](/mojo/roadmap.html#ownership-and-lifetimes).\n",
-        "\n",
-        ":::\n",
-        "\n",
-        "For example, let's say you create an array of `HeapArray` values. If you\n",
-        "transfer ownership of just one item in that array using `__moveinit__()`, you\n",
-        "might encounter problems using that array later, because the array will contain\n",
-        "an invalid variable that cannot be read or destroyed. To solve for this\n",
-        "usecase, you might want to implement `__takeinit__()` instead of\n",
-        "`__moveinit__()` so that all array items remain valid.\n",
-        "\n",
-        "However, because this move operation leaves the original value valid, it allows\n",
-        "for potential double-free and use-after-free errors. So, it's very important\n",
-        "that you hollow-out the original value in your `__takeinit__()` implementation,\n",
-        "by replacing the original value contents with some type of \"null state\" or\n",
-        "sentinel value that tells the destructor to treat it differently.\n",
-        "\n",
-        "For example, here's how we can implement `HeapArray` to allow a taking-move:"
-      ]
-    },
-    {
-      "cell_type": "code",
-      "execution_count": 13,
-      "metadata": {},
-      "outputs": [],
-      "source": [
-        "struct HeapArray:\n",
-        "    var data: Pointer[Int]\n",
-        "    var size: Int\n",
-        "\n",
-        "    fn __init__(inout self, size: Int, val: Int):\n",
-        "        self.size = size\n",
-        "        self.data = Pointer[Int].alloc(self.size)\n",
-        "        for i in range(self.size):\n",
-        "            self.data.store(i, val)\n",
-        "\n",
-        "    fn __takeinit__(inout self, inout existing: Self):\n",
-        "        # Shallow-copy the existing value\n",
-        "        self.size = existing.size\n",
-        "        self.data = existing.data\n",
-        "        # The lifetime for `existing` does not end here, so we\n",
-        "        # must update its value to no longer refer to moved data,\n",
-        "        # in order to avoid double-free and use-after-free errors,\n",
-        "        # but in a way that still allows the destructor to run.\n",
-        "        existing.size = 0\n",
-        "        existing.data = Pointer[Int].get_null()\n",
-        "\n",
-        "    fn __del__(owned self):\n",
-        "        # Free the data only if the Pointer is not null\n",
-        "        if (self.data):\n",
-        "            self.data.free()\n",
-        "\n",
-        "    fn dump(self):\n",
-        "        print_no_newline(\"[\")\n",
-        "        for i in range(self.size):\n",
-        "            if i > 0:\n",
-        "                print_no_newline(\", \")\n",
-        "            print_no_newline(self.data.load(i))\n",
-        "        print(\"]\")"
-      ]
-    },
-    {
-      "cell_type": "markdown",
-      "metadata": {},
-      "source": [
-        "This technique has tradeoffs and is not the best for every type. However, we\n",
-        "believe that you, the library authors, understand your domain problems better\n",
-        "than we, the language designers do. So we prefer to provide full control over\n",
-        "these behaviors. As such you can choose to (but don’t have to) make your types\n",
-        "participate in this taking-move constructor."
-      ]
-    },
-    {
-      "cell_type": "markdown",
-      "metadata": {},
-      "source": [
-        ":::{.callout-note}\n",
-        "\n",
-        "**Note:** Because `__takeinit__()` uses `inout` for the `existing` argument,\n",
-        "the value you want to move with the taking-move operation must be mutable.\n",
-        "\n",
-        ":::"
-      ]
-    },
-    {
-      "cell_type": "markdown",
-      "metadata": {},
-      "source": [
-        "## Simple value types {#value-decorator}\n",
-        "\n",
-        "Because copy and move constructors are opt-in, Mojo provides great control for\n",
-        "exotic usecases (such as for atomic values that should never be copied or\n",
-        "moved), but most structs are simple aggregations of other types that should be\n",
-        "easily copied and moved, and we don't want to write a lot of boilerplate\n",
-        "constructors for those simple value types.\n",
-        "\n",
-        "To solve this, Mojo provides the [`@value`\n",
-        "decorator](/mojo/manual/decorators/value.html), which synthesizes the\n",
-        "boilerplate code for the `__init__()`, `__copyinit__()`, and `__moveinit__()`\n",
-        "methods.\n",
-        "\n",
-        "For example, consider a simple struct like this:"
-      ]
-    },
-    {
-      "cell_type": "code",
-      "execution_count": 14,
-      "metadata": {},
-      "outputs": [],
-      "source": [
-        "@value\n",
-        "struct MyPet:\n",
-        "    var name: String\n",
-        "    var age: Int"
-      ]
-    },
-    {
-      "cell_type": "markdown",
-      "metadata": {},
-      "source": [
-        "Mojo sees the `@value` decorator and notices that you don't have a member-wise\n",
-        "initializer (a constructor with arguments for each field), a copy constructor,\n",
-        "or a move constructor, so it synthesizes them for you. The result is as if you\n",
-        "had actually written this:"
-      ]
-    },
-    {
-      "cell_type": "code",
-      "execution_count": 15,
-      "metadata": {},
-      "outputs": [],
-      "source": [
-        "struct MyPet:\n",
-        "    var name: String\n",
-        "    var age: Int\n",
-        "\n",
-        "    fn __init__(inout self, owned name: String, age: Int):\n",
-        "        self.name = name^\n",
-        "        self.age = age\n",
-        "\n",
-        "    fn __copyinit__(inout self, existing: Self):\n",
-        "        self.name = existing.name\n",
-        "        self.age = existing.age\n",
-        "\n",
-        "    fn __moveinit__(inout self, owned existing: Self):\n",
-        "        self.name = existing.name^\n",
-        "        self.age = existing.age"
-      ]
-    },
-    {
-      "cell_type": "markdown",
-      "metadata": {},
-      "source": [
-        "Mojo synthesizes each lifecycle method only when it doesn't exist, so\n",
-        "you can use `@value` and still define your own versions to override the default\n",
-        "behavior. For example, it is fairly common to use the default member-wise and\n",
-        "move constructor, but create a custom copy constructor.\n",
-        "\n",
-        "Something you can see in this code that we didn't mention yet is that the\n",
-        "`__init__()` method takes all arguments as `owned`, because the constructor\n",
-        "must take ownership to store each value. This is a useful micro-optimization\n",
-        "and enables the use of move-only types. Trivial types like `Int` are also\n",
-        "passed as `owned`, but because ownership doesn't mean anything for integers, we\n",
-        "can elide that declaration and the transfer operator (`^`) for simplicity. The\n",
-        "transfer operator is also just a formality in this case, because, even if it's\n",
-        "not used with `self.name = name^`, the Mojo compiler will notice that `name` is\n",
-        "last used here and convert this assignment into a move, instead of a\n",
-        "copy+delete.\n",
-        "\n",
-        ":::{.callout-note}\n",
-        "\n",
-        "**Note:** If your type contains any move-only fields, Mojo will not generate\n",
-        "the copy constructor because it cannot copy those fields. Further, the `@value`\n",
-        "decorator won't work at all if any of your members are neither copyable nor\n",
-        "movable. For example, if you have something like `Atomic` in your struct, then\n",
-        "it probably isn't a true value type, and you don't want the copy/move\n",
-        "constructors anyway.\n",
-        "\n",
-        "Also notice that the `MyPet` struct above doesn't include the `__del__()`\n",
-        "destructor (the `@value` decorator does not synthesize this), because Mojo\n",
-        "doesn't need it to destroy fields, as discussed in [Death of a\n",
-        "value](/mojo/manual/lifecycle/death.html)\n",
-        "\n",
-        ":::"
-      ]
-    },
-    {
-      "cell_type": "markdown",
-      "metadata": {},
-      "source": [
-        "## Trivial types\n",
-        "\n",
-        "So far, we've talked about values that live in memory, which means they have an\n",
-        "identity (an address) that can be passed around among functions (passed \"by\n",
-        "reference\"). This is great for most types, and it's a safe default for large\n",
-        "objects with expensive copy operations. However, it's inefficient for tiny\n",
-        "things like a single integer or floating point number. We call these types\n",
-        "\"trivial\" because they are just \"bags of bits\" that should be copied, moved,\n",
-        "and destroyed without invoking any custom lifecycle methods.\n",
-        "\n",
-        "Trivial types are the most common types that surround us, and from a language\n",
-        "perspective, Mojo doesn’t need special support for these written in a struct.\n",
-        "Usually, these values are so tiny that they should be passed around in CPU\n",
-        "registers, not indirectly through memory.\n",
-        "\n",
-        "As such, Mojo provides a struct decorator to declare these types of values:\n",
-        "`@register_passable(\"trivial\")`. This decorator tells Mojo that the type should\n",
-        "be copyable and movable but that it has no user-defined logic (no lifecycle\n",
-        "methods) for doing this. It also tells Mojo to pass the value in CPU registers\n",
-        "whenever possible, which has clear performance benefits.\n",
-        "\n",
-        "You'll see this decorator on types like `Int` in the standard library:\n",
-        "\n",
-        "```mojo\n",
-        "@register_passable(\"trivial\")\n",
-        "struct Int:\n",
-        "    var value: __mlir_type.index\n",
-        "\n",
-        "    fn __init__(value: __mlir_type.index) -> Int:\n",
-        "        return Self {value: value}\n",
-        "    ...\n",
-        "```\n",
-        "\n",
-        "We expect to use this decorator pervasively on Mojo standard library types, but\n",
-        "it is safe to ignore for general application-level code.\n",
-        "\n",
-        "For more information, see the [`@register_passable`\n",
-        "documentation](/mojo/manual/decorators/register_passable.html).\n",
-        "\n",
-        ":::{.callout-note}\n",
-        "\n",
-        "TODO: This decorator is due for reconsideration.  Lack of custom\n",
-        "copy/move/destroy logic and \"passability in a register\" are orthogonal concerns\n",
-        "and should be split.  This former logic should be subsumed into a more general\n",
-        "`@value(\"trivial\")` decorator, which is orthogonal from `@register_passable`.\n",
-        "\n",
-        ":::"
-      ]
->>>>>>> 72a3add2
     }
    ],
    "source": [
@@ -1247,7 +347,7 @@
     "        # Deep-copy the existing value\n",
     "        self.size = existing.size\n",
     "        self.cap = existing.cap\n",
-    "        self.data = Pointer[Int].alloc(self.size)\n",
+    "        self.data = Pointer[Int].alloc(self.cap)\n",
     "        for i in range(self.size):\n",
     "            self.data.store(i, existing.data.load(i))\n",
     "        # The lifetime of `existing` continues unchanged\n",
@@ -1785,7 +885,7 @@
     "it is safe to ignore for general application-level code.\n",
     "\n",
     "For more information, see the [`@register_passable`\n",
-    "documentation](/mojo/manual/decorators/register-passable.html).\n",
+    "documentation](/mojo/manual/decorators/register_passable.html).\n",
     "\n",
     ":::{.callout-note}\n",
     "\n",
