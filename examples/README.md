--- conflicted
+++ resolved
@@ -26,67 +26,6 @@
 You can run the Mojo notebooks using [JupyterLab or Visual Studio
 Code](notebooks/README.md) with the Mojo extension available on the Marketplace.
 
-<<<<<<< HEAD
-### Mojo SDK Container
-
-The repo also contains a Dockerfile that can be used to create a
-Mojo SDK container for developing and running Mojo programs. Use the
-container in conjunction with the Visual Studio Code devcontainers
-extension to develop directly inside the container.
-
-The Dockerfile also sets up a `conda` environment and by default,
-starts a `jupyter` server (which you can access via the browser).
-
-To build a Mojo container, either use
-[docker-compose](https://docs.docker.com/compose/) in `mojo/examples/docker`:
-
-```bash
-docker compose up -d
-```
-
-Or the convenience script provided:
-
-```bash
-./build-image.sh --auth-key <your-modular-auth-key> \
-   --mojo-version 0.3
-```
-
-The script also supports building with `podman` instead of `docker`:
-
-```bash
-./build-image.sh --auth-key <your-modular-auth-key> \
-   --use-podman \
-   --mojo-version 0.3
-
-```
-
-You can then run with either `docker` or `podman`. In the example below,
-we map the ports, bind mount the current directory and open a shell into
-the container:
-
-```bash
-docker run \
-   -it --rm \
-   -p 8888:8888 \
-   --net host \
-   -v ${PWD}:${PWD} \
-   modular/mojo-v0.3-20232109-1205 bash
-```
-
-`podman` requires an additional argument to add the `SYS_PTRACE` capabilities:
-
-```bash
-podman run \
-   --cap-add SYS_PTRACE \
-   -it --rm \
-   -p 8888:8888 \
-   --net host \
-   -v ${PWD}:${PWD} \
-   modular/mojo-v0.3-20232109-1205 bash
-```
-
-=======
->>>>>>> 02184a47
 ## License
 
 The Mojo examples and notebooks in this repository are licensed
