# Mojo unreleased changelog

This is a list of UNRELEASED changes for the Mojo language and tools.

When we cut a release, these notes move to `changelog-released.md` and that's
what we publish.

[//]: # Here's the template to use when starting a new batch of notes:
[//]: ## UNRELEASED
[//]: ### ✨ Highlights
[//]: ### Language changes
[//]: ### Standard library changes
[//]: ### Tooling changes
[//]: ### ❌ Removed
[//]: ### 🛠️ Fixed

## UNRELEASED

### ✨ Highlights

### Language changes

### Standard library changes

<<<<<<< HEAD
- Add `Variant.is_type_supported` method. ([PR #4057](https://github.com/modular/max/pull/4057))
  Example:
  
  ```mojo
    def my_function(mut arg: Variant):
        if arg.is_type_supported[Float64]():
            arg = Float64(1.5)

    def main():
        var x = Variant[Int, Float64](1)
        my_function(x)
        if x.isa[Float64]():
            print(x[Float64]) # 1.5
  ```
=======
- You can now forward a `VariadicPack` that is `Writable` to a writer using
`WritableVariadicPack`:

```mojo
from utils.write import WritableVariadicPack

fn print_message[*Ts: Writable](*messages: *Ts):
    print("message:", WritableVariadicPack(messages), "[end]")

x = 42
print_message("'x = ", x, "'")
```

```text
message: 'x = 42' [end]
```

In this example the variadic pack is buffered to the stack in the `print` call
along with the extra arguments, before doing a single syscall to write to
stdout.

### GPU changes

- `debug_assert` in AMD GPU kernels now behaves the same as NVIDIA, printing the
thread information and variadic args passed after the condition:

```mojo
from gpu.host import DeviceContext

fn kernel():
    var x = 1
    debug_assert(x == 2, "x should be 2 but is: ", x)

def main():
    with DeviceContext() as ctx:
        ctx.enqueue_function[kernel](grid_dim=2, block_dim=2)
```

Running `mojo run -D ASSERT=all [filename]` will output:

```text
At /tmp/test.mojo:5:17: block: [0,0,0] thread: [0,0,0] Assert Error: x should be 2 but is: 1
At /tmp/test.mojo:5:17: block: [0,0,0] thread: [1,0,0] Assert Error: x should be 2 but is: 1
At /tmp/test.mojo:5:17: block: [1,0,0] thread: [0,0,0] Assert Error: x should be 2 but is: 1
At /tmp/test.mojo:5:17: block: [1,0,0] thread: [1,0,0] Assert Error: x should be 2 but is: 1
```
>>>>>>> 89e03b4d

### Tooling changes

### ❌ Removed

- The `SIMD.roundeven()` method has been removed from the standard library.
  This functionality is now handled by the `round()` function.

### 🛠️ Fixed<|MERGE_RESOLUTION|>--- conflicted
+++ resolved
@@ -22,69 +22,20 @@
 
 ### Standard library changes
 
-<<<<<<< HEAD
 - Add `Variant.is_type_supported` method. ([PR #4057](https://github.com/modular/max/pull/4057))
   Example:
   
   ```mojo
-    def my_function(mut arg: Variant):
+    def takes_variant(mut arg: Variant):
         if arg.is_type_supported[Float64]():
             arg = Float64(1.5)
 
     def main():
         var x = Variant[Int, Float64](1)
-        my_function(x)
+        takes_variant(x)
         if x.isa[Float64]():
             print(x[Float64]) # 1.5
   ```
-=======
-- You can now forward a `VariadicPack` that is `Writable` to a writer using
-`WritableVariadicPack`:
-
-```mojo
-from utils.write import WritableVariadicPack
-
-fn print_message[*Ts: Writable](*messages: *Ts):
-    print("message:", WritableVariadicPack(messages), "[end]")
-
-x = 42
-print_message("'x = ", x, "'")
-```
-
-```text
-message: 'x = 42' [end]
-```
-
-In this example the variadic pack is buffered to the stack in the `print` call
-along with the extra arguments, before doing a single syscall to write to
-stdout.
-
-### GPU changes
-
-- `debug_assert` in AMD GPU kernels now behaves the same as NVIDIA, printing the
-thread information and variadic args passed after the condition:
-
-```mojo
-from gpu.host import DeviceContext
-
-fn kernel():
-    var x = 1
-    debug_assert(x == 2, "x should be 2 but is: ", x)
-
-def main():
-    with DeviceContext() as ctx:
-        ctx.enqueue_function[kernel](grid_dim=2, block_dim=2)
-```
-
-Running `mojo run -D ASSERT=all [filename]` will output:
-
-```text
-At /tmp/test.mojo:5:17: block: [0,0,0] thread: [0,0,0] Assert Error: x should be 2 but is: 1
-At /tmp/test.mojo:5:17: block: [0,0,0] thread: [1,0,0] Assert Error: x should be 2 but is: 1
-At /tmp/test.mojo:5:17: block: [1,0,0] thread: [0,0,0] Assert Error: x should be 2 but is: 1
-At /tmp/test.mojo:5:17: block: [1,0,0] thread: [1,0,0] Assert Error: x should be 2 but is: 1
-```
->>>>>>> 89e03b4d
 
 ### Tooling changes
 
