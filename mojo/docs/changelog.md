--- conflicted
+++ resolved
@@ -128,18 +128,15 @@
 
 - [#4820](https://github.com/modular/modular/issues/4820) - `math.exp2` picks
   the wrong implementation for `float64`.
-<<<<<<< HEAD
-- [#4121](https://github.com/modular/modular/issues/4121) - better error message
-  for `.value()` on empty `Optional`.
-- [#4911](https://github.com/modular/modular/issues/4911) - `InlineArray`
-  now calls the move constructor for its elements when moved.
-- [#3927](https://github.com/modular/modular/issues/3927) - `InlineArray`
-  now can be constructed with a size of 0.
-=======
 
 - [#4836](https://github.com/modular/modular/issues/4836) - Else path in
   `@parameter for` broken.
 
 - [#4499](https://github.com/modular/modular/issues/4499) - Traits with
   `ref self` cause issues when used as parameter.
->>>>>>> 3183d060
+
+- [#4911](https://github.com/modular/modular/issues/4911) - `InlineArray`
+  now calls the move constructor for its elements when moved.
+
+- [#3927](https://github.com/modular/modular/issues/3927) - `InlineArray`
+  now can be constructed with a size of 0.