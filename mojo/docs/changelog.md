--- conflicted
+++ resolved
@@ -170,19 +170,17 @@
   use `InlineArray` in situations where the number of elements is generic and
   could also be 0.
 
-<<<<<<< HEAD
 - `Set`'s `__copyinit__` method has been deprecated and will be removed in
   the future.  Use the `my_set.copy()` method instead, which is explicit
   or move the `Set` with `my_set^`. This change was done to avoid
   potentially expensive implicit copies of `Set` objects,
   because each element is copied.
-=======
+  
 - `List.append(Span)` has been renamed to `List.extend(Span)`. It is important
   for readability and consistency that `append()` always grows the length of
   the list by exactly 1. `extend()` in both Python and Rust is the variant of
   this operation that takes an arbitrary-length number of additional elements
   (possibly 0) to add to the list.
->>>>>>> 766643d2
 
 ### Tooling changes
 
