--- conflicted
+++ resolved
@@ -765,20 +765,13 @@
 
 Our `grid_str()` method already returns a `String` representation, so it looks
 like we just have to rename it to `__str__()`. But we also need to indicate
-<<<<<<< HEAD
-which trait `Grid` conforms to. In our case, it's `Stringable` because we
-used `fn` to define the method. If you define a function or method with `def`,
-the compiler *always* assumes that the function *can* raise an error. In
-contrast, if you define a function or method with `fn` you must explicitly
-indicate with a `raises` keyword if it can raise an error.
-=======
-which trait `Grid` conforms to. In our case, it must be `StringableRaising`
-instead of `Stringable` because the compiler *always* assumes that a `def`
+wwhich trait `Grid` conforms to. In our case, it must be `Stringable` instead of
+`StringableRaising` because we used a `fn` to define the method. If you define
+a function or method with `def`, the compiler *always* assumes that the
 function *can* raise an error. In contrast, an `fn` function is a [non-raising
-function](/mojo/manual/functions#raising-and-non-raising-functions) by
-default (you can still declare it may raise an error using the [`raises`
+function](/mojo/manual/functions#raising-and-non-raising-functions) by default
+(you can still declare it may raise an error using the [`raises`
 keyword](/mojo/manual/errors#raise-an-error)).
->>>>>>> 8aac3365
 
 So in `gridv1.mojo` we need to update the `Grid` declaration to indicate that
 the type conforms to `Stringable` and rename the `grid_str()` method to
