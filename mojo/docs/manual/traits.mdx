---
title: Traits
description: Define shared behavior for types.
---

A *trait* is a set of requirements that a type must implement. You can think of
it as a contract: a type that *conforms* to a trait guarantees that it
implements all of the features of the trait.

Traits are similar to Java *interfaces*, C++ *concepts*, Swift *protocols*, and
Rust *traits*. If you're familiar with any of those features, Mojo traits solve
the same basic problem.

## Background

In dynamically-typed languages like Python, you don't need to explicitly declare
that two classes are similar. This is easiest to show by example:

```python
class Duck:
    def quack(self):
        print("Quack.")

class StealthCow:
    def quack(self):
        print("Moo!")

def make_it_quack(maybe_a_duck):
    try:
        maybe_a_duck.quack()
    except:
        print("Not a duck.")

make_it_quack(Duck())
make_it_quack(StealthCow())
```

The `Duck` and `StealthCow` classes aren't related in any way, but they both
define a `quack()` method, so they work the same in the `make_it_quack()`
function. This works because Python uses dynamic dispatch—it identifies the
methods to call at runtime. So `make_it_quack()` doesn't care what types
you're passing it, only the fact that they implement the `quack()` method.

In a statically-typed environment, this approach doesn't work:
Mojo functions require you to
specify the type of each argument. If you wanted to write this example in Mojo
*without* traits, you'd need to write a function overload for each input type.

```mojo
@value
struct Duck:
    fn quack(self):
        print("Quack")

@value
struct StealthCow:
    fn quack(self):
        print("Moo!")

fn make_it_quack(definitely_a_duck: Duck):
    definitely_a_duck.quack()

fn make_it_quack(not_a_duck: StealthCow):
    not_a_duck.quack()

make_it_quack(Duck())
make_it_quack(StealthCow())
```

```output
Quack
Moo!
```

This isn't too bad with only two types. But the more types you want to
support, the less practical this approach is.

You might notice that the Mojo versions of `make_it_quack()` don't include the
`try/except` statement. We don't need it because Mojo's static type checking
ensures that you can only pass instances of `Duck` or `StealthCow` into the
`make_it_quack()`function.

## Using traits

Traits solve this problem by letting you define a shared set of *behaviors* that
types can implement. Then you can write a function that depends on the trait,
rather than individual types. As an example, let's update the `make_it_quack()`
example using traits. The first step is defining a trait:

```mojo
trait Quackable:
    fn quack(self):
        ...
```

A trait looks a lot like a struct, except it's introduced by the `trait`
keyword. A trait can contain method signatures, but it can't implement those
methods. Each method signature must be followed by
three dots (`...`) to indicate that the method is unimplemented.

A trait can also include associated aliases—compile-time constant values that
must be defined by conforming structs. Associated aliases are useful for writing
traits that describe generic types. For more information, see
[Associated aliases for generics](#associated-aliases-for-generics).

:::note TODO

In the future, we plan to support defining fields and default method
implementations inside a trait.

:::

Next we create some structs that conform to the `Quackable` trait. To indicate
that a struct conforms to a trait, include the trait name in parenthesis after
the struct name. You can also include multiple traits, separated by commas.
(If you're familiar with Python, this looks just like Python's inheritance
syntax.)

```mojo
@value
struct Duck(Quackable):
    fn quack(self):
        print("Quack")

@value
struct StealthCow(Quackable):
    fn quack(self):
        print("Moo!")
```

The struct needs to implement any methods that are declared in the trait. The
compiler enforces conformance: if a struct says it conforms to a trait, it must
implement everything required by the trait or the code won't compile.

Finally, you can define a function that takes a `Quackable` like this:

```mojo
fn make_it_quack[type: Quackable](maybe_a_duck: type):
    maybe_a_duck.quack()
```

This syntax may look a little unfamiliar if you haven't dealt with Mojo
[parameters](/mojo/manual/parameters/) before. What this signature
means is that `maybe_a_duck` is an argument of type `type`, where `type` is a
type that must conform to the `Quackable` trait.

Using the method is simple enough:

```mojo
make_it_quack(Duck())
make_it_quack(StealthCow())
```

```output
Quack
Moo!
```

Note that you don't need the square brackets when you call `make_it_quack()`:
the compiler infers the type of the argument, and ensures the type has the
required trait.

One limitation of traits is that you can't add traits to existing types. For
example, if you define a new `Numeric` trait, you can't add it to the standard
library `Float64` and `Int` types. However, the standard library already
includes quite a few traits, and we'll be adding more over time.

### Traits can require static methods

In addition to regular instance methods, traits can specify required static
methods.

```mojo
trait HasStaticMethod:
    @staticmethod
    fn do_stuff(): ...

fn fun_with_traits[type: HasStaticMethod]():
    type.do_stuff()
```

## Trait compositions

You can compose traits using the `&` sigil. This lets you define new traits
that are simple combinations of other traits. You can use a trait composition
anywhere that you'd use a single trait:

```mojo
trait Flyable:
    fn fly(self): ...

fn quack_and_go[type: Quackable & Flyable](quacker: type):
    quacker.quack()
    quacker.fly()

@value
struct FlyingDuck(Quackable & Flyable):
    fn quack(self):
        print("quack")

    fn fly(self):
        print("whoosh!")

quack_and_go(FlyingDuck())
```

You can also use the `alias` keyword to create a shorthand name for a
trait composition:

```mojo
alias DuckLike = Quackable & Flyable

struct ToyDuck(DuckLike):
    # ... implementation omitted
```

Previously, you could only compose traits using
[inheritance](#trait-inheritance), by defining a new, empty trait like this:

```mojo
trait DuckTrait(Quackable, Flyable):
    pass
```

The difference is that using the `trait` keyword defines a new, named
trait. For a struct to *explictly* conform to this trait, you need to include
it in the struct's signature. On the other hand, the `DuckLike` alias represents
a composition of two separate traits, `Quackable` and `Flyable`, and anything
that conforms to those two traits conforms to `DuckLike`. For example, our
earlier `FlyingDuck` type:

```mojo
struct FlyingDuck(Quackable & Flyable):
    # ... etc
```

Because `FlyingDuck` conforms to both `Quackable` and `Flyable`, it also
conforms to the `DuckLike` trait composition. But it *doesn't* explicitly
conform to `DuckTrait`, since it doesn't include `DuckTrait` in its list of
traits.

Currently this distinction doesn't make much difference, because Mojo supports
[implicit trait conformance](#implicit-trait-conformance), which means that
`FlyingDuck` is treated as if it conforms to `DuckTrait`, since it meets all of
the requirements. However, implicit conformance is due to be phased out in the
future, so we recommend replacing empty traits like `DuckTrait` with more
flexible trait compositions.

## Trait inheritance

Traits can inherit from other traits. A trait that inherits from another trait
includes all of the requirements declared by the parent trait. For example:

```mojo
trait Animal:
    fn make_sound(self):
        ...

# Bird inherits from Animal
trait Bird(Animal):
    fn fly(self):
        ...
```

Since `Bird` inherits from `Animal`, a struct that conforms to the `Bird` trait
needs to implement **both** `make_sound()` and `fly()`. And since every `Bird`
conforms to `Animal`, a struct that conforms to `Bird` can be passed to any
function that requires an `Animal`.

To inherit from multiple traits, add a comma-separated list of traits or
trait compositions inside the parenthesis. For example, you could define a
`NamedAnimal` trait that combines the requirements of the `Animal` trait and a
new `Named` trait:

```mojo
trait Named:
    fn get_name(self) -> String:
        ...

trait NamedAnimal(Animal & Named):
    # ...
```

Inheritance is useful when you're creating a new trait that adds its own
requirements. If you simply want to express the union of two or more traits,
you can use a simple trait composition instead:

```mojo
alias NamedAnimal = Animal & Named
```

## Traits and lifecycle methods

Traits can specify required
[lifecycle methods](/mojo/manual/lifecycle/#lifecycles-and-lifetimes), including
constructors, copy constructors and move constructors.

For example, the following code creates a `MassProducible` trait. A
`MassProducible` type has a default (no-argument) constructor and can be moved.
It uses the built-in [`Movable`](/mojo/stdlib/builtin/value/Movable) trait,
which requires the type to have a [move
constructor](/mojo/manual/lifecycle/life#move-constructor).

The `factory[]()` function returns a newly-constructed instance of a
`MassProducible` type.

```mojo
trait DefaultConstructible:
    fn __init__(out self): ...

alias MassProducible = DefaultConstructible & Movable

fn factory[type: MassProducible]() -> type:
    return type()

struct Thing(MassProducible):
    var id: Int

    fn __init__(out self):
        self.id = 0

    fn __moveinit__(out self, owned existing: Self):
        self.id = existing.id

var thing = factory[Thing]()
```

Note that [`@register_passable("trivial")`](/mojo/manual/decorators/register-passable#register_passabletrivial)
types have restrictions on their lifecycle methods: they can't define copy or
move constructors, because they don't require any custom logic.

For the purpose of trait conformance, the compiler treats trivial types as
copyable and movable.

## Implicit trait conformance

Mojo currently supports *implicit* trait conformance, but this will be
deprecated in a future release.

Implicit conformance means that if a type implements
all of the methods required for a trait, it's treated as conforming to the
trait, even if it doesn't explicitly include the trait in its declaration:

```mojo
struct RubberDucky:
    fn quack(self):
        print("Squeak!")

make_it_quack(RubberDucky())
```

Implicit conformance can be convenient, but supporting it prevents us from
adding future trait features like default function implementations.

We strongly recommend using explicit trait conformance for all new code and
phasing out dependence on implicit trait conformance.

## Built-in traits

The Mojo standard library includes many traits. They're implemented
by a number of standard library types, and you can also implement these on your
own types. These standard library traits include:

* [`Absable`](/mojo/stdlib/builtin/math/Absable)
* [`AnyType`](/mojo/stdlib/builtin/anytype/AnyType)
* [`Boolable`](/mojo/stdlib/builtin/bool/Boolable)
* [`Comparable`](/mojo/stdlib/builtin/comparable/Comparable)
* [`Copyable`](/mojo/stdlib/builtin/value/Copyable)
* [`Defaultable`](/mojo/stdlib/builtin/value/Defaultable)
* [`Hashable`](/mojo/stdlib/hashlib/hash/Hashable)
* [`Indexer`](/mojo/stdlib/builtin/int/Indexer)
* [`Intable`](/mojo/stdlib/builtin/int/Intable)
* [`IntableRaising`](/mojo/stdlib/builtin/int/IntableRaising)
* [`KeyElement`](/mojo/stdlib/collections/dict/KeyElement)
* [`Movable`](/mojo/stdlib/builtin/value/Movable)
* [`PathLike`](/mojo/stdlib/os/pathlike/PathLike)
* [`Powable`](/mojo/stdlib/builtin/math/Powable)
* [`Representable`](/mojo/stdlib/builtin/repr/Representable)
* [`Sized`](/mojo/stdlib/builtin/len/Sized)
* [`Stringable`](/mojo/stdlib/builtin/str/Stringable)
* [`StringableRaising`](/mojo/stdlib/builtin/str/StringableRaising)
* [`Roundable`](/mojo/stdlib/builtin/math/Roundable)
* [`Writable`](/mojo/stdlib/utils/write/Writable)
* [`Writer`](/mojo/stdlib/utils/write/Writer)

The API reference docs linked above include usage examples for each trait. The
following sections discuss a few of these traits.

### The `Sized` trait

The [`Sized`](/mojo/stdlib/builtin/len/Sized) trait identifies types that
have a measurable length, like strings and arrays.

Specifically, `Sized` requires a type to implement the `__len__()` method.
This trait is used by the built-in [`len()`](/mojo/stdlib/builtin/len/len)
function. For example, if you're writing a custom list type, you could
implement this trait so your type works with `len()`:

```mojo
struct MyList(Sized):
    var size: Int
    # ...

    fn __init__(out self):
        self.size = 0

    fn __len__(self) -> Int:
        return self.size

print(len(MyList()))
```

```output
0
```

### The `Intable` and `IntableRaising` traits

The [`Intable`](/mojo/stdlib/builtin/int/Intable) trait identifies a type that
can be implicitly converted to `Int`. The
[`IntableRaising`](/mojo/stdlib/builtin/int/IntableRaising) trait describes a
type can be converted to an `Int`, but the conversion might raise an error.

Both of these traits require the type to implement the `__int__()` method. For
example:

```mojo
@value
struct Foo(Intable):
    var i: Int

    fn __int__(self) -> Int:
        return self.i

var foo = Foo(42)
print(Int(foo) == 42)
```

```output
True
```

### The `Stringable`, `Representable`, and `Writable` traits

The [`Stringable`](/mojo/stdlib/builtin/str/Stringable) trait identifies a type
that can be explicitly converted to
[`String`](/mojo/stdlib/collections/string/string/String). The
[`StringableRaising`](/mojo/stdlib/builtin/str/StringableRaising) trait
describes a type that can be converted to a `String`, but the conversion might
raise an error. These traits also mean that the type can support both the `{!s}`
and `{}` format specifiers of the `String` and `StringSlice` class's
[`format()`](/mojo/stdlib/collections/string/string/String#format) method. These
traits require the type to define the
[`__str__()`](/mojo/stdlib/builtin/str/Stringable#__str__) method.

In contrast, the [`Representable`](/mojo/stdlib/builtin/repr/Representable)
trait defines a type that can be used with the built-in
[`repr()`](/mojo/stdlib/builtin/repr/repr) function, as well as the `{!r}`
format specifier of the `format()` method. This trait requires the type to
define the [`__repr__()`](/mojo/stdlib/builtin/repr/Representable#__repr__)
method, which should compute the "official" string representation of a type. If
at all possible, this should look like a valid Mojo expression that could be
used to recreate a struct instance with the same value.

The [`Writable`](/mojo/stdlib/utils/write/Writable) trait describes a
type that can be converted to a stream of UTF-8 encoded data by writing to a
`Writer` object. The [`print()`](/mojo/stdlib/builtin/io/print) function
requires that its arguments conform to the `Writable` trait. This enables
efficient stream-based writing by default, avoiding unnecessary intermediate
String heap allocations.

The `Writable` trait requires a type to implement a
[`write_to()`](/mojo/stdlib/utils/write/Writable#write_to) method, which
is provided with an object that conforms to the
[`Writer`](/mojo/stdlib/utils/write/Writer) as an argument. You then
invoke the `Writer` instance's
[`write()`](/mojo/stdlib/utils/write/Writer#write) method to write a
sequence of `Writable` arguments constituting the `String` representation of
your type.

While this might sound complex at first, in practice you can minimize
boilerplate and duplicated code by using the
[`String.write()`](/mojo/stdlib/collections/string/string/String#write) static
function to implement the type's `Stringable` implementation in terms of its
`Writable` implementation. Here is a simple example of a type that implements
all of the `Stringable`, `Representable`, and `Writable` traits:

```mojo
@value
struct Dog(Stringable, Representable, Writable):
    var name: String
    var age: Int

    # Allows the type to be written into any `Writer`
    fn write_to[W: Writer](self, mut writer: W) -> None:
        writer.write("Dog(", self.name, ", ", self.age, ")")

    # Construct and return a `String` using the previous method
    fn __str__(self) -> String:
        return String.write(self)

    # Alternative full representation when calling `repr`
    fn __repr__(self) -> String:
        return String("Dog(name=", repr(self.name), ", age=", repr(self.age), ")")

var dog = Dog("Rex", 5)
print(repr(dog))
print(dog)

var dog_info = StaticString("String: {!s}\nRepresentation: {!r}").format(dog, dog)
print(dog_info)
```

```output
Dog(name='Rex', age=5)
Dog(Rex, 5)
String: Dog(Rex, 5)
Representation: Dog(name='Rex', age=5)
```

### The `AnyType` trait

When building a generic container type, one challenge is knowing how to dispose
of the contained items when the container is destroyed. Any type that
dynamically allocates memory needs to supply a
[destructor](/mojo/manual/lifecycle/death#destructor) (`__del__()` method)
that must be called to free the allocated memory. But not all types have a
destructor, and your Mojo code has no way to determine which is which.

The [`AnyType`](/mojo/stdlib/builtin/anytype/AnyType) trait solves this
issue: every trait implicitly inherits from `AnyType`, and all structs conform
to `AnyType`, which guarantees that the type has a destructor. For types that
don't have one, Mojo adds a no-op destructor. This means you can call the
destructor on any type.

This makes it possible to build generic collections without leaking memory. When
the collection's destructor is called, it can safely call the destructors on
every item it contains.

## Generic structs with traits

You can also use traits when defining a generic container. A generic container
is a container (for example, an array or hashmap) that can hold different data
types. In a dynamic language like Python it's easy to add  different types of
items to a container. But in a statically-typed environment the compiler needs
to be able to identify the types at compile time. For example, if the container
needs to copy a value, the compiler needs to verify that the type can be copied.

The [`List`](/mojo/stdlib/collections/list) type is an example of a
generic container. A single `List` can only hold a single type of data.
For example, you can create a list of integer values like this:

```mojo
<<<<<<< HEAD
var list = [1, 2, 3]
=======
from collections import List

var list = List[Int](1, 2, 3)  # or: var list = [1, 2, 3]
>>>>>>> acfe0c5f
for i in range(len(list)):
    print(list[i], sep=" ", end="")
```

```output
1  2  3
```

You can use traits to define requirements for elements that are stored in a
container. For example, `List` requires elements that can be moved and
copied. To store a struct in a `List`, the struct needs to conform to
the `Copyable` and `Movable` traits, which require a
[copy constructor](/mojo/manual/lifecycle/life#copy-constructor) and a
[move constructor](/mojo/manual/lifecycle/life#move-constructor).

Building generic containers is an advanced topic. For an introduction, see the
section on
[parameterized structs](/mojo/manual/parameters/#parameterized-structs).

### Associated aliases for generics

In addition to methods, a trait can include _associated aliases_, which must be
defined by any conforming struct. For example:

```mojo
trait Repeater:
    alias count: Int
```

An implementing struct must define a concrete constant value for the alias,
using any compile-time parameter value. For example, it can use a literal
constant or a compile-time expression, including one that uses the struct's
parameters.

```mojo
struct Doublespeak(Repeater):
    alias count: Int = 2

struct Multispeak[verbosity: Int](Repeater):
    alias count: Int = verbosity*2+1
```

The `Doublespeak` struct has a constant value for the alias, but the `Multispeak`
struct lets the user set the value using a parameter:

```mojo
repeater = Multispeak[12]()
```

Note that the alias is named `count`, and the `Multispeak` parameter is named
`verbosity`. Parameters and aliases are in the same namespace, so the parameter
can't have the same name as the associated alias.

Associated aliases are most useful for writing traits for generic types. For
example, imagine that you want to write a trait that describes a generic stack
data structure that stores elements that conform to the `Copyable` and `Movable`
traits.

By adding the element type as an associated alias to the trait, you can specify
generic methods on the trait:

```mojo
trait Stacklike:
    alias EltType: Copyable & Movable

    fn push(mut self, owned item: Self.EltType):
        pass

    fn pop(mut self) -> Self.EltType:
        pass
```

The following struct implements the `Stacklike` trait using a `List` as the
underlying storage:

```mojo
struct MyStack[type: Copyable & Movable](Stacklike):
    """A simple Stack built using a List."""
    alias EltType = type
    alias list_type = List[Self.EltType]

    var list: Self.list_type

    fn __init__(out self):
        self.list = Self.list_type()

    fn push(mut self, owned item: Self.EltType):
        self.list.append(item)

    fn pop(mut self) -> Self.EltType:
        return self.list.pop()

    fn dump[WritableEltType: Writable & Copyable & Movable](self: MyStack[WritableEltType]):
        for item in self.list:
            print(item)
```

The `MyStack` type adds a `dump()` method that prints the contents of the stack.
Because a struct that conforms to `Copyable` and `Movable` is not necessarily
printable, `MyStack` uses
[conditional conformance](/mojo/manual/parameters/#conditional-conformance) to
define a `dump()` method that works as long as the element type is
[writable](/mojo/stdlib/utils/write/Writable/).

The following code exercises this new trait by defining a generic method,
`add_to_stack()` that adds an item to any `Stacklike` type.

```mojo
def add_to_stack[S: Stacklike](mut stack: S, item: S.EltType):
    stack.push(item)

def main():
    s = MyStack[Int]()
    add_to_stack(s, 12)
    add_to_stack(s, 33)
    s.dump()             # [12, 33]
    print(s.pop())       # 33
```<|MERGE_RESOLUTION|>--- conflicted
+++ resolved
@@ -551,13 +551,7 @@
 For example, you can create a list of integer values like this:
 
 ```mojo
-<<<<<<< HEAD
-var list = [1, 2, 3]
-=======
-from collections import List
-
 var list = List[Int](1, 2, 3)  # or: var list = [1, 2, 3]
->>>>>>> acfe0c5f
 for i in range(len(list)):
     print(list[i], sep=" ", end="")
 ```
