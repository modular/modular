# ===----------------------------------------------------------------------=== #
# Copyright (c) 2025, Modular Inc. All rights reserved.
#
# Licensed under the Apache License v2.0 with LLVM Exceptions:
# https://llvm.org/LICENSE.txt
#
# Unless required by applicable law or agreed to in writing, software
# distributed under the License is distributed on an "AS IS" BASIS,
# WITHOUT WARRANTIES OR CONDITIONS OF ANY KIND, either express or implied.
# See the License for the specific language governing permissions and
# limitations under the License.
# ===----------------------------------------------------------------------=== #
"""Implements a foreign functions interface (FFI)."""

from collections.string.string_slice import _get_kgen_string, get_static_string
from os import abort
from sys._libc import dlclose, dlerror, dlopen, dlsym

from memory import UnsafePointer, Span

from .info import is_64bit, os_is_linux, os_is_macos, os_is_windows
from .intrinsics import _mlirtype_is_eq

# ===-----------------------------------------------------------------------===#
# Primitive C type aliases
# ===-----------------------------------------------------------------------===#

alias c_char = Int8
"""C `char` type."""

alias c_uchar = UInt8
"""C `unsigned char` type."""

alias c_int = Int32
"""C `int` type.

The C `int` type is typically a signed 32-bit integer on commonly used targets
today.
"""

alias c_uint = UInt32
"""C `unsigned int` type."""

alias c_short = Int16
"""C `short` type."""

alias c_ushort = UInt16
"""C `unsigned short` type."""

alias c_long = Scalar[_c_long_dtype()]
"""C `long` type.

The C `long` type is typically a signed 64-bit integer on macOS and Linux, and a
32-bit integer on Windows."""

alias c_long_long = Scalar[_c_long_long_dtype()]
"""C `long long` type.

The C `long long` type is typically a signed 64-bit integer on commonly used
targets today."""

alias c_size_t = UInt
"""C `size_t` type."""

alias c_ssize_t = Int
"""C `ssize_t` type."""

alias c_float = Float32
"""C `float` type."""

alias c_double = Float64
"""C `double` type."""

alias OpaquePointer = UnsafePointer[NoneType]
"""An opaque pointer, equivalent to the C `void*` type."""


fn _c_long_dtype() -> DType:
    # https://en.wikipedia.org/wiki/64-bit_computing#64-bit_data_models

    @parameter
    if is_64bit() and (os_is_macos() or os_is_linux()):
        # LP64
        return DType.int64
    elif is_64bit() and os_is_windows():
        # LLP64
        return DType.int32
    else:
        constrained[False, "size of C `long` is unknown on this target"]()
        return abort[DType]()


fn _c_long_long_dtype() -> DType:
    # https://en.wikipedia.org/wiki/64-bit_computing#64-bit_data_models

    @parameter
    if is_64bit() and (os_is_macos() or os_is_linux() or os_is_windows()):
        # On a 64-bit CPU, `long long` is *always* 64 bits in every OS's data
        # model.
        return DType.int64
    else:
        constrained[False, "size of C `long long` is unknown on this target"]()
        return abort[DType]()


@always_inline
fn c_str_ptr(
    item: StringLiteral,
) -> UnsafePointer[c_char, mut=False, origin=StaticConstantOrigin]:
    """Get the `c_char` pointer.

    Args:
        item: The item.

    Returns:
        The pointer.
    """
    return item.unsafe_ptr().bitcast[c_char]()


@always_inline
fn c_str_ptr(
    ref item: Error,
) -> UnsafePointer[
    c_char,
    mut = Origin(__origin_of(item)).is_mutable,
    origin = __origin_of(item),
]:
    """Get the `c_char` pointer.

    Args:
        item: The item.

    Returns:
        The pointer.
    """
    return item.unsafe_ptr().bitcast[c_char]()


@always_inline
fn c_str_ptr(
    ref item: String,
) -> UnsafePointer[
    c_char,
    mut = Origin(__origin_of(item)).is_mutable,
    origin = __origin_of(item),
]:
    """Get the `c_char` pointer.

    Args:
        item: The item.

    Returns:
        The pointer.
    """
    return item.unsafe_ptr().bitcast[c_char]()


@always_inline
fn c_str_ptr(
    item: StringSlice,
) -> UnsafePointer[
    c_char, mut = __type_of(item).mut, origin = __type_of(item).origin
]:
    """Get the `c_char` pointer.

    Args:
        item: The item.

    Returns:
        The pointer.
    """
    return item.unsafe_ptr().bitcast[c_char]()


@always_inline
fn c_str_ptr[
    T: CollectionElement
](item: List[T]) -> UnsafePointer[
    c_char,
    mut = Origin(__origin_of(item)).is_mutable,
    origin = __origin_of(item),
]:
    """Get the `c_char` pointer.

    Parameters:
        T: The type.

    Args:
        item: The item.

    Returns:
        The pointer.
    """
    return item.unsafe_ptr().bitcast[c_char]()


@always_inline
fn c_str_ptr[
    T: CollectionElement
](item: Span[T]) -> UnsafePointer[
    c_char,
    mut = __type_of(item).mut,
    origin = __type_of(item).origin,
    address_space = __type_of(item).address_space,
    alignment = __type_of(item).alignment,
]:
    """Get the `c_char` pointer.

    Parameters:
        T: The type.

    Args:
        item: The item.

    Returns:
        The pointer.
    """
    return item.unsafe_ptr().bitcast[c_char]()


# ===-----------------------------------------------------------------------===#
# Dynamic Library Loading
# ===-----------------------------------------------------------------------===#


struct RTLD:
    """Enumeration of the RTLD flags used during dynamic library loading."""

    alias LAZY = 1
    """Load library lazily (defer function resolution until needed).
    """
    alias NOW = 2
    """Load library immediately (resolve all symbols on load)."""
    alias LOCAL = 4
    """Make symbols not available for symbol resolution of subsequently loaded
    libraries."""
    alias GLOBAL = 256 if os_is_linux() else 8
    """Make symbols available for symbol resolution of subsequently loaded
    libraries."""


alias DEFAULT_RTLD = RTLD.NOW | RTLD.GLOBAL


struct _OwnedDLHandle(Movable):
    """Represents an owned handle to a dynamically linked library that can be
    loaded and unloaded.

    This type is intended to replace `DLHandle`, by incrementally introducing
    ownership semantics to `DLHandle`.
    """

    var _handle: DLHandle

    # ===-------------------------------------------------------------------===#
    # Life cycle methods
    # ===-------------------------------------------------------------------===#

    @always_inline
    fn __init__(out self, path: String, flags: Int = DEFAULT_RTLD):
        self._handle = DLHandle(path, flags)

    fn __moveinit__(out self, owned other: Self):
        self._handle = other._handle

    fn __del__(owned self):
        """Delete the DLHandle object unloading the associated dynamic library.
        """
        self._handle.close()

    # ===-------------------------------------------------------------------===#
    # Methods
    # ===-------------------------------------------------------------------===#

    fn handle(self) -> DLHandle:
        return self._handle


@value
@register_passable("trivial")
struct DLHandle(CollectionElement, CollectionElementNew, Boolable):
    """Represents a dynamically linked library that can be loaded and unloaded.

    The library is loaded on initialization and unloaded by `close`.
    """

    var handle: OpaquePointer
    """The handle to the dynamic library."""

    # TODO(#15590): Implement support for windows and remove the always_inline.
    @always_inline
    fn __init__(out self, path: String, flags: Int = DEFAULT_RTLD):
        """Initialize a DLHandle object by loading the dynamic library at the
        given path.

        Args:
            path: The path to the dynamic library file.
            flags: The flags to load the dynamic library.
        """

        @parameter
        if not os_is_windows():
            var handle = dlopen(c_str_ptr(path), flags)
            if handle == OpaquePointer():
                var error_message = dlerror()
                abort(
                    "dlopen failed: ",
                    String(
                        StringSlice[error_message.origin](
                            unsafe_from_utf8_cstr_ptr=error_message
                        )
                    ),
                )
            self.handle = handle
        else:
            self.handle = OpaquePointer()

    fn copy(self) -> Self:
        """Copy the object.

        Returns:
            A copy of the value.
        """
        return self

    fn check_symbol(self, name: String) -> Bool:
        """Check that the symbol exists in the dynamic library.

        Args:
            name: The symbol to check.

        Returns:
            `True` if the symbol exists.
        """
        constrained[
            not os_is_windows(),
            "Checking dynamic library symbol is not supported on Windows",
        ]()

        var opaque_function_ptr: OpaquePointer = dlsym(
            self.handle, c_str_ptr(name)
        )

        return Bool(opaque_function_ptr)

    # TODO(#15590): Implement support for windows and remove the always_inline.
    @always_inline
    fn close(mut self):
        """Delete the DLHandle object unloading the associated dynamic library.
        """

        @parameter
        if not os_is_windows():
            _ = dlclose(self.handle)
            self.handle = OpaquePointer()

    fn __bool__(self) -> Bool:
        """Checks if the handle is valid.

        Returns:
          True if the DLHandle is not null and False otherwise.
        """
        return self.handle.__bool__()

    # TODO(#15590): Implement support for windows and remove the always_inline.
    @always_inline
    fn get_function[
        result_type: AnyTrivialRegType
    ](self, name: String) -> result_type:
        """Returns a handle to the function with the given name in the dynamic
        library.

        Parameters:
            result_type: The type of the function pointer to return.

        Args:
            name: The name of the function to get the handle for.

        Returns:
            A handle to the function.
        """

        return self._get_function[result_type](c_str_ptr(name))

    @always_inline
    fn _get_function[
        result_type: AnyTrivialRegType
    ](self, name: UnsafePointer[c_char]) -> result_type:
        """Returns a handle to the function with the given name in the dynamic
        library.

        Parameters:
            result_type: The type of the function pointer to return.

        Args:
            name: The name of the function to get the handle for.

        Returns:
            A handle to the function.
        """
        var opaque_function_ptr = self.get_symbol[NoneType](name)

        var result = UnsafePointer.address_of(opaque_function_ptr).bitcast[
            result_type
        ]()[]
        _ = opaque_function_ptr
        return result

    @always_inline
    fn _get_function[
        func_name: StaticString, result_type: AnyTrivialRegType
    ](self) -> result_type:
        """Returns a handle to the function with the given name in the dynamic
        library.

        Parameters:
            func_name:The name of the function to get the handle for.
            result_type: The type of the function pointer to return.

        Returns:
            A handle to the function.
        """
<<<<<<< HEAD

        return self._get_function[result_type](c_str_ptr(func_name))
=======
        # Force unique the func_name so we know that it is nul-terminated.
        alias func_name_literal = get_static_string[func_name]()
        return self._get_function[result_type](
            func_name_literal.unsafe_ptr().bitcast[c_char](),
        )
>>>>>>> ae1fd800

    fn get_symbol[
        result_type: AnyType,
    ](self, name: StringSlice) -> UnsafePointer[result_type]:
        """Returns a pointer to the symbol with the given name in the dynamic
        library.

        Parameters:
            result_type: The type of the symbol to return.

        Args:
            name: The name of the symbol to get the handle for.

        Returns:
            A pointer to the symbol.
        """
<<<<<<< HEAD
        return self.get_symbol[result_type](c_str_ptr(name))
=======
        # TODO(performance): It is unfortunate to copy the name here, but we
        # don't have a way to pass a StringSlice to the `dlsym` function because
        # we don't know it is nul-terminated.  It would be nice to have a
        # StringSliceNulTerminated type.  Such a thing would carry an origin so
        # it can reference other string data, but would not be subslicable.
        name_copy = String(name)
        return self.get_symbol[result_type](name_copy.unsafe_cstr_ptr())
>>>>>>> ae1fd800

    fn get_symbol[
        result_type: AnyType
    ](self, name: UnsafePointer[Int8]) -> UnsafePointer[result_type]:
        """Returns a pointer to the symbol with the given name in the dynamic
        library.

        Parameters:
            result_type: The type of the symbol to return.

        Args:
            name: The name of the symbol to get the handle for.

        Returns:
            A pointer to the symbol.
        """
        debug_assert(self.handle, "Dylib handle is null")

        @parameter
        if os_is_windows():
            return abort[UnsafePointer[result_type]](
                "get_symbol isn't supported on windows"
            )

        # To check for `dlsym()` results that are _validly_ NULL, we do the
        # dance described in https://man7.org/linux/man-pages/man3/dlsym.3.html:
        #
        # > In unusual cases (see NOTES) the value of the symbol could
        # > actually be NULL.  Therefore, a NULL return from dlsym() need not
        # > indicate an error.  The correct way to distinguish an error from
        # > a symbol whose value is NULL is to call dlerror(3) to clear any
        # > old error conditions, then call dlsym(), and then call dlerror(3)
        # > again, saving its return value into a variable, and check whether
        # > this saved value is not NULL.

        var res = dlsym[result_type](self.handle, name)

        if not res:
            # Clear any potential unrelated error that pre-dates the `dlsym`
            # call above.
            _ = dlerror()

            # Redo the `dlsym` call
            res = dlsym[result_type](self.handle, name)

            debug_assert(not res, "dlsym unexpectedly returned non-NULL result")

            # Check if an error occurred during the 2nd `dlsym` call.
            var err = dlerror()

            if err:
                abort(
                    "dlsym failed: ",
                    String(
                        StringSlice[err.origin](unsafe_from_utf8_cstr_ptr=err)
                    ),
                )

        return res

    @always_inline
    fn call[
        name: StaticString,
        return_type: AnyTrivialRegType = NoneType,
        *T: AnyType,
    ](self, *args: *T) -> return_type:
        """Call a function with any amount of arguments.

        Parameters:
            name: The name of the function.
            return_type: The return type of the function.
            T: The types of `args`.

        Args:
            args: The arguments.

        Returns:
            The result.
        """
        return self.call[name, return_type](args)

    fn call[
        name: StaticString, return_type: AnyTrivialRegType = NoneType
    ](self, args: VariadicPack[element_trait=AnyType]) -> return_type:
        """Call a function with any amount of arguments.

        Parameters:
            name: The name of the function.
            return_type: The return type of the function.

        Args:
            args: The arguments.

        Returns:
            The result.
        """

        debug_assert(
            self.check_symbol(String(name)), String("symbol not found: ") + name
        )
        var v = args.get_loaded_kgen_pack()
        return self.get_function[fn (__type_of(v)) -> return_type](
            String(name)
        )(v)


@always_inline
fn _get_dylib_function[
    dylib_global: _Global[_, _OwnedDLHandle, _],
    func_name: StaticString,
    result_type: AnyTrivialRegType,
]() -> result_type:
    alias func_cache_name = String(dylib_global.name) + "/" + String(func_name)
    var func_ptr = _get_global_or_null[func_cache_name]()
    if func_ptr:
        var result = UnsafePointer.address_of(func_ptr).bitcast[result_type]()[]
        _ = func_ptr
        return result

    var dylib = dylib_global.get_or_create_ptr()[].handle()
    var new_func = dylib._get_function[func_name, result_type]()

    external_call["KGEN_CompilerRT_InsertGlobal", NoneType](
        StringSlice(func_cache_name),
        UnsafePointer.address_of(new_func).bitcast[OpaquePointer]()[],
    )

    return new_func


# ===-----------------------------------------------------------------------===#
# Globals
# ===-----------------------------------------------------------------------===#


struct _Global[
    name: StaticString,
    storage_type: Movable,
    init_fn: fn () -> storage_type,
]:
    fn __init__(out self):
        pass

    @staticmethod
    fn _init_wrapper(payload: OpaquePointer) -> OpaquePointer:
        # Struct-based globals don't get to take arguments to their initializer.
        debug_assert(not payload)

        # Heap allocate space to store this "global"
        var ptr = UnsafePointer[storage_type].alloc(1)

        # TODO:
        #   Any way to avoid the move, e.g. by calling this function
        #   with the ABI destination result pointer already set to `ptr`?
        ptr.init_pointee_move(init_fn())

        return ptr.bitcast[NoneType]()

    @staticmethod
    fn _deinit_wrapper(self_: OpaquePointer):
        var ptr: UnsafePointer[storage_type] = self_.bitcast[storage_type]()

        # Deinitialize and deallocate the global
        ptr.destroy_pointee()
        ptr.free()

    @staticmethod
    fn get_or_create_ptr() -> UnsafePointer[storage_type]:
        return _get_global[
            name, Self._init_wrapper, Self._deinit_wrapper
        ]().bitcast[storage_type]()


@always_inline
fn _get_global[
    name: StaticString,
    init_fn: fn (OpaquePointer) -> OpaquePointer,
    destroy_fn: fn (OpaquePointer) -> None,
](payload: OpaquePointer = OpaquePointer()) -> OpaquePointer:
    return external_call["KGEN_CompilerRT_GetGlobalOrCreate", OpaquePointer](
        name,
        payload,
        init_fn,
        destroy_fn,
    )


@always_inline
fn _get_global_or_null[name: StaticString]() -> OpaquePointer:
    return external_call["KGEN_CompilerRT_GetGlobalOrNull", OpaquePointer](
        name.unsafe_ptr(), name.byte_length()
    )


# ===-----------------------------------------------------------------------===#
# external_call
# ===-----------------------------------------------------------------------===#


@always_inline("nodebug")
fn external_call[
    callee: StaticString,
    return_type: AnyTrivialRegType,
    *types: AnyType,
](*args: *types) -> return_type:
    """Calls an external function.

    Args:
        args: The arguments to pass to the external function.

    Parameters:
        callee: The name of the external function.
        return_type: The return type.
        types: The argument types.

    Returns:
        The external call result.
    """
    return external_call[callee, return_type](args)


@always_inline("nodebug")
fn external_call[
    callee: StaticString,
    return_type: AnyTrivialRegType,
](args: VariadicPack[element_trait=AnyType]) -> return_type:
    """Calls an external function.

    Parameters:
        callee: The name of the external function.
        return_type: The return type.

    Args:
        args: The arguments to pass to the external function.

    Returns:
        The external call result.
    """

    # The argument pack will contain references for each value in the pack,
    # but we want to pass their values directly into the C printf call. Load
    # all the members of the pack.
    var loaded_pack = args.get_loaded_kgen_pack()
    alias callee_kgen_string = _get_kgen_string[callee]()

    @parameter
    if _mlirtype_is_eq[return_type, NoneType]():
        __mlir_op.`pop.external_call`[func=callee_kgen_string, _type=None](
            loaded_pack
        )
        return rebind[return_type](None)
    else:
        return __mlir_op.`pop.external_call`[
            func=callee_kgen_string,
            _type=return_type,
        ](loaded_pack)


# ===-----------------------------------------------------------------------===#
# _external_call_const
# ===-----------------------------------------------------------------------===#


@always_inline("nodebug")
fn _external_call_const[
    callee: StaticString,
    return_type: AnyTrivialRegType,
    *types: AnyType,
](*args: *types) -> return_type:
    """Mark the external function call as having no observable effects to the
    program state. This allows the compiler to optimize away successive calls
    to the same function.

    Args:
      args: The arguments to pass to the external function.

    Parameters:
      callee: The name of the external function.
      return_type: The return type.
      types: The argument types.

    Returns:
      The external call result.
    """

    # The argument pack will contain references for each value in the pack,
    # but we want to pass their values directly into the C printf call. Load
    # all the members of the pack.
    var loaded_pack = args.get_loaded_kgen_pack()

    return __mlir_op.`pop.external_call`[
        func = _get_kgen_string[callee](),
        resAttrs = __mlir_attr.`[{llvm.noundef}]`,
        funcAttrs = __mlir_attr.`["willreturn"]`,
        memory = __mlir_attr[
            `#llvm.memory_effects<other = none, `,
            `argMem = none, `,
            `inaccessibleMem = none>`,
        ],
        _type=return_type,
    ](loaded_pack)<|MERGE_RESOLUTION|>--- conflicted
+++ resolved
@@ -421,16 +421,11 @@
         Returns:
             A handle to the function.
         """
-<<<<<<< HEAD
-
-        return self._get_function[result_type](c_str_ptr(func_name))
-=======
         # Force unique the func_name so we know that it is nul-terminated.
         alias func_name_literal = get_static_string[func_name]()
         return self._get_function[result_type](
             func_name_literal.unsafe_ptr().bitcast[c_char](),
         )
->>>>>>> ae1fd800
 
     fn get_symbol[
         result_type: AnyType,
@@ -447,17 +442,13 @@
         Returns:
             A pointer to the symbol.
         """
-<<<<<<< HEAD
-        return self.get_symbol[result_type](c_str_ptr(name))
-=======
         # TODO(performance): It is unfortunate to copy the name here, but we
         # don't have a way to pass a StringSlice to the `dlsym` function because
         # we don't know it is nul-terminated.  It would be nice to have a
         # StringSliceNulTerminated type.  Such a thing would carry an origin so
         # it can reference other string data, but would not be subslicable.
         name_copy = String(name)
-        return self.get_symbol[result_type](name_copy.unsafe_cstr_ptr())
->>>>>>> ae1fd800
+        return self.get_symbol[result_type](c_str_ptr(name))
 
     fn get_symbol[
         result_type: AnyType
