# ===----------------------------------------------------------------------=== #
# Copyright (c) 2025, Modular Inc. All rights reserved.
#
# Licensed under the Apache License v2.0 with LLVM Exceptions:
# https://llvm.org/LICENSE.txt
#
# Unless required by applicable law or agreed to in writing, software
# distributed under the License is distributed on an "AS IS" BASIS,
# WITHOUT WARRANTIES OR CONDITIONS OF ANY KIND, either express or implied.
# See the License for the specific language governing permissions and
# limitations under the License.
# ===----------------------------------------------------------------------=== #
"""Implements a doubly-linked list data structure.

This module provides the `LinkedList` type, a doubly-linked list where each
element points to both the next and previous elements. This structure enables
efficient insertion and deletion at any position, though random access requires
traversal. The implementation includes iterator support for forward and reverse
traversal.
"""

from collections._index_normalization import normalize_index
from os import abort

from builtin.constrained import _constrained_conforms_to


struct Node[
    ElementType: Copyable & ImplicitlyDestructible,
](Copyable):
    """A node in a linked list data structure.

    Parameters:
        ElementType: The type of element stored in the node.
    """

    comptime _NodePointer = UnsafePointer[Self, MutOrigin.external]

    var value: Self.ElementType
    """The value stored in this node."""
    var prev: Self._NodePointer
    """The previous node in the list."""
    var next: Self._NodePointer
    """The next node in the list."""

    fn __init__(
        out self,
        var value: Self.ElementType,
        prev: Optional[Self._NodePointer],
        next: Optional[Self._NodePointer],
    ):
        """Initialize a new Node with the given value and optional prev/next
        pointers.

        Args:
            value: The value to store in this node.
            prev: Optional pointer to the previous node.
            next: Optional pointer to the next node.
        """
        self.value = value^
        self.prev = prev.value() if prev else Self._NodePointer()
        self.next = next.value() if next else Self._NodePointer()

    fn __str__[
        _ElementType: Copyable & ImplicitlyDestructible & Writable
    ](self: Node[_ElementType]) -> String:
        """Convert this node's value to a string representation.

        Parameters:
            _ElementType: Used to conditionally enable this function if
                `_ElementType` is `Writable`.

        Returns:
            String representation of the node's value.
        """
        return String.write(self.value)

    fn _into_value(deinit self) -> Self.ElementType:
        return self.value^

    @no_inline
    fn write_to[
        _ElementType: Copyable & ImplicitlyDestructible & Writable
    ](self: Node[_ElementType], mut writer: Some[Writer]):
        """Write this node's value to the given writer.

        Parameters:
            _ElementType: Used to conditionally enable this function if
                `_ElementType` is `Writable`.

        Args:
            writer: The writer to write the value to.
        """
        writer.write(self.value)


@fieldwise_init
struct _LinkedListIter[
    mut: Bool,
    //,
    ElementType: Copyable & ImplicitlyDestructible,
    origin: Origin[mut=mut],
    forward: Bool = True,
](ImplicitlyCopyable, Iterable, Iterator):
    var src: Pointer[LinkedList[Self.ElementType], Self.origin]
    var curr: UnsafePointer[Node[Self.ElementType], MutOrigin.external]

    comptime IteratorType[
        iterable_mut: Bool, //, iterable_origin: Origin[mut=iterable_mut]
    ]: Iterator = Self

    comptime Element = Self.ElementType  # FIXME(MOCO-2068): shouldn't be needed.

    fn __init__(out self, src: Pointer[LinkedList[Self.Element], Self.origin]):
        self.src = src

        @parameter
        if Self.forward:
            self.curr = self.src[]._head
        else:
            self.curr = self.src[]._tail

    fn __iter__(ref self) -> Self.IteratorType[origin_of(self)]:
        return self.copy()

    fn __next__(
        mut self,
    ) raises StopIteration -> ref [Self.origin] Self.Element:
        if not self.curr:
            raise StopIteration()
        var old = self.curr

        @parameter
        if Self.forward:
            self.curr = self.curr[].next
        else:
            self.curr = self.curr[].prev

        return old[].value


<<<<<<< HEAD
struct LinkedList[ElementType: Copyable,](
    Boolable,
    Copyable,
    Defaultable,
    Iterable,
    Representable,
    Sized,
    Stringable,
    Writable,
):
=======
struct LinkedList[
    ElementType: Copyable & ImplicitlyDestructible,
](Boolable, Copyable, Defaultable, Iterable, Sized):
>>>>>>> c168077e
    """A doubly-linked list implementation.

    Parameters:
        ElementType: The type of elements stored in the list. Must implement the
            `Copyable` trait.

    A doubly-linked list is a data structure where each element points to both
    the next and previous elements, allowing for efficient insertion and deletion
    at any position.
    """

    comptime _NodePointer = UnsafePointer[
        Node[Self.ElementType], MutOrigin.external
    ]

    comptime IteratorType[
        iterable_mut: Bool, //, iterable_origin: Origin[mut=iterable_mut]
    ]: Iterator = _LinkedListIter[Self.ElementType, iterable_origin]
    """The iterator type for this linked list.

    Parameters:
        iterable_mut: Whether the iterable is mutable.
        iterable_origin: The origin of the iterable.
    """

    var _head: Self._NodePointer
    """The first node in the list."""
    var _tail: Self._NodePointer
    """The last node in the list."""
    var _size: Int
    """The number of elements in the list."""

    fn __init__(out self):
        """Initialize an empty linked list.

        Notes:
            Time Complexity: O(1).
        """
        self._head = Self._NodePointer()
        self._tail = Self._NodePointer()
        self._size = 0

    fn __init__(
        out self, var *elements: Self.ElementType, __list_literal__: () = ()
    ):
        """Initialize a linked list with the given elements.

        Args:
            elements: Variable number of elements to initialize the list with.
            __list_literal__: Tell Mojo to use this method for list literals.

        Notes:
            Time Complexity: O(n) in len(elements).
        """
        self = Self(elements=elements^)

    fn __init__(
        out self, *, var elements: VariadicListMem[Self.ElementType, _]
    ):
        """Construct a list from a `VariadicListMem`.

        Args:
            elements: The elements to add to the list.

        Notes:
            Time Complexity: O(n) in len(elements).
        """
        self = Self()

        # Transfer all of the elements into the list.
        @parameter
        fn init_elt(idx: Int, var elt: Self.ElementType):
            self.append(elt^)

        elements^.consume_elements[init_elt]()

    fn __copyinit__(out self, read other: Self):
        """Initialize this list as a copy of another list.

        Args:
            other: The list to copy from.

        Notes:
            Time Complexity: O(n) in len(elements).
        """
        self = Self()
        var curr = other._head
        while curr:
            self.append(curr[].value.copy())
            curr = curr[].next

    fn __del__(deinit self):
        """Clean up the list by freeing all nodes.

        Notes:
            Time Complexity: O(n) in len(self).
        """
        var curr = self._head
        while curr:
            var next = curr[].next
            curr.destroy_pointee()
            curr.free()
            curr = next

    fn append(mut self, var value: Self.ElementType):
        """Add an element to the end of the list.

        Args:
            value: The value to append.

        Notes:
            Time Complexity: O(1).
        """
        var addr = alloc[Node[Self.ElementType]](1)
        if not addr:
            abort("Out of memory")
        var value_ptr = UnsafePointer(to=addr[].value)
        value_ptr.init_pointee_move(value^)
        addr[].prev = self._tail
        addr[].next = Self._NodePointer()
        if self._tail:
            self._tail[].next = addr
        else:
            self._head = addr
        self._tail = addr
        self._size += 1

    fn prepend(mut self, var value: Self.ElementType):
        """Add an element to the beginning of the list.

        Args:
            value: The value to prepend.

        Notes:
            Time Complexity: O(1).
        """
        var node = Node(value^, None, self._head)
        var addr = alloc[Node[Self.ElementType]](1)
        if not addr:
            abort("Out of memory")
        addr.init_pointee_move(node^)
        if self:
            self._head[].prev = addr
        else:
            self._tail = addr
        self._head = addr
        self._size += 1

    fn reverse(mut self):
        """Reverse the order of elements in the list.

        Notes:
            Time Complexity: O(n) in len(self).
        """
        var prev = Self._NodePointer()
        var curr = self._head
        while curr:
            var next = curr[].next
            curr[].next = prev
            prev = curr
            curr = next
        self._tail = self._head
        self._head = prev

    fn pop(mut self) raises -> Self.ElementType:
        """Remove and return the last element of the list.

        Returns:
            The last element in the list.

        Notes:
            Time Complexity: O(1).

        Raises:
            If the operation fails.
        """
        var elem = self._tail
        if not elem:
            raise "Pop on empty list."

        var node = elem.take_pointee()
        self._tail = node.prev
        self._size -= 1
        if self._size == 0:
            self._head = Self._NodePointer()
        else:
            self._tail[].next = Self._NodePointer()
        elem.free()
        return node^._into_value()

    fn pop[I: Indexer, //](mut self, var i: I) raises -> Self.ElementType:
        """Remove the ith element of the list, counting from the tail if
        given a negative index.

        Parameters:
            I: The type of index to use.

        Args:
            i: The index of the element to get.

        Returns:
            Ownership of the indicated element.

        Notes:
            Time Complexity: O(n) in len(self).

        Raises:
            If the operation fails.
        """
        var idx = index(i)
        var current = self._get_node_ptr(idx)

        if current:
            var node = current.take_pointee()
            if node.prev:
                node.prev[].next = node.next
            else:
                self._head = node.next
            if node.next:
                node.next[].prev = node.prev
            else:
                self._tail = node.prev

            current.free()
            self._size -= 1
            return node^._into_value()

        raise Error("Invalid index for pop: ", idx)

    fn maybe_pop(mut self) -> Optional[Self.ElementType]:
        """Removes the tail of the list and returns it, if it exists.

        Returns:
            The tail of the list, if it was present.

        Notes:
            Time Complexity: O(1).
        """
        var elem = self._tail
        if not elem:
            return Optional[Self.ElementType]()
        var node = elem.take_pointee()
        self._tail = node.prev
        self._size -= 1
        if self._size == 0:
            self._head = Self._NodePointer()
        else:
            self._tail[].next = Self._NodePointer()
        elem.free()
        return node^._into_value()

    fn maybe_pop[
        I: Indexer, //
    ](mut self, var i: I) -> Optional[Self.ElementType]:
        """Remove the ith element of the list, counting from the tail if
        given a negative index.

        Parameters:
            I: The type of index to use.

        Args:
            i: The index of the element to get.

        Returns:
            The element, if it was found.

        Notes:
            Time Complexity: O(n) in len(self).
        """
        var current = self._get_node_ptr(Int(index(i)))

        if not current:
            return Optional[Self.ElementType]()
        else:
            var node = current.take_pointee()
            if node.prev:
                node.prev[].next = node.next
            else:
                self._head = node.next
            if node.next:
                node.next[].prev = node.prev
            else:
                self._tail = node.prev

            current.free()
            self._size -= 1
            return Optional[Self.ElementType](node^._into_value())

    fn clear(mut self):
        """Removes all elements from the list.

        Notes:
            Time Complexity: O(n) in len(self).
        """
        var current = self._head
        while current:
            var old = current
            current = current[].next
            old.destroy_pointee()
            old.free()

        self._head = Self._NodePointer()
        self._tail = Self._NodePointer()
        self._size = 0

    fn insert[I: Indexer](mut self, idx: I, var elem: Self.ElementType) raises:
        """Insert an element `elem` into the list at index `idx`.

        Parameters:
            I: The type of index to use.

        Args:
            idx: The index to insert `elem` at `-len(self) <= idx <= len(self)`.
            elem: The item to insert into the list.

        Raises:
            When given an out of bounds index.

        Notes:
            Time Complexity: O(n) in len(self).
        """

        # TODO: use normalize_index
        var i = index(idx)
        i = max(0, i if i >= 0 else i + len(self))

        if i == 0:
            var node = alloc[Node[Self.ElementType]](1)
            if not node:
                abort("Out of memory")
            node.init_pointee_move(
                Node[Self.ElementType](
                    elem^, Self._NodePointer(), Self._NodePointer()
                )
            )

            if self._head:
                node[].next = self._head
                self._head[].prev = node

            self._head = node

            if not self._tail:
                self._tail = node

            self._size += 1
            return

        i -= 1

        var current = self._get_node_ptr(i)
        if current:
            var next = current[].next
            var node = alloc[Node[Self.ElementType]](1)
            if not node:
                abort("Out of memory")
            var data = UnsafePointer(to=node[].value)
            data[] = elem^
            node[].next = next
            node[].prev = current
            if next:
                next[].prev = node
            current[].next = node
            if node[].next == Self._NodePointer():
                self._tail = node
            if node[].prev == Self._NodePointer():
                self._head = node
            self._size += 1
        else:
            raise Error("Index ", i, " out of bounds")

    fn extend(mut self, var other: Self):
        """Extends the list with another.

        Args:
            other: The list to append to this one.

        Notes:
            Time Complexity: O(1).
        """
        if self._tail:
            self._tail[].next = other._head
            if other._head:
                other._head[].prev = self._tail
            if other._tail:
                self._tail = other._tail

            self._size += other._size
        else:
            self._head = other._head
            self._tail = other._tail
            self._size = other._size

        other._head = Self._NodePointer()
        other._tail = Self._NodePointer()

    fn count[
        _ElementType: Equatable & Copyable, //
    ](self: LinkedList[_ElementType], read elem: _ElementType) -> UInt:
        """Count the occurrences of `elem` in the list.

        Parameters:
            _ElementType: The list element type, used to conditionally enable the
                function.

        Args:
            elem: The element to search for.

        Returns:
            The number of occurrences of `elem` in the list.

        Notes:
            Time Complexity: O(n) in len(self) compares.
        """
        var current = self._head
        var count = 0
        while current:
            if current[].value == elem:
                count += 1

            current = current[].next

        return UInt(count)

    fn __contains__[
        _ElementType: Equatable & Copyable, //
    ](self: LinkedList[_ElementType], value: _ElementType) -> Bool:
        """Checks if the list contains `value`.

        Parameters:
            _ElementType: The list element type, used to conditionally enable the
                function.

        Args:
            value: The value to search for in the list.

        Returns:
            Whether the list contains `value`.

        Notes:
            Time Complexity: O(n) in len(self) compares.
        """
        var current = self._head
        while current:
            if current[].value == value:
                return True
            current = current[].next

        return False

    fn __eq__[
        _ElementType: Equatable & Copyable, //
    ](
        read self: LinkedList[_ElementType],
        read other: LinkedList[_ElementType],
    ) -> Bool:
        """Checks if the two lists are equal.

        Parameters:
            _ElementType: The list element type, used to conditionally enable the
                function.

        Args:
            other: The list to compare to.

        Returns:
            Whether the lists are equal.

        Notes:
            Time Complexity: O(n) in min(len(self), len(other)) compares.
        """
        if self._size != other._size:
            return False

        var self_cursor = self._head
        var other_cursor = other._head

        while self_cursor:
            if self_cursor[].value != other_cursor[].value:
                return False

            self_cursor = self_cursor[].next
            other_cursor = other_cursor[].next

        return True

    fn __ne__[
        _ElementType: Equatable & Copyable, //
    ](self: LinkedList[_ElementType], other: LinkedList[_ElementType]) -> Bool:
        """Checks if the two lists are not equal.

        Parameters:
            _ElementType: The list element type, used to conditionally enable the
                function.

        Args:
            other: The list to compare to.

        Returns:
            Whether the lists are not equal.

        Notes:
            Time Complexity: O(n) in min(len(self), len(other)) compares.
        """
        return not (self == other)

    fn _get_node_ptr[
        I: Indexer, //
    ](ref self, idx: I) -> UnsafePointer[
        Node[Self.ElementType], MutOrigin.external
    ]:
        """Get a pointer to the node at the specified index.

        Parameters:
            I: The type of index to use.

        Args:
            idx: The index of the node to get.

        Returns:
            A pointer to the node at the specified index.

        Notes:
            This method optimizes traversal by starting from either the head or
            tail depending on which is closer to the target index.

            Time Complexity: O(n) in len(self).
        """
        var l = len(self)
        var i = normalize_index["LinkedList"](idx, l)
        debug_assert(0 <= i < l, "index out of bounds")
        var mid = l // 2
        if i <= mid:
            var curr = self._head
            for _ in range(i):
                curr = curr[].next
            return curr
        else:
            var curr = self._tail
            for _ in range(l - i - 1):
                curr = curr[].prev
            return curr

    fn __getitem__[I: Indexer](ref self, idx: I) -> ref [self] Self.ElementType:
        """Get the element at the specified index.

        Parameters:
            I: The type of index to use.

        Args:
            idx: The index of the element to get.

        Returns:
            The element at the specified index.

        Notes:
            Time Complexity: O(n) in len(self).
        """
        debug_assert(len(self) > 0, "unable to get item from empty list")
        return self._get_node_ptr(idx)[].value

    fn __len__(self) -> Int:
        """Get the number of elements in the list.

        Returns:
            The number of elements in the list.

        Notes:
            Time Complexity: O(1).
        """
        return self._size

    fn __iter__(ref self) -> Self.IteratorType[origin_of(self)]:
        """Iterate over elements of the list, returning immutable references.

        Returns:
            An iterator of immutable references to the list elements.

        Notes:
            Time Complexity:
            - O(1) for iterator construction.
            - O(n) in len(self) for a complete iteration of the list.
        """
        return _LinkedListIter(Pointer(to=self))

    fn __reversed__(
        self,
    ) -> _LinkedListIter[Self.ElementType, origin_of(self), forward=False]:
        """Iterate backwards over the list, returning immutable references.

        Returns:
            A reversed iterator of immutable references to the list elements.

        Notes:
            Time Complexity:
            - O(1) for iterator construction.
            - O(n) in len(self) for a complete iteration of the list.
        """
        return _LinkedListIter[
            Self.ElementType, origin_of(self), forward=False
        ](Pointer(to=self))

    fn __bool__(self) -> Bool:
        """Check if the list is non-empty.

        Returns:
            True if the list has elements, False otherwise.

        Notes:
            Time Complexity: O(1).
        """
        return len(self) != 0

<<<<<<< HEAD
    fn __str__(self) -> String:
=======
    fn __str__[
        _ElementType: Copyable & ImplicitlyDestructible & Writable
    ](self: LinkedList[_ElementType]) -> String:
>>>>>>> c168077e
        """Convert the list to its string representation.

        Returns:
            String representation of the list.

        Notes:
            Time Complexity: O(n) in len(self).
        """
        var writer = String()
        self._write(writer)
        return writer

<<<<<<< HEAD
    fn __repr__(self) -> String:
=======
    fn __repr__[
        _ElementType: Copyable & ImplicitlyDestructible & Writable
    ](self: LinkedList[_ElementType]) -> String:
>>>>>>> c168077e
        """Convert the list to its string representation.

        Returns:
            String representation of the list.

        Notes:
            Time Complexity: O(n) in len(self).
        """
        var writer = String()
        self._write(writer, prefix="LinkedList(", suffix=")")
        return writer

<<<<<<< HEAD
    fn write_to(self, mut writer: Some[Writer]):
=======
    fn write_to[
        _ElementType: Copyable & ImplicitlyDestructible & Writable
    ](self: LinkedList[_ElementType], mut writer: Some[Writer]):
>>>>>>> c168077e
        """Write the list to the given writer.

        Constraints:
            ElementType must conform to `Representable`.

        Args:
            writer: The writer to write the list to.

        Notes:
            Time Complexity: O(n) in len(self).
        """
        _constrained_conforms_to[
            conforms_to(Self.ElementType, Representable),
            Parent=Self,
            Element = Self.ElementType,
            ParentConformsTo="Stringable",
            ElementConformsTo="Representable",
        ]()

        self._write(writer)

    @no_inline
    fn _write[
<<<<<<< HEAD
        W: Writer
=======
        W: Writer, _ElementType: Copyable & ImplicitlyDestructible & Writable
>>>>>>> c168077e
    ](
        self: Self,
        mut writer: W,
        *,
        prefix: String = "[",
        suffix: String = "]",
    ):
        _constrained_conforms_to[
            conforms_to(Self.ElementType, Representable),
            Parent=Self,
            Element = Self.ElementType,
            ParentConformsTo="Stringable",
            ElementConformsTo="Representable",
        ]()

        if not self:
            return writer.write(prefix, suffix)

        var curr = self._head
        writer.write(prefix)
        for i in range(len(self)):
            if i:
                writer.write(", ")
            ref representable_element = trait_downcast[Representable](
                curr[].value
            )
            writer.write(repr(representable_element))
            curr = curr[].next
        writer.write(suffix)<|MERGE_RESOLUTION|>--- conflicted
+++ resolved
@@ -139,8 +139,7 @@
         return old[].value
 
 
-<<<<<<< HEAD
-struct LinkedList[ElementType: Copyable,](
+struct LinkedList[ElementType: Copyable & ImplicitlyDestructible](
     Boolable,
     Copyable,
     Defaultable,
@@ -150,11 +149,6 @@
     Stringable,
     Writable,
 ):
-=======
-struct LinkedList[
-    ElementType: Copyable & ImplicitlyDestructible,
-](Boolable, Copyable, Defaultable, Iterable, Sized):
->>>>>>> c168077e
     """A doubly-linked list implementation.
 
     Parameters:
@@ -768,13 +762,7 @@
         """
         return len(self) != 0
 
-<<<<<<< HEAD
     fn __str__(self) -> String:
-=======
-    fn __str__[
-        _ElementType: Copyable & ImplicitlyDestructible & Writable
-    ](self: LinkedList[_ElementType]) -> String:
->>>>>>> c168077e
         """Convert the list to its string representation.
 
         Returns:
@@ -787,13 +775,7 @@
         self._write(writer)
         return writer
 
-<<<<<<< HEAD
     fn __repr__(self) -> String:
-=======
-    fn __repr__[
-        _ElementType: Copyable & ImplicitlyDestructible & Writable
-    ](self: LinkedList[_ElementType]) -> String:
->>>>>>> c168077e
         """Convert the list to its string representation.
 
         Returns:
@@ -806,13 +788,7 @@
         self._write(writer, prefix="LinkedList(", suffix=")")
         return writer
 
-<<<<<<< HEAD
     fn write_to(self, mut writer: Some[Writer]):
-=======
-    fn write_to[
-        _ElementType: Copyable & ImplicitlyDestructible & Writable
-    ](self: LinkedList[_ElementType], mut writer: Some[Writer]):
->>>>>>> c168077e
         """Write the list to the given writer.
 
         Constraints:
@@ -836,11 +812,7 @@
 
     @no_inline
     fn _write[
-<<<<<<< HEAD
         W: Writer
-=======
-        W: Writer, _ElementType: Copyable & ImplicitlyDestructible & Writable
->>>>>>> c168077e
     ](
         self: Self,
         mut writer: W,
