--- conflicted
+++ resolved
@@ -205,21 +205,6 @@
 
     fn __init__(out self):
         """Create a default instance of the value."""
-<<<<<<< HEAD
-        ...
-
-
-trait Iterator(Movable):
-    """The `Iterator` trait describes a type that can be used as an
-    iterator, e.g. in a `for` loop.
-    """
-
-    alias Element: AnyType
-
-    fn __has_next__(self) -> Bool:
-        ...
-
-    fn __next__(mut self) -> Element:
         ...
 
 
@@ -241,6 +226,4 @@
         Args:
             slice: The slice of items to delete.
         """
-=======
->>>>>>> caa13b86
         ...