--- conflicted
+++ resolved
@@ -896,13 +896,8 @@
     @no_inline
     fn __str__[
         T: KeyElement & Representable,
-<<<<<<< HEAD
-        U: Copyable & Movable & Representable, //,
+        U: Copyable & Representable, //,
     ](self: Dict[T, U, Self.H]) -> String:
-=======
-        U: Copyable & Representable, //,
-    ](self: Dict[T, U]) -> String:
->>>>>>> dd1efc1e
         """Returns a string representation of a `Dict`.
 
         Parameters:
