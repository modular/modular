# ===----------------------------------------------------------------------=== #
# Copyright (c) 2025, Modular Inc. All rights reserved.
#
# Licensed under the Apache License v2.0 with LLVM Exceptions:
# https://llvm.org/LICENSE.txt
#
# Unless required by applicable law or agreed to in writing, software
# distributed under the License is distributed on an "AS IS" BASIS,
# WITHOUT WARRANTIES OR CONDITIONS OF ANY KIND, either express or implied.
# See the License for the specific language governing permissions and
# limitations under the License.
# ===----------------------------------------------------------------------=== #

from collections.string._unicode_lookups import *

from memory import Span


fn _uppercase_mapping_index(rune: Codepoint) -> Int:
    """Return index for upper case mapping or -1 if no mapping is given."""
    return _to_index[has_uppercase_mapping](rune)


fn _uppercase_mapping2_index(rune: Codepoint) -> Int:
    """Return index for upper case mapping converting the rune to 2 runes, or -1 if no mapping is given.
    """
    return _to_index[has_uppercase_mapping2](rune)


fn _uppercase_mapping3_index(rune: Codepoint) -> Int:
    """Return index for upper case mapping converting the rune to 3 runes, or -1 if no mapping is given.
    """
    return _to_index[has_uppercase_mapping3](rune)


fn _lowercase_mapping_index(rune: Codepoint) -> Int:
    """Return index for lower case mapping or -1 if no mapping is given."""
    return _to_index[has_lowercase_mapping](rune)


@always_inline
fn _to_index[lookup: List[UInt32, **_]](rune: Codepoint) -> Int:
    """Find index of rune in lookup with binary search.
    Returns -1 if not found."""

    var result = lookup._binary_search_index(rune.to_u32())

    if result:
        return Int(result.unsafe_value())
    else:
        return -1


# TODO:
#   Refactor this to return a Span[Codepoint, StaticConstantOrigin], so that the
#   return `UInt` count and fixed-size `InlineArray` are not necessary.
fn _get_uppercase_mapping(
    char: Codepoint,
) -> Optional[Tuple[UInt, InlineArray[Codepoint, 3]]]:
    """Returns the 1, 2, or 3 character sequence that is the uppercase form of
    `char`.

    Returns None if `char` does not have an uppercase equivalent.
    """
    var array = InlineArray[Codepoint, 3](fill=Codepoint(0))

    var index1 = _uppercase_mapping_index(char)
    if index1 != -1:
        var rune = uppercase_mapping[index1]
        array[0] = Codepoint(unsafe_unchecked_codepoint=rune)
        return Tuple(UInt(1), array)

    var index2 = _uppercase_mapping2_index(char)
    if index2 != -1:
        var runes = uppercase_mapping2[index2]
        array[0] = Codepoint(unsafe_unchecked_codepoint=runes[0])
        array[1] = Codepoint(unsafe_unchecked_codepoint=runes[1])
        return Tuple(UInt(2), array)

    var index3 = _uppercase_mapping3_index(char)
    if index3 != -1:
        var runes = uppercase_mapping3[index3]
        array[0] = Codepoint(unsafe_unchecked_codepoint=runes[0])
        array[1] = Codepoint(unsafe_unchecked_codepoint=runes[1])
        array[2] = Codepoint(unsafe_unchecked_codepoint=runes[2])
        return Tuple(UInt(3), array)

    return None


fn _get_lowercase_mapping(char: Codepoint) -> Optional[Codepoint]:
    var index: Optional[UInt] = has_lowercase_mapping._binary_search_index(
        char.to_u32()
    )

    if index:
        # SAFETY: We just checked that `result` is present.
        var codepoint = lowercase_mapping[index.unsafe_value()]

        # SAFETY:
        #   We know this is a valid `Codepoint` because the mapping data tables
        #   contain only valid codepoints.
        return Codepoint(unsafe_unchecked_codepoint=codepoint)
    else:
        return None


fn is_uppercase(s: StringSlice[mut=False]) -> Bool:
    """Returns True if all characters in the string are uppercase, and
        there is at least one cased character.

    Args:
        s: The string to examine.

    Returns:
        True if all characters in the string are uppercaseand
        there is at least one cased character, False otherwise.
    """
    var found = False
    for char in s.codepoints():
        var index = _lowercase_mapping_index(char)
        if index != -1:
            found = True
            continue
        index = _uppercase_mapping_index(char)
        if index != -1:
            return False
        index = _uppercase_mapping2_index(char)
        if index != -1:
            return False
        index = _uppercase_mapping3_index(char)
        if index != -1:
            return False
    return found


fn is_lowercase(s: StringSlice[mut=False]) -> Bool:
    """Returns True if all characters in the string are lowercase, and
        there is at least one cased character.

    Args:
        s: The string to examine.

    Returns:
        True if all characters in the string are lowercase and
        there is at least one cased character, False otherwise.
    """
    var found = False
    for char in s.codepoints():
        var index = _uppercase_mapping_index(char)
        if index != -1:
            found = True
            continue
        index = _uppercase_mapping2_index(char)
        if index != -1:
            found = True
            continue
        index = _uppercase_mapping3_index(char)
        if index != -1:
            found = True
            continue
        index = _lowercase_mapping_index(char)
        if index != -1:
            return False
    return found


fn to_lowercase(s: StringSlice[mut=False]) -> String:
    """Returns a new string with all characters converted to uppercase.

    Args:
        s: Input string.

    Returns:
        A new string where cased letters have been converted to lowercase.
    """
    var data = s.as_bytes()
    var result = String(capacity=_estimate_needed_size(len(data)))
    var input_offset = 0
    while input_offset < len(data):
        var rune_and_size = Codepoint.unsafe_decode_utf8_codepoint(
            data[input_offset:]
        )
        var lowercase_char_opt = _get_lowercase_mapping(rune_and_size[0])
        if lowercase_char_opt is None:
            result.write_bytes(
                data[input_offset : input_offset + rune_and_size[1]]
            )
        else:
            result += String(lowercase_char_opt.unsafe_value())

        input_offset += rune_and_size[1]

    return result^


<<<<<<< HEAD
fn _to_lowercase_ascii(s: StringSlice) -> String:
    """Returns a new string with all ASCII characters converted to lowercase.

    Args:
        s: Input string.

    Returns:
        A new string where ASCII letters have been converted to lowercase.
    """
    # TODO: use SIMD to speed this up
    var result = String("0") * s.byte_length()
    var result_ptr = result.unsafe_ptr_mut()
    var s_ptr = s.unsafe_ptr()
    for i in range(s.byte_length()):
        var char = s_ptr[i]
        if char >= Byte(ord("A")) and char <= Byte(ord("Z")):
            result_ptr[i] = char + 32
        else:
            result_ptr[i] = char
    return result^


fn to_uppercase(s: StringSlice) -> String:
=======
fn to_uppercase(s: StringSlice[mut=False]) -> String:
>>>>>>> 5b45a17e
    """Returns a new string with all characters converted to uppercase.

    Args:
        s: Input string.

    Returns:
        A new string where cased letters have been converted to uppercase.
    """
    var data = s.as_bytes()
    var result = String(capacity=_estimate_needed_size(len(data)))
    var input_offset = 0
    while input_offset < len(data):
        var rune_and_size = Codepoint.unsafe_decode_utf8_codepoint(
            data[input_offset:]
        )
        var uppercase_replacement_opt = _get_uppercase_mapping(rune_and_size[0])

        if uppercase_replacement_opt:
            # A given character can be replaced with a sequence of characters
            # up to 3 characters in length. A fixed size `Codepoint` array is
            # returned, along with a `count` (1, 2, or 3) of how many
            # replacement characters are in the uppercase replacement sequence.
            count, uppercase_replacement_chars = (
                uppercase_replacement_opt.unsafe_value()
            )
            for char_idx in range(count):
                result += String(uppercase_replacement_chars[char_idx])
        else:
            result.write_bytes(
                data[input_offset : input_offset + rune_and_size[1]]
            )

        input_offset += rune_and_size[1]

    return result^


@always_inline
fn _estimate_needed_size(byte_len: Int) -> Int:
    return 3 * (byte_len >> 1) + 1<|MERGE_RESOLUTION|>--- conflicted
+++ resolved
@@ -194,7 +194,6 @@
     return result^
 
 
-<<<<<<< HEAD
 fn _to_lowercase_ascii(s: StringSlice) -> String:
     """Returns a new string with all ASCII characters converted to lowercase.
 
@@ -217,10 +216,7 @@
     return result^
 
 
-fn to_uppercase(s: StringSlice) -> String:
-=======
 fn to_uppercase(s: StringSlice[mut=False]) -> String:
->>>>>>> 5b45a17e
     """Returns a new string with all characters converted to uppercase.
 
     Args:
