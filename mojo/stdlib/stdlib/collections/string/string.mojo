--- conflicted
+++ resolved
@@ -101,17 +101,8 @@
 from python import PythonConvertible, PythonObject, ConvertibleFromPython
 
 from utils import IndexList, Variant, Writable, Writer, write_args
-<<<<<<< HEAD
-from utils.write import (
-    write_buffered,
-    _TotalWritableBytes,
-    _WriteBufferHeap,
-    _WriteBufferStack,
-)
-=======
 from utils.write import write_buffered
 from utils._select import _select_register_value as select
->>>>>>> b44f0e28
 
 # ===----------------------------------------------------------------------=== #
 # String Implementation Details
