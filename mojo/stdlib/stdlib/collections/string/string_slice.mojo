--- conflicted
+++ resolved
@@ -85,11 +85,7 @@
     mut: Bool, //,
     origin: Origin[mut],
     forward: Bool = True,
-<<<<<<< HEAD
-](Sized):
-=======
 ](Copyable, Movable, Sized):
->>>>>>> 22a77ed7
     """Iterator for `StringSlice` over substring slices containing a single
     Unicode codepoint.
 
@@ -309,15 +305,9 @@
 
         return result
 
-
-<<<<<<< HEAD
-@value
-struct CodepointsIter[mut: Bool, //, origin: Origin[mut]](Sized):
-=======
 struct CodepointsIter[mut: Bool, //, origin: Origin[mut]](
     Copyable, Movable, Sized
 ):
->>>>>>> 22a77ed7
     """Iterator over the `Codepoint`s in a string slice, constructed by
     `StringSlice.codepoints()`.
 
