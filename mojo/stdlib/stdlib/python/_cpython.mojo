--- conflicted
+++ resolved
@@ -505,13 +505,9 @@
 
 
 # Mojo doesn't have macros, so we define it here for ease.
-<<<<<<< HEAD
-struct PyModuleDef_Base(Stringable, Representable, Writable, Defaultable):
-=======
 struct PyModuleDef_Base(
     Movable, Defaultable, Stringable, Representable, Writable
 ):
->>>>>>> e6523da9
     """PyModuleDef_Base.
 
     - [Reference 1](https://github.com/python/cpython/blob/833c58b81ebec84dc24ef0507f8c75fe723d9f66/Include/moduleobject.h#L39).
