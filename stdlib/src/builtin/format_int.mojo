# ===----------------------------------------------------------------------=== #
# Copyright (c) 2024, Modular Inc. All rights reserved.
#
# Licensed under the Apache License v2.0 with LLVM Exceptions:
# https://llvm.org/LICENSE.txt
#
# Unless required by applicable law or agreed to in writing, software
# distributed under the License is distributed on an "AS IS" BASIS,
# WITHOUT WARRANTIES OR CONDITIONS OF ANY KIND, either express or implied.
# See the License for the specific language governing permissions and
# limitations under the License.
# ===----------------------------------------------------------------------=== #

"""Provides the `hex` and `bin` functions.

These are Mojo built-ins, so you don't need to import them.
"""

<<<<<<< HEAD
from collections import List, Optional
from utils import InlineArray, StringSlice, StaticString
from memory.maybe_uninitialized import UnsafeMaybeUninitialized
=======
from collections import List, Optional, InlineArray
from utils import StringSlice, StaticString
>>>>>>> 8c0af27b

alias _DEFAULT_DIGIT_CHARS = "0123456789abcdefghijklmnopqrstuvwxyz"


# ===----------------------------------------------------------------------===#
# bin
# ===----------------------------------------------------------------------===#


fn bin(num: Scalar, /, *, prefix: StaticString = "0b") -> String:
    """Return the binary string representation an integral value.

    ```mojo
    print(bin(123))
    print(bin(-123))
    ```
    ```plaintext
    '0b1111011'
    '-0b1111011'
    ```

    Args:
        num: An integral scalar value.
        prefix: The prefix of the formatted int.

    Returns:
        The binary string representation of num.
    """
    return _try_format_int(num, 2, prefix=prefix)


# Need this until we have constraints to stop the compiler from matching this
# directly to bin[type: DType](num: Scalar[type]).
fn bin(b: Scalar[DType.bool], /, *, prefix: StaticString = "0b") -> String:
    """Returns the binary representation of a scalar bool.

    Args:
        b: A scalar bool value.
        prefix: The prefix of the formatted int.

    Returns:
        The binary string representation of b.
    """
    return bin(b.cast[DType.int8](), prefix=prefix)


fn bin[T: Indexer, //](num: T, /, *, prefix: StaticString = "0b") -> String:
    """Returns the binary representation of an indexer type.

    Parameters:
        T: The Indexer type.

    Args:
        num: An indexer value.
        prefix: The prefix of the formatted int.

    Returns:
        The binary string representation of num.
    """
    return bin(Scalar[DType.index](index(num)), prefix=prefix)


# ===----------------------------------------------------------------------===#
# hex
# ===----------------------------------------------------------------------===#


fn hex(value: Scalar, /, *, prefix: StaticString = "0x") -> String:
    """Returns the hex string representation of the given integer.

    The hexadecimal representation is a base-16 encoding of the integer value.

    The returned string will be prefixed with "0x" to indicate that the
    subsequent digits are hex.

    Args:
        value: The integer value to format.
        prefix: The prefix of the formatted int.

    Returns:
        A string containing the hex representation of the given integer.
    """
    return _try_format_int(value, 16, prefix=prefix)


fn hex[T: Indexer, //](value: T, /, *, prefix: StaticString = "0x") -> String:
    """Returns the hex string representation of the given integer.

    The hexadecimal representation is a base-16 encoding of the integer value.

    The returned string will be prefixed with "0x" to indicate that the
    subsequent digits are hex.

    Parameters:
        T: The indexer type to represent in hexadecimal.

    Args:
        value: The integer value to format.
        prefix: The prefix of the formatted int.

    Returns:
        A string containing the hex representation of the given integer.
    """
    return hex(Scalar[DType.index](index(value)), prefix=prefix)


fn hex(value: Scalar[DType.bool], /, *, prefix: StaticString = "0x") -> String:
    """Returns the hex string representation of the given scalar bool.

    The hexadecimal representation is a base-16 encoding of the bool.

    The returned string will be prefixed with "0x" to indicate that the
    subsequent digits are hex.

    Args:
        value: The bool value to format.
        prefix: The prefix of the formatted int.

    Returns:
        A string containing the hex representation of the given bool.
    """
    return hex(value.cast[DType.int8](), prefix=prefix)


# ===----------------------------------------------------------------------===#
# oct
# ===----------------------------------------------------------------------===#


fn oct(value: Scalar, /, *, prefix: StaticString = "0o") -> String:
    """Returns the octal string representation of the given integer.

    The octal representation is a base-8 encoding of the integer value.

    The returned string will be prefixed with "0o" to indicate that the
    subsequent digits are octal.

    Args:
        value: The integer value to format.
        prefix: The prefix of the formatted int.

    Returns:
        A string containing the octal representation of the given integer.
    """
    return _try_format_int(value, 8, prefix=prefix)


fn oct[T: Indexer, //](value: T, /, *, prefix: StaticString = "0o") -> String:
    """Returns the octal string representation of the given integer.

    The octal representation is a base-8 encoding of the integer value.

    The returned string will be prefixed with "0o" to indicate that the
    subsequent digits are octal.

    Parameters:
        T: The indexer type to represent in octal.

    Args:
        value: The integer value to format.
        prefix: The prefix of the formatted int.

    Returns:
        A string containing the octal representation of the given integer.
    """
    return oct(Scalar[DType.index](index(value)), prefix=prefix)


fn oct(value: Scalar[DType.bool], /, *, prefix: StaticString = "0o") -> String:
    """Returns the octal string representation of the given scalar bool.

    The octal representation is a base-8 encoding of the bool.

    The returned string will be prefixed with "0o" to indicate that the
    subsequent digits are octal.

    Args:
        value: The bool value to format.
        prefix: The prefix of the formatted int.

    Returns:
        A string containing the octal representation of the given bool.
    """
    return oct(value.cast[DType.int8](), prefix=prefix)


# ===----------------------------------------------------------------------===#
# Integer formatting utilities
# ===----------------------------------------------------------------------===#


fn _try_format_int(
    value: Scalar[_],
    /,
    radix: Int = 10,
    *,
    prefix: StaticString = "",
) -> String:
    try:
        return _format_int(value, radix, prefix=prefix)
    except e:
        # This should not be reachable as _format_int only throws if we pass
        # incompatible radix and custom digit chars, which we aren't doing
        # above.
        return abort[String](
            "unexpected exception formatting value as hexadecimal: " + str(e)
        )


fn _format_int[
    dtype: DType
](
    value: Scalar[dtype],
    radix: Int = 10,
    *,
    digit_chars: StaticString = _DEFAULT_DIGIT_CHARS,
    prefix: StaticString = "",
) raises -> String:
    var string = String()
    var fmt = string._unsafe_to_formatter()

    _write_int(fmt, value, radix, digit_chars=digit_chars, prefix=prefix)

    return string^


fn _write_int[
    type: DType, //,
](
    inout fmt: Formatter,
    value: Scalar[type],
    /,
    radix: Int = 10,
    *,
    digit_chars: StaticString = _DEFAULT_DIGIT_CHARS,
    prefix: StaticString = "",
) raises:
    var err = _try_write_int(
        fmt, value, radix, digit_chars=digit_chars, prefix=prefix
    )
    if err:
        raise err.value()


fn _try_write_int[
    type: DType, //,
](
    inout fmt: Formatter,
    value: Scalar[type],
    /,
    radix: Int = 10,
    *,
    digit_chars: StaticString = _DEFAULT_DIGIT_CHARS,
    prefix: StaticString = "",
) -> Optional[Error]:
    """Writes a formatted string representation of the given integer using the
    specified radix.

    The maximum supported radix is 36 unless a custom `digit_chars` mapping is
    provided.
    """
    constrained[type.is_integral(), "Expected integral"]()

    # Check that the radix and available digit characters are valid
    if radix < 2:
        return Error("Unable to format integer to string with radix < 2")

    if radix > digit_chars.byte_length():
        return Error(
            "Unable to format integer to string when provided radix is larger "
            "than length of available digit value characters"
        )

    if not digit_chars.byte_length() >= 2:
        return Error(
            "Unable to format integer to string when provided digit_chars"
            " mapping len is not >= 2"
        )

    # Process the integer value into its corresponding digits

    # TODO(#26444, Unicode support): Get an array of Character, not bytes.
    var digit_chars_array = digit_chars.unsafe_ptr()

    # Prefix a '-' if the original int was negative and make positive.
    if value < 0:
        fmt.write_str["-"]()

    # Add the custom number prefix, e.g. "0x" commonly used for hex numbers.
    # This comes *after* the minus sign, if present.
    fmt.write_str(prefix)

    if value == 0:
        # TODO: Replace with safe digit_chars[:1] syntax.
        # SAFETY:
        #   This static lifetime is valid as long as we're using a
        #   `StringLiteral` for `digit_chars`.
        var zero_char = digit_chars_array[0]

        # Construct a null-terminated buffer of single-byte char.
        var zero_buf = InlineArray[UInt8, 2](zero_char, 0)

        var zero = StringSlice[ImmutableStaticLifetime](
            # TODO(MSTDL-720):
            #   Support printing non-null-terminated strings on GPU and switch
            #   back to this code without a workaround.
            # unsafe_from_utf8_ptr=digit_chars_array,
            unsafe_from_utf8_ptr=zero_buf.unsafe_ptr(),
            len=1,
        )
        fmt.write_str(zero)

        _ = zero_buf

        return None

    # Create a buffer to store the formatted value

    # Stack allocate enough bytes to store any formatted 64-bit integer
    # TODO: use a dynamic size when #2194 is resolved
    alias CAPACITY: Int = 64 + 1  # +1 for storing NUL terminator.

    var buf = InlineArray[UnsafeMaybeUninitialized[UInt8], CAPACITY]()

    # Start the buf pointer at the end. We will write the least-significant
    # digits later in the buffer, and then decrement the pointer to move
    # earlier in the buffer as we write the more-significant digits.
    var offset = CAPACITY - 1

    buf[offset].write(0)  # Write NUL terminator at the end

    # Position the offset to write the least-significant digit just before the
    # NUL terminator.
    offset -= 1

    # Write the digits of the number
    var remaining_int = value

    @parameter
    fn process_digits[get_digit_value: fn () capturing -> Scalar[type]]():
        while remaining_int:
            var digit_value = get_digit_value()

            # Write the char representing the value of the least significant
            # digit.
            buf[offset].write(digit_chars_array[int(digit_value)])

            # Position the offset to write the next digit.
            offset -= 1

            # Drop the least significant digit
            remaining_int /= radix

    if remaining_int >= 0:

        @parameter
        fn pos_digit_value() -> Scalar[type]:
            return remaining_int % radix

        process_digits[pos_digit_value]()
    else:

        @parameter
        fn neg_digit_value() -> Scalar[type]:
            return abs(remaining_int % -radix)

        process_digits[neg_digit_value]()

    _ = remaining_int
    _ = digit_chars_array

    # Re-add +1 byte since the loop ended so we didn't write another char.
    offset += 1

    var buf_ptr = buf.unsafe_ptr() + offset

    # Calculate the length of the buffer we've filled. This is the number of
    # bytes from our final `buf_ptr` to the end of the buffer.
    var len = (CAPACITY - offset) - 1  # -1 because NUL terminator

    # SAFETY:
    #   Create a slice to only those bytes in `buf` that have been initialized.
    var str_slice = StringSlice[__lifetime_of(buf)](
        unsafe_from_utf8_ptr=buf_ptr.bitcast[UInt8](),
        len=len,
    )

    fmt.write_str(str_slice)
    _ = buf^

    return None<|MERGE_RESOLUTION|>--- conflicted
+++ resolved
@@ -16,14 +16,9 @@
 These are Mojo built-ins, so you don't need to import them.
 """
 
-<<<<<<< HEAD
-from collections import List, Optional
-from utils import InlineArray, StringSlice, StaticString
-from memory.maybe_uninitialized import UnsafeMaybeUninitialized
-=======
 from collections import List, Optional, InlineArray
 from utils import StringSlice, StaticString
->>>>>>> 8c0af27b
+from memory.maybe_uninitialized import UnsafeMaybeUninitialized
 
 alias _DEFAULT_DIGIT_CHARS = "0123456789abcdefghijklmnopqrstuvwxyz"
 
