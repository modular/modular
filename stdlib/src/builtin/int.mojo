# ===----------------------------------------------------------------------=== #
# Copyright (c) 2024, Modular Inc. All rights reserved.
#
# Licensed under the Apache License v2.0 with LLVM Exceptions:
# https://llvm.org/LICENSE.txt
#
# Unless required by applicable law or agreed to in writing, software
# distributed under the License is distributed on an "AS IS" BASIS,
# WITHOUT WARRANTIES OR CONDITIONS OF ANY KIND, either express or implied.
# See the License for the specific language governing permissions and
# limitations under the License.
# ===----------------------------------------------------------------------=== #
"""Implements the Int class.

These are Mojo built-ins, so you don't need to import them.
"""

from collections import KeyElement
<<<<<<< HEAD

from bit import byte_swap
from math import Ceilable, CeilDivable, Floorable, Truncable
from hashlib.hash import _hash_simd
from hashlib._hasher import _HashableWithHasher, _Hasher
from builtin.io import _snprintf
=======
>>>>>>> 9702f27c
from collections.string import (
    _calc_initial_buffer_size_int32,
    _calc_initial_buffer_size_int64,
)
from hashlib._hasher import _HashableWithHasher, _Hasher
from hashlib.hash import _hash_simd
from math import Ceilable, CeilDivable, Floorable, Truncable
from sys import bitwidthof

from builtin.io import _snprintf
from memory import UnsafePointer
from python import Python, PythonObject
from python._cpython import Py_ssize_t
<<<<<<< HEAD
from memory import memcpy, UnsafePointer

from utils import Span, Writable, Writer
from utils._visualizers import lldb_formatter_wrapping_type
from utils._select import _select_register_value as select
from sys import is_big_endian, bitwidthof
=======

from utils import Writable, Writer
from utils._select import _select_register_value as select
from utils._visualizers import lldb_formatter_wrapping_type
>>>>>>> 9702f27c

# ===----------------------------------------------------------------------=== #
#  Indexer
# ===----------------------------------------------------------------------=== #


trait Indexer:
    """This trait denotes a type that can be used to index a container that
    handles integral index values.

    This solves the issue of being able to index data structures such as `List`
    with the various integral types without being too broad and allowing types
    that are coercible to `Int` (e.g. floating point values that have `__int__`
    method). In contrast to `Intable`, types conforming to `Indexer` must be
    convertible to `Int` in a lossless way.

    Note that types conforming to `Indexer` are implicitly convertible to `Int`.
    """

    fn __index__(self) -> Int:
        """Return the index value.

        Returns:
            The index value of the object.
        """
        ...


# ===----------------------------------------------------------------------=== #
#  index
# ===----------------------------------------------------------------------=== #


@always_inline("nodebug")
fn index[T: Indexer](idx: T, /) -> Int:
    """Returns the value of `__index__` for the given value.

    Parameters:
        T: A type conforming to the `Indexer` trait.

    Args:
        idx: The value.

    Returns:
        An `Int` representing the index value.
    """
    return idx.__index__()


# ===----------------------------------------------------------------------=== #
#  Intable
# ===----------------------------------------------------------------------=== #


trait Intable(CollectionElement):
    """The `Intable` trait describes a type that can be converted to an Int.

    Any type that conforms to `Intable` or
    [`IntableRaising`](/mojo/stdlib/builtin/int/IntableRaising) works with
    the built-in [`int()`](/mojo/stdlib/builtin/int/int-function) function.

    This trait requires the type to implement the `__int__()` method. For
    example:

    ```mojo
    @value
    struct Foo(Intable):
        var i: Int

        fn __int__(self) -> Int:
            return self.i
    ```

    Now you can use the `int()` function to convert a `Foo` to an
    `Int`:

    ```mojo
    %# from testing import assert_equal
    foo = Foo(42)
    assert_equal(int(foo), 42)
    ```

    **Note:** If the `__int__()` method can raise an error, use the
    [`IntableRaising`](/mojo/stdlib/builtin/int/intableraising) trait
    instead.
    """

    fn __int__(self) -> Int:
        """Get the integral representation of the value.

        Returns:
            The integral representation of the value.
        """
        ...


trait IntableRaising:
    """
    The `IntableRaising` trait describes a type can be converted to an Int, but
    the conversion might raise an error.

    Any type that conforms to [`Intable`](/mojo/stdlib/builtin/int/Intable)
    or `IntableRaising` works with the built-in
    [`int()`](/mojo/stdlib/builtin/int/int-function) function.

    This trait requires the type to implement the `__int__()` method, which can
    raise an error. For example:

    ```mojo
    @value
    struct Foo(IntableRaising):
        var i: Int

        fn __int__(self) raises -> Int:
            return self.i
    ```

    Now you can use the `int()` function to convert a `Foo` to an
    `Int`:

    ```mojo
    %# from testing import assert_equal
    foo = Foo(42)
    assert_equal(int(foo), 42)
    ```
    """

    fn __int__(self) raises -> Int:
        """Get the integral representation of the value.

        Returns:
            The integral representation of the type.

        Raises:
            If the type does not have an integral representation.
        """
        ...


# ===----------------------------------------------------------------------=== #
#  IntLike
# ===----------------------------------------------------------------------=== #


trait IntLike(
    Absable,
    Ceilable,
    Floorable,
    Writable,
    Powable,
    Stringable,
    Truncable,
):
    """
    The `IntLike` trait is a tag for `Int` or `UInt`. This allows writing
    functions that works on either.
    """

    fn __mlir_index__(self) -> __mlir_type.index:
        """Convert to index.

        Returns:
            The corresponding __mlir_type.index value.
        """
        ...


# ===----------------------------------------------------------------------=== #
#  int
# ===----------------------------------------------------------------------=== #


@always_inline
fn int[T: Intable](value: T) -> Int:
    """Get the Int representation of the value.

    Parameters:
        T: The Intable type.

    Args:
        value: The object to get the integral representation of.

    Returns:
        The integral representation of the value.
    """
    return value.__int__()


@always_inline
fn int[T: IntableRaising](value: T) raises -> Int:
    """Get the Int representation of the value.

    Parameters:
        T: The Intable type.

    Args:
        value: The object to get the integral representation of.

    Returns:
        The integral representation of the value.

    Raises:
        If the type does not have an integral representation.
    """
    return value.__int__()


fn int(value: String, base: Int = 10) raises -> Int:
    """Parses and returns the given string as an integer in the given base.

    If base is set to 0, the string is parsed as an Integer literal, with the
    following considerations:
    - '0b' or '0B' prefix indicates binary (base 2)
    - '0o' or '0O' prefix indicates octal (base 8)
    - '0x' or '0X' prefix indicates hexadecimal (base 16)
    - Without a prefix, it's treated as decimal (base 10)

    Args:
        value: A string to be parsed as an integer in the given base.
        base: Base used for conversion, value must be between 2 and 36, or 0.

    Returns:
        An integer value that represents the string.

    Raises:
        If the given string cannot be parsed as an integer value or if an
        incorrect base is provided.

    Examples:
        >>> int("32")
        32
        >>> int("FF", 16)
        255
        >>> int("0xFF", 0)
        255
        >>> int("0b1010", 0)
        10

    Notes:
        This follows [Python's integer literals](
        https://docs.python.org/3/reference/lexical_analysis.html#integers).
    """
    return atol(value, base)


fn int(value: UInt) -> Int:
    """Get the Int representation of the value.

    Args:
        value: The object to get the integral representation of.

    Returns:
        The integral representation of the value.
    """
    return value.value


# ===----------------------------------------------------------------------=== #
#  Int
# ===----------------------------------------------------------------------=== #


@lldb_formatter_wrapping_type
@value
@register_passable("trivial")
struct Int(
    CeilDivable,
    Indexer,
    Intable,
    ImplicitlyBoolable,
    KeyElement,
    Roundable,
    IntLike,
    _HashableWithHasher,
):
    """This type represents an integer value."""

    # Fields
    var value: __mlir_type.index
    """The underlying storage for the integer value."""

    alias MAX = int(Scalar[DType.index].MAX)
    """Returns the maximum integer value."""

    alias MIN = int(Scalar[DType.index].MIN)
    """Returns the minimum value of type."""

    # ===------------------------------------------------------------------=== #
    # Life cycle methods
    # ===------------------------------------------------------------------=== #

    @always_inline("nodebug")
    fn __init__(out self):
        """Default constructor that produces zero."""
        self.value = __mlir_op.`index.constant`[value = __mlir_attr.`0:index`]()

    fn __init__(out self, *, other: Self):
        """Explicitly copy the provided value.

        Args:
            other: The value to copy.
        """
        self = other

    @doc_private
    @always_inline("nodebug")
    @implicit
    fn __init__(out self, value: __mlir_type.index):
        """Construct Int from the given index value.

        Args:
            value: The init value.
        """
        self.value = value

    @doc_private
    @always_inline("nodebug")
    @implicit
    fn __init__(out self, value: __mlir_type.`!pop.scalar<si16>`):
        """Construct Int from the given Int16 value.

        Args:
            value: The init value.
        """
        self = Self(
            __mlir_op.`pop.cast`[_type = __mlir_type.`!pop.scalar<index>`](
                value
            )
        )

    @doc_private
    @always_inline("nodebug")
    @implicit
    fn __init__(out self, value: __mlir_type.`!pop.scalar<si32>`):
        """Construct Int from the given Int32 value.

        Args:
            value: The init value.
        """
        self = Self(
            __mlir_op.`pop.cast`[_type = __mlir_type.`!pop.scalar<index>`](
                value
            )
        )

    @doc_private
    @always_inline("nodebug")
    @implicit
    fn __init__(out self, value: __mlir_type.`!pop.scalar<si64>`):
        """Construct Int from the given Int64 value.

        Args:
            value: The init value.
        """
        self = Self(
            __mlir_op.`pop.cast`[_type = __mlir_type.`!pop.scalar<index>`](
                value
            )
        )

    @doc_private
    @always_inline("nodebug")
    @implicit
    fn __init__(out self, value: __mlir_type.`!pop.scalar<index>`):
        """Construct Int from the given Index value.

        Args:
            value: The init value.
        """
        self.value = __mlir_op.`pop.cast_to_builtin`[_type = __mlir_type.index](
            value
        )

    @always_inline("nodebug")
    @implicit
    fn __init__(out self, value: IntLiteral):
        """Construct Int from the given IntLiteral value.

        Args:
            value: The init value.
        """
        self = value.__int__()

    @always_inline("nodebug")
    @implicit
    fn __init__[IndexerTy: Indexer](mut self, value: IndexerTy):
        """Construct Int from the given Indexer value.

        Parameters:
            IndexerTy: A type conforming to Indexer.

        Args:
            value: The init value.
        """
        self = value.__index__()

    @always_inline("nodebug")
    @implicit
    fn __init__(out self, value: UInt):
        """Construct Int from the given UInt value.

        Args:
            value: The init value.
        """
        self = Self(value.value)

    # ===------------------------------------------------------------------=== #
    # Operator dunders
    # ===------------------------------------------------------------------=== #

    @always_inline("nodebug")
    fn __lt__(self, rhs: Int) -> Bool:
        """Compare this Int to the RHS using LT comparison.

        Args:
            rhs: The other Int to compare against.

        Returns:
            True if this Int is less-than the RHS Int and False otherwise.
        """
        return __mlir_op.`index.cmp`[
            pred = __mlir_attr.`#index<cmp_predicate slt>`
        ](self.value, rhs.value)

    @always_inline("nodebug")
    fn __le__(self, rhs: Int) -> Bool:
        """Compare this Int to the RHS using LE comparison.

        Args:
            rhs: The other Int to compare against.

        Returns:
            True if this Int is less-or-equal than the RHS Int and False
            otherwise.
        """
        return __mlir_op.`index.cmp`[
            pred = __mlir_attr.`#index<cmp_predicate sle>`
        ](self.value, rhs.value)

    @always_inline("nodebug")
    fn __eq__(self, rhs: Int) -> Bool:
        """Compare this Int to the RHS using EQ comparison.

        Args:
            rhs: The other Int to compare against.

        Returns:
            True if this Int is equal to the RHS Int and False otherwise.
        """
        return __mlir_op.`index.cmp`[
            pred = __mlir_attr.`#index<cmp_predicate eq>`
        ](self.value, rhs.value)

    @always_inline("nodebug")
    fn __ne__(self, rhs: Int) -> Bool:
        """Compare this Int to the RHS using NE comparison.

        Args:
            rhs: The other Int to compare against.

        Returns:
            True if this Int is non-equal to the RHS Int and False otherwise.
        """
        return __mlir_op.`index.cmp`[
            pred = __mlir_attr.`#index<cmp_predicate ne>`
        ](self.value, rhs.value)

    @always_inline("nodebug")
    fn __gt__(self, rhs: Int) -> Bool:
        """Compare this Int to the RHS using GT comparison.

        Args:
            rhs: The other Int to compare against.

        Returns:
            True if this Int is greater-than the RHS Int and False otherwise.
        """
        return __mlir_op.`index.cmp`[
            pred = __mlir_attr.`#index<cmp_predicate sgt>`
        ](self.value, rhs.value)

    @always_inline("nodebug")
    fn __ge__(self, rhs: Int) -> Bool:
        """Compare this Int to the RHS using GE comparison.

        Args:
            rhs: The other Int to compare against.

        Returns:
            True if this Int is greater-or-equal than the RHS Int and False
            otherwise.
        """
        return __mlir_op.`index.cmp`[
            pred = __mlir_attr.`#index<cmp_predicate sge>`
        ](self.value, rhs.value)

    @always_inline("nodebug")
    fn __pos__(self) -> Int:
        """Return +self.

        Returns:
            The +self value.
        """
        return self

    @always_inline("nodebug")
    fn __neg__(self) -> Int:
        """Return -self.

        Returns:
            The -self value.
        """
        return __mlir_op.`index.mul`(
            self.value,
            __mlir_op.`index.constant`[value = __mlir_attr.`-1:index`](),
        )

    @always_inline("nodebug")
    fn __invert__(self) -> Int:
        """Return ~self.

        Returns:
            The ~self value.
        """
        return self ^ -1

    @always_inline("nodebug")
    fn __add__(self, rhs: Int) -> Int:
        """Return `self + rhs`.

        Args:
            rhs: The value to add.

        Returns:
            `self + rhs` value.
        """
        return __mlir_op.`index.add`(self.value, rhs.value)

    @always_inline("nodebug")
    fn __sub__(self, rhs: Int) -> Int:
        """Return `self - rhs`.

        Args:
            rhs: The value to subtract.

        Returns:
            `self - rhs` value.
        """
        return __mlir_op.`index.sub`(self.value, rhs.value)

    @always_inline("nodebug")
    fn __mul__(self, rhs: Int) -> Int:
        """Return `self * rhs`.

        Args:
            rhs: The value to multiply with.

        Returns:
            `self * rhs` value.
        """
        return __mlir_op.`index.mul`(self.value, rhs.value)

    fn __truediv__(self, rhs: Int) -> Float64:
        """Return the floating point division of `self` and `rhs`.

        Args:
            rhs: The value to divide on.

        Returns:
            `float(self)/float(rhs)` value.
        """
        return Float64(self) / Float64(rhs)

    @always_inline("nodebug")
    fn __floordiv__(self, rhs: Int) -> Int:
        """Return the division of `self` and `rhs` rounded down to the nearest
        integer.

        Args:
            rhs: The value to divide on.

        Returns:
            `floor(self/rhs)` value.
        """
        # This should raise an exception
        var denominator = select(rhs == 0, 1, rhs)
        var div: Int = self._positive_div(denominator)

        var mod = self - div * rhs
        var div_mod = select(((rhs < 0) ^ (self < 0)) & mod, div - 1, div)
        div = select(self > 0 & rhs > 0, div, div_mod)
        div = select(rhs == 0, 0, div)
        return div

    @always_inline("nodebug")
    fn __mod__(self, rhs: Int) -> Int:
        """Return the remainder of self divided by rhs.

        Args:
            rhs: The value to divide on.

        Returns:
            The remainder of dividing self by rhs.
        """
        var denominator = select(rhs == 0, 1, rhs)
        var div: Int = self._positive_div(denominator)

        var mod = self - div * rhs
        var div_mod = select(((rhs < 0) ^ (self < 0)) & mod, mod + rhs, mod)
        mod = select(
            self > 0 & rhs > 0, self._positive_rem(denominator), div_mod
        )
        mod = select(rhs == 0, 0, mod)
        return mod

    @always_inline("nodebug")
    fn __divmod__(self, rhs: Int) -> Tuple[Int, Int]:
        """Computes both the quotient and remainder using integer division.

        Args:
            rhs: The value to divide on.

        Returns:
            The quotient and remainder as a `Tuple(self // rhs, self % rhs)`.
        """
        if rhs == 0:
            return 0, 0
        var div: Int = self._positive_div(rhs)
        if rhs > 0 & self > 0:
            return div, self._positive_rem(rhs)
        var mod = self - div * rhs
        if ((rhs < 0) ^ (self < 0)) & mod:
            return div - 1, mod + rhs
        return div, mod

    @always_inline("nodebug")
    fn __pow__(self, exp: Self) -> Self:
        """Return the value raised to the power of the given exponent.

        Computes the power of an integer using the Russian Peasant Method.

        Args:
            exp: The exponent value.

        Returns:
            The value of `self` raised to the power of `exp`.
        """
        if exp < 0:
            # Not defined for Integers, this should raise an
            # exception.
            return 0
        var res: Int = 1
        var x = self
        var n = exp
        while n > 0:
            if n & 1 != 0:
                res *= x
            x *= x
            n >>= 1
        return res

    @always_inline("nodebug")
    fn __lshift__(self, rhs: Int) -> Int:
        """Return `self << rhs`.

        Args:
            rhs: The value to shift with.

        Returns:
            `self << rhs`.
        """
        if rhs < 0:
            # this should raise an exception.
            return 0
        return __mlir_op.`index.shl`(self.value, rhs.value)

    @always_inline("nodebug")
    fn __rshift__(self, rhs: Int) -> Int:
        """Return `self >> rhs`.

        Args:
            rhs: The value to shift with.

        Returns:
            `self >> rhs`.
        """
        if rhs < 0:
            # this should raise an exception.
            return 0
        return __mlir_op.`index.shrs`(self.value, rhs.value)

    @always_inline("nodebug")
    fn __and__(self, rhs: Int) -> Int:
        """Return `self & rhs`.

        Args:
            rhs: The RHS value.

        Returns:
            `self & rhs`.
        """
        return __mlir_op.`index.and`(self.value, rhs.value)

    @always_inline("nodebug")
    fn __xor__(self, rhs: Int) -> Int:
        """Return `self ^ rhs`.

        Args:
            rhs: The RHS value.

        Returns:
            `self ^ rhs`.
        """
        return __mlir_op.`index.xor`(self.value, rhs.value)

    @always_inline("nodebug")
    fn __or__(self, rhs: Int) -> Int:
        """Return `self | rhs`.

        Args:
            rhs: The RHS value.

        Returns:
            `self | rhs`.
        """
        return __mlir_op.`index.or`(self.value, rhs.value)

    # ===----------------------------------------------------------------------===#
    # In place operations.
    # ===----------------------------------------------------------------------===#

    @always_inline("nodebug")
    fn __iadd__(mut self, rhs: Int):
        """Compute `self + rhs` and save the result in self.

        Args:
            rhs: The RHS value.
        """
        self = self + rhs

    @always_inline("nodebug")
    fn __isub__(mut self, rhs: Int):
        """Compute `self - rhs` and save the result in self.

        Args:
            rhs: The RHS value.
        """
        self = self - rhs

    @always_inline("nodebug")
    fn __imul__(mut self, rhs: Int):
        """Compute self*rhs and save the result in self.

        Args:
            rhs: The RHS value.
        """
        self = self * rhs

    fn __itruediv__(mut self, rhs: Int):
        """Compute `self / rhs`, convert to int, and save the result in self.

        Since `floor(self / rhs)` is equivalent to `self // rhs`, this yields
        the same as `__ifloordiv__`.

        Args:
            rhs: The RHS value.
        """
        self = self // rhs

    @always_inline("nodebug")
    fn __ifloordiv__(mut self, rhs: Int):
        """Compute `self // rhs` and save the result in self.

        Args:
            rhs: The RHS value.
        """
        self = self // rhs

    fn __imod__(mut self, rhs: Int):
        """Compute `self % rhs` and save the result in self.

        Args:
            rhs: The RHS value.
        """
        self = self % rhs

    @always_inline("nodebug")
    fn __ipow__(mut self, rhs: Int):
        """Compute `pow(self, rhs)` and save the result in self.

        Args:
            rhs: The RHS value.
        """
        self = self**rhs

    @always_inline("nodebug")
    fn __ilshift__(mut self, rhs: Int):
        """Compute `self << rhs` and save the result in self.

        Args:
            rhs: The RHS value.
        """
        self = self << rhs

    @always_inline("nodebug")
    fn __irshift__(mut self, rhs: Int):
        """Compute `self >> rhs` and save the result in self.

        Args:
            rhs: The RHS value.
        """
        self = self >> rhs

    @always_inline("nodebug")
    fn __iand__(mut self, rhs: Int):
        """Compute `self & rhs` and save the result in self.

        Args:
            rhs: The RHS value.
        """
        self = self & rhs

    @always_inline("nodebug")
    fn __ixor__(mut self, rhs: Int):
        """Compute `self ^ rhs` and save the result in self.

        Args:
            rhs: The RHS value.
        """
        self = self ^ rhs

    @always_inline("nodebug")
    fn __ior__(mut self, rhs: Int):
        """Compute self|rhs and save the result in self.

        Args:
            rhs: The RHS value.
        """
        self = self | rhs

    # ===----------------------------------------------------------------------===#
    # Reversed operations
    # ===----------------------------------------------------------------------===#

    @always_inline("nodebug")
    fn __radd__(self, value: Int) -> Int:
        """Return `value + self`.

        Args:
            value: The other value.

        Returns:
            `value + self`.
        """
        return self + value

    @always_inline("nodebug")
    fn __rsub__(self, value: Int) -> Int:
        """Return `value - self`.

        Args:
            value: The other value.

        Returns:
            `value - self`.
        """
        return value - self

    @always_inline("nodebug")
    fn __rmul__(self, value: Int) -> Int:
        """Return `value * self`.

        Args:
            value: The other value.

        Returns:
            `value * self`.
        """
        return self * value

    @always_inline("nodebug")
    fn __rfloordiv__(self, value: Int) -> Int:
        """Return `value // self`.

        Args:
            value: The other value.

        Returns:
            `value // self`.
        """
        return value // self

    @always_inline("nodebug")
    fn __rmod__(self, value: Int) -> Int:
        """Return `value % self`.

        Args:
            value: The other value.

        Returns:
            `value % self`.
        """
        return value % self

    @always_inline("nodebug")
    fn __rpow__(self, value: Int) -> Int:
        """Return `pow(value,self)`.

        Args:
            value: The other value.

        Returns:
            `pow(value,self)`.
        """
        return value**self

    @always_inline("nodebug")
    fn __rlshift__(self, value: Int) -> Int:
        """Return `value << self`.

        Args:
            value: The other value.

        Returns:
            `value << self`.
        """
        return value << self

    @always_inline("nodebug")
    fn __rrshift__(self, value: Int) -> Int:
        """Return `value >> self`.

        Args:
            value: The other value.

        Returns:
            `value >> self`.
        """
        return value >> self

    @always_inline("nodebug")
    fn __rand__(self, value: Int) -> Int:
        """Return `value & self`.

        Args:
            value: The other value.

        Returns:
            `value & self`.
        """
        return value & self

    @always_inline("nodebug")
    fn __ror__(self, value: Int) -> Int:
        """Return `value | self`.

        Args:
            value: The other value.

        Returns:
            `value | self`.
        """
        return value | self

    @always_inline("nodebug")
    fn __rxor__(self, value: Int) -> Int:
        """Return `value ^ self`.

        Args:
            value: The other value.

        Returns:
            `value ^ self`.
        """
        return value ^ self

    # ===-------------------------------------------------------------------===#
    # Trait implementations
    # ===-------------------------------------------------------------------===#

    @always_inline("nodebug")
    fn __bool__(self) -> Bool:
        """Convert this Int to Bool.

        Returns:
            False Bool value if the value is equal to 0 and True otherwise.
        """
        return self != 0

    @always_inline("nodebug")
    fn __as_bool__(self) -> Bool:
        """Convert this Int to Bool.

        Returns:
            False Bool value if the value is equal to 0 and True otherwise.
        """
        return self.__bool__()

    @always_inline("nodebug")
    fn __index__(self) -> Int:
        """Return self converted to an integer, if self is suitable for use as
        an index into a list.

        For Int type this is simply the value.

        Returns:
            The corresponding Int value.
        """
        return self

    @always_inline("nodebug")
    fn __int__(self) -> Int:
        """Gets the integral value (this is an identity function for Int).

        Returns:
            The value as an integer.
        """
        return self

    @always_inline("nodebug")
    fn __abs__(self) -> Self:
        """Return the absolute value of the Int value.

        Returns:
            The absolute value.
        """
        return select(self < 0, -self, self)

    @always_inline("nodebug")
    fn __ceil__(self) -> Self:
        """Return the ceiling of the Int value, which is itself.

        Returns:
            The Int value itself.
        """
        return self

    @always_inline("nodebug")
    fn __floor__(self) -> Self:
        """Return the floor of the Int value, which is itself.

        Returns:
            The Int value itself.
        """
        return self

    @always_inline("nodebug")
    fn __round__(self) -> Self:
        """Return the rounded value of the Int value, which is itself.

        Returns:
            The Int value itself.
        """
        return self

    @always_inline("nodebug")
    fn __round__(self, ndigits: Int) -> Self:
        """Return the rounded value of the Int value, which is itself.

        Args:
            ndigits: The number of digits to round to.

        Returns:
            The Int value itself if ndigits >= 0 else the rounded value.
        """
        if ndigits >= 0:
            return self
        return self - (self % 10 ** -(ndigits))

    @always_inline("nodebug")
    fn __trunc__(self) -> Self:
        """Return the truncated Int value, which is itself.

        Returns:
            The Int value itself.
        """
        return self

    @no_inline
    fn __str__(self) -> String:
        """Get the integer as a string.

        Returns:
            A string representation.
        """

        return String.write(self)

    @no_inline
    fn __repr__(self) -> String:
        """Get the integer as a string. Returns the same `String` as `__str__`.

        Returns:
            A string representation.
        """
        return str(self)

    fn __hash__(self) -> UInt:
        """Hash the int using builtin hash.

        Returns:
            A 64-bit hash value. This value is _not_ suitable for cryptographic
            uses. Its intended usage is for data structures. See the `hash`
            builtin documentation for more details.
        """
        # TODO(MOCO-636): switch to DType.index
        return _hash_simd(Scalar[DType.int64](self))

    fn __hash__[H: _Hasher](self, mut hasher: H):
        """Updates hasher with this int value.

        Parameters:
            H: The hasher type.

        Args:
            hasher: The hasher instance.
        """
        hasher._update_with_simd(Int64(self))

    @doc_private
    @staticmethod
    fn try_from_python(obj: PythonObject) raises -> Self as result:
        """Construct an `Int` from a Python integer value.

        Raises:
            An error if conversion failed.
        """

        result = Python.py_long_as_ssize_t(obj)

    @always_inline
    fn __ceildiv__(self, denominator: Self) -> Self:
        """Return the rounded-up result of dividing self by denominator.


        Args:
            denominator: The denominator.

        Returns:
            The ceiling of dividing numerator by denominator.
        """
        return -(self // -denominator)

    # ===-------------------------------------------------------------------===#
    # Methods
    # ===-------------------------------------------------------------------===#

    fn write_to[W: Writer](self, mut writer: W):
        """
        Formats this integer to the provided Writer.

        Parameters:
            W: A type conforming to the Writable trait.

        Args:
            writer: The object to write to.
        """

        writer.write(Int64(self))

    fn write_padded[W: Writer](self, mut writer: W, width: Int):
        """Write the int right-aligned to a set padding.

        Parameters:
            W: A type conforming to the Writable trait.

        Args:
            writer: The object to write to.
            width: The amount to pad to the left.
        """
        var int_width = self._decimal_digit_count()

        # TODO: Assumes user wants right-aligned content.
        if int_width < width:
            for _ in range(width - int_width):
                writer.write(" ")

        writer.write(self)

    @staticmethod
    fn from_bytes[
        D: DType, big_endian: Bool = False
    ](bytes: Span[Byte]) raises -> Self:
        """Converts a byte array to an integer.

        Args:
            bytes: The byte array to convert.

        Parameters:
            D: The type of the integer.
            big_endian: Whether the byte array is big-endian.

        Returns:
            The integer value.
        """
        if D.sizeof() != len(bytes):
            raise Error("Byte array size does not match the integer size.")

        var ptr: UnsafePointer[Scalar[D]] = bytes.unsafe_ptr().bitcast[
            Scalar[D]
        ]()
        var value = ptr[]

        @parameter
        if is_big_endian() and not big_endian:
            value = byte_swap(value)
        elif not is_big_endian() and big_endian:
            value = byte_swap(value)
        return int(value)

    fn as_bytes[D: DType, big_endian: Bool = False](self) -> List[Byte]:
        """Convert the integer to a byte array.

        Parameters:
            D: The type of the integer.
            big_endian: Whether the byte array should be big-endian.

        Returns:
            The byte array.
        """
        alias type_len = D.sizeof()
        var value = Scalar[D](self)

        @parameter
        if is_big_endian() and not big_endian:
            value = byte_swap(value)
        elif not is_big_endian() and big_endian:
            value = byte_swap(value)

        var ptr = UnsafePointer.address_of(value)
        var list = List[Byte](capacity=type_len)

        # TODO: Maybe this can be a List.extend(ptr, count) method
        memcpy(list.unsafe_ptr(), ptr.bitcast[Byte](), type_len)
        list.size = type_len

        return list^

    @always_inline("nodebug")
    fn __mlir_index__(self) -> __mlir_type.index:
        """Convert to index.

        Returns:
            The corresponding __mlir_type.index value.
        """
        return self.value

    @always_inline("nodebug")
    fn _positive_div(self, rhs: Int) -> Int:
        """Return the division of `self` and `rhs` assuming that the arguments
        are both positive.

        Args:
            rhs: The value to divide on.

        Returns:
            The integer division of `self` and `rhs` .
        """
        return __mlir_op.`index.divs`(self.value, rhs.value)

    @always_inline("nodebug")
    fn _positive_rem(self, rhs: Int) -> Int:
        """Return the modulus of `self` and `rhs` assuming that the arguments
        are both positive.

        Args:
            rhs: The value to divide on.

        Returns:
            The integer modulus of `self` and `rhs` .
        """
        return __mlir_op.`index.rems`(self.value, rhs.value)

    fn _decimal_digit_count(self) -> Int:
        """
        Returns the number of decimal digits required to display this integer.

        Note that if this integer is negative, the returned count does not
        include space to store a leading minus character.

        Returns:
            A count of the number of decimal digits required to display this integer.

        Examples:

        ```mojo
        %# from testing import assert_equal
        assert_equal(Int(10)._decimal_digit_count(), 2)
        assert_equal(Int(-10)._decimal_digit_count(), 2)
        ```
        .
        """

        var n = abs(self)

        alias is_32bit_system = bitwidthof[DType.index]() == 32

        @parameter
        if is_32bit_system:
            return _calc_initial_buffer_size_int32(n)

        # The value only has low-bits.
        if n >> 32 == 0:
            return _calc_initial_buffer_size_int32(n)

        return _calc_initial_buffer_size_int64(n)<|MERGE_RESOLUTION|>--- conflicted
+++ resolved
@@ -16,15 +16,8 @@
 """
 
 from collections import KeyElement
-<<<<<<< HEAD
 
 from bit import byte_swap
-from math import Ceilable, CeilDivable, Floorable, Truncable
-from hashlib.hash import _hash_simd
-from hashlib._hasher import _HashableWithHasher, _Hasher
-from builtin.io import _snprintf
-=======
->>>>>>> 9702f27c
 from collections.string import (
     _calc_initial_buffer_size_int32,
     _calc_initial_buffer_size_int64,
@@ -38,19 +31,13 @@
 from memory import UnsafePointer
 from python import Python, PythonObject
 from python._cpython import Py_ssize_t
-<<<<<<< HEAD
 from memory import memcpy, UnsafePointer
 
-from utils import Span, Writable, Writer
-from utils._visualizers import lldb_formatter_wrapping_type
-from utils._select import _select_register_value as select
 from sys import is_big_endian, bitwidthof
-=======
 
 from utils import Writable, Writer
 from utils._select import _select_register_value as select
 from utils._visualizers import lldb_formatter_wrapping_type
->>>>>>> 9702f27c
 
 # ===----------------------------------------------------------------------=== #
 #  Indexer
