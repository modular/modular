# ===----------------------------------------------------------------------=== #
# Copyright (c) 2024, Modular Inc. All rights reserved.
#
# Licensed under the Apache License v2.0 with LLVM Exceptions:
# https://llvm.org/LICENSE.txt
#
# Unless required by applicable law or agreed to in writing, software
# distributed under the License is distributed on an "AS IS" BASIS,
# WITHOUT WARRANTIES OR CONDITIONS OF ANY KIND, either express or implied.
# See the License for the specific language governing permissions and
# limitations under the License.
# ===----------------------------------------------------------------------=== #
"""Provides utilities for working with input/output.

These are Mojo built-ins, so you don't need to import them.
"""

from sys import (
    bitwidthof,
    external_call,
    stdout,
    triple_is_nvidia_cuda,
    _libc as libc,
)
from sys._libc import dup, fclose, fdopen, fflush
from sys.ffi import OpaquePointer, c_char

from utils import Span, write_buffered, write_args
from collections import InlineArray
from builtin.dtype import _get_dtype_printf_format
from builtin.file_descriptor import FileDescriptor
from memory import UnsafePointer, memcpy

from utils import StringRef, StaticString, StringSlice

# ===----------------------------------------------------------------------=== #
#  _file_handle
# ===----------------------------------------------------------------------=== #


@value
@register_passable("trivial")
struct _fdopen[mode: StringLiteral = "a"]:
    var handle: OpaquePointer

    fn __init__(inout self, stream_id: FileDescriptor):
        """Creates a file handle to the stdout/stderr stream.

        Args:
            stream_id: The stream id
        """

        self.handle = fdopen(dup(stream_id.value), mode.unsafe_cstr_ptr())

    fn __enter__(self) -> Self:
        """Open the file handle for use within a context manager"""
        return self

    fn __exit__(self):
        """Closes the file handle."""
        _ = fclose(self.handle)

    fn readline(self) -> String:
        """Reads an entire line from stdin or until EOF. Lines are delimited by a newline character.

        Returns:
            The line read from the stdin.

        Examples:

        ```mojo
        from builtin.io import _fdopen

        var line = _fdopen["r"](0).readline()
        print(line)
        ```

        Assuming the above program is named `my_program.mojo`, feeding it `Hello, World` via stdin would output:

        ```bash
        echo "Hello, World" | mojo run my_program.mojo

        # Output from print:
        Hello, World
        ```
        .
        """
        return self.read_until_delimiter("\n")

    fn read_until_delimiter(self, delimiter: String) -> String:
        """Reads an entire line from a stream, up to the `delimiter`.
        Does not include the delimiter in the result.

        Args:
            delimiter: The delimiter to read until.

        Returns:
            The text read from the stdin.

        Examples:

        ```mojo
        from builtin.io import _fdopen

        var line = _fdopen["r"](0).read_until_delimiter(",")
        print(line)
        ```

        Assuming the above program is named `my_program.mojo`, feeding it `Hello, World` via stdin would output:

        ```bash
        echo "Hello, World" | mojo run my_program.mojo

        # Output from print:
        Hello
        ```
        """
        # getdelim will allocate the buffer using malloc().
        var buffer = UnsafePointer[UInt8]()
        # ssize_t getdelim(char **restrict lineptr, size_t *restrict n,
        #                  int delimiter, FILE *restrict stream);
        var bytes_read = external_call[
            "getdelim",
            Int,
            UnsafePointer[UnsafePointer[UInt8]],
            UnsafePointer[UInt64],
            Int,
            OpaquePointer,
        ](
            UnsafePointer.address_of(buffer),
            UnsafePointer.address_of(UInt64(0)),
            ord(delimiter),
            self.handle,
        )
        # Copy the buffer (excluding the delimiter itself) into a Mojo String.
        var s = String(StringRef(buffer, bytes_read - 1))
        # Explicitly free the buffer using free() instead of the Mojo allocator.
        libc.free(buffer.bitcast[NoneType]())
        return s


# ===----------------------------------------------------------------------=== #
#  _flush
# ===----------------------------------------------------------------------=== #


@no_inline
fn _flush(file: FileDescriptor = stdout):
    with _fdopen(file) as fd:
        _ = fflush(fd.handle)


# ===----------------------------------------------------------------------=== #
#  _printf
# ===----------------------------------------------------------------------=== #


@no_inline
fn _printf[
    fmt: StringLiteral, *types: AnyType
<<<<<<< HEAD
](*args: *types, file: FileDescriptor = stdout):
    var loaded_pack = args._get_loaded_kgen_pack()
    var f = fmt.unsafe_ptr().bitcast[c_char]()
=======
](*arguments: *types, file: FileDescriptor = stdout):
    # The argument pack will contain references for each value in the pack,
    # but we want to pass their values directly into the C printf call. Load
    # all the members of the pack.
    var loaded_pack = arguments.get_loaded_kgen_pack()
>>>>>>> 52a9e6b0

    @parameter
    if triple_is_nvidia_cuda():
        _ = external_call["vprintf", Int32](f, Pointer.address_of(loaded_pack))
    else:
        with _fdopen(file) as fd:
            # FIXME: external_call should handle this
            _ = __mlir_op.`pop.external_call`[
                func = "KGEN_CompilerRT_fprintf".value,
                variadicType = __mlir_attr[
                    `(`,
                    `!kgen.pointer<none>,`,
                    `!kgen.pointer<scalar<si8>>`,
                    `) -> !pop.scalar<si32>`,
                ],
                _type=Int32,
            ](fd, f, loaded_pack)


# ===----------------------------------------------------------------------=== #
#  _snprintf
# ===----------------------------------------------------------------------=== #


@no_inline
fn _snprintf[
    fmt: StringLiteral, *types: AnyType
](str: UnsafePointer[UInt8], size: Int, *args: *types) -> Int:
    """Writes a format string into an output pointer.

    Parameters:
        fmt: A format string.
        types: The types of arguments interpolated into the format string.

    Args:
        str: A pointer into which the format string is written.
        size: At most, `size - 1` bytes are written into the output string.
        args: Arguments interpolated into the format string.

    Returns:
        The number of bytes written into the output string.
    """
<<<<<<< HEAD

    # FIXME: external_call should handle this
    var f = fmt.unsafe_ptr().bitcast[c_char]()
    var num = __mlir_op.`pop.external_call`[
        func = "snprintf".value,
        variadicType = __mlir_attr[
            `(`,
            `!kgen.pointer<scalar<si8>>,`,
            `!pop.scalar<index>, `,
            `!kgen.pointer<scalar<si8>>`,
            `) -> !pop.scalar<si32>`,
        ],
        _type=Int32,
    ](str.bitcast[c_char](), size, f, args._get_loaded_kgen_pack())
    return int(num)
=======
    # The argument pack will contain references for each value in the pack,
    # but we want to pass their values directly into the C snprintf call. Load
    # all the members of the pack.
    var loaded_pack = arguments.get_loaded_kgen_pack()

    return int(
        __mlir_op.`pop.external_call`[
            func = "snprintf".value,
            variadicType = __mlir_attr[
                `(`,
                `!kgen.pointer<scalar<si8>>,`,
                `!pop.scalar<index>, `,
                `!kgen.pointer<scalar<si8>>`,
                `) -> !pop.scalar<si32>`,
            ],
            _type=Int32,
        ](str, size, fmt.unsafe_cstr_ptr(), loaded_pack)
    )
>>>>>>> 52a9e6b0


@no_inline
fn _snprintf_scalar[
    type: DType,
    float_format: StringLiteral = "%.17g",
](buffer: UnsafePointer[UInt8], size: Int, x: Scalar[type]) -> Int:
    @parameter
    if type is DType.bool:
        if x:
            return _snprintf["True"](buffer, size)
        else:
            return _snprintf["False"](buffer, size)
    elif type.is_integral():
        return _snprintf[_get_dtype_printf_format[type]()](buffer, size, x)
    elif (
        type is DType.float16 or type is DType.bfloat16 or type is DType.float32
    ):
        # We need to cast the value to float64 to print it.
        return _float_repr[float_format](buffer, size, x.cast[DType.float64]())
    elif type is DType.float64:
        return _float_repr[float_format](buffer, size, rebind[Float64](x))
    return 0


# ===----------------------------------------------------------------------=== #
#  Helper functions to print a single pop scalar without spacing or new line.
# ===----------------------------------------------------------------------=== #


@no_inline
fn _float_repr[
    fmt: StringLiteral = "%.17g"
](buffer: UnsafePointer[UInt8], size: Int, x: Float64) -> Int:
    # Using `%.17g` with decimal check is equivalent to CPython's fallback path
    # when its more complex dtoa library (forked from
    # https://github.com/dtolnay/dtoa) is not available.
    var n = _snprintf[fmt](buffer, size, x.value)
    # If the buffer isn't big enough to add anything, then just return.
    if n + 2 >= size:
        return n
    # Don't do anything fancy. Just insert ".0" if there is no decimal and this
    # is not in exponent form.
    var p = buffer
    alias minus = ord("-")
    alias dot = ord(".")
    if p[] == minus:
        p += 1
    while p[] != 0 and isdigit(p[]):
        p += 1
    if p[]:
        return n
    p[] = dot
    p += 1
    p[] = ord("0")
    p += 1
    p[] = 0
    return n + 2


# ===----------------------------------------------------------------------=== #
#  _put
# ===----------------------------------------------------------------------=== #


fn _put(strref: StringRef, file: FileDescriptor = stdout):
    var str_slice = StringSlice[ImmutableAnyOrigin](
        unsafe_from_utf8_strref=strref
    )

    _put(str_slice, file=file)


@no_inline
fn _put[
    lif: ImmutableOrigin, //
](x: StringSlice[lif], file: FileDescriptor = stdout):
    # Avoid printing "(null)" for an empty/default constructed `String`
    var str_len = x.byte_length()

    if not str_len:
        return

    @parameter
    if triple_is_nvidia_cuda():
        # Note:
        #   This assumes that the `StringSlice` that was passed in is NUL
        #   terminated.
        var tmp = 0
        var arg_ptr = UnsafePointer.address_of(tmp)
        _ = external_call["vprintf", Int32](
            x.unsafe_ptr(), arg_ptr.bitcast[OpaquePointer]()
        )
    else:
        alias MAX_STR_LEN = 0x1000_0000

        # The string can be printed, so that's fine.
        if str_len < MAX_STR_LEN:
            _printf["%.*s"](x.byte_length(), x.unsafe_ptr(), file=file)
            return

        # The string is large, then we need to chunk it.
        var p = x.unsafe_ptr()
        while str_len:
            var ll = min(str_len, MAX_STR_LEN)
            _printf["%.*s"](ll, p, file=file)
            str_len -= ll
            p += ll


# ===----------------------------------------------------------------------=== #
#  print
# ===----------------------------------------------------------------------=== #


@no_inline
fn print[
    *Ts: Writable
](
    *values: *Ts,
    sep: StaticString = " ",
    end: StaticString = "\n",
    flush: Bool = False,
    owned file: FileDescriptor = stdout,
):
    """Prints elements to the text stream. Each element is separated by `sep`
    and followed by `end`.

    Parameters:
        Ts: The elements types.

    Args:
        values: The elements to print.
        sep: The separator used between elements.
        end: The String to write after printing the elements.
        flush: If set to true, then the stream is forcibly flushed.
        file: The output stream.
    """

    # TODO: Implement a float formatter for GPU to enable buffering to global
    # memory. PTX isn't able to call snprintf to format floats.
    @parameter
    if triple_is_nvidia_cuda():
        write_args(file, values, sep=sep, end=end)
    else:
        write_buffered[buffer_size=4096](file, values, sep=sep, end=end)
        if flush:
            _flush(file=file)


# ===----------------------------------------------------------------------=== #
#  input
# ===----------------------------------------------------------------------=== #


fn input(prompt: String = "") -> String:
    """Reads a line of input from the user.

    Reads a line from standard input, converts it to a string, and returns that string.
    If the prompt argument is present, it is written to standard output without a trailing newline.

    Args:
        prompt: An optional string to be printed before reading input.

    Returns:
        A string containing the line read from the user input.

    Examples:
    ```mojo
    name = input("Enter your name: ")
    print("Hello", name)
    ```

    If the user enters "Mojo" it prints "Hello Mojo".
    """
    if prompt != "":
        print(prompt, end="")
    return _fdopen["r"](0).readline()<|MERGE_RESOLUTION|>--- conflicted
+++ resolved
@@ -158,17 +158,9 @@
 @no_inline
 fn _printf[
     fmt: StringLiteral, *types: AnyType
-<<<<<<< HEAD
 ](*args: *types, file: FileDescriptor = stdout):
-    var loaded_pack = args._get_loaded_kgen_pack()
+    var loaded_pack = args.get_loaded_kgen_pack()
     var f = fmt.unsafe_ptr().bitcast[c_char]()
-=======
-](*arguments: *types, file: FileDescriptor = stdout):
-    # The argument pack will contain references for each value in the pack,
-    # but we want to pass their values directly into the C printf call. Load
-    # all the members of the pack.
-    var loaded_pack = arguments.get_loaded_kgen_pack()
->>>>>>> 52a9e6b0
 
     @parameter
     if triple_is_nvidia_cuda():
@@ -211,7 +203,6 @@
     Returns:
         The number of bytes written into the output string.
     """
-<<<<<<< HEAD
 
     # FIXME: external_call should handle this
     var f = fmt.unsafe_ptr().bitcast[c_char]()
@@ -225,28 +216,8 @@
             `) -> !pop.scalar<si32>`,
         ],
         _type=Int32,
-    ](str.bitcast[c_char](), size, f, args._get_loaded_kgen_pack())
+    ](str.bitcast[c_char](), size, f, args.get_loaded_kgen_pack())
     return int(num)
-=======
-    # The argument pack will contain references for each value in the pack,
-    # but we want to pass their values directly into the C snprintf call. Load
-    # all the members of the pack.
-    var loaded_pack = arguments.get_loaded_kgen_pack()
-
-    return int(
-        __mlir_op.`pop.external_call`[
-            func = "snprintf".value,
-            variadicType = __mlir_attr[
-                `(`,
-                `!kgen.pointer<scalar<si8>>,`,
-                `!pop.scalar<index>, `,
-                `!kgen.pointer<scalar<si8>>`,
-                `) -> !pop.scalar<si32>`,
-            ],
-            _type=Int32,
-        ](str, size, fmt.unsafe_cstr_ptr(), loaded_pack)
-    )
->>>>>>> 52a9e6b0
 
 
 @no_inline
