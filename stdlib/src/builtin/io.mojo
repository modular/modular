--- conflicted
+++ resolved
@@ -25,12 +25,8 @@
 from sys._libc import dup, fclose, fdopen, fflush
 from sys.ffi import OpaquePointer, c_char
 
-<<<<<<< HEAD
-=======
 from utils import Span, write_buffered, write_args
 from collections import InlineArray
-from builtin.builtin_list import _LITRefPackHelper
->>>>>>> e9931693
 from builtin.dtype import _get_dtype_printf_format
 from builtin.file_descriptor import FileDescriptor
 from memory import UnsafePointer, memcpy
