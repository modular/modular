--- conflicted
+++ resolved
@@ -19,13 +19,10 @@
 from os import Atomic
 from sys.intrinsics import _mlirtype_is_eq
 
-<<<<<<< HEAD
+
 from memory import memcmp, memcpy, DTypePointer, Pointer
-=======
-from memory import memcmp, memcpy
-from memory.unsafe import DTypePointer, Pointer
 from memory._arc import Arc
->>>>>>> abf2d97e
+
 
 from utils import StringRef, unroll
 
