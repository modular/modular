--- conflicted
+++ resolved
@@ -167,13 +167,7 @@
     Returns:
         The reversed iterator of the dict items.
     """
-<<<<<<< HEAD
-    var src = Reference(value)[].src
-    return _DictEntryIter[K, V, dict_mutability, dict_lifetime, False](
-        src[]._reserved() - 1, 0, src
-=======
     var src = value.src
     return _DictEntryIter[K, V, dict_lifetime, False](
-        src[]._reserved - 1, 0, src
->>>>>>> 1febed7a
+        src[]._reserved() - 1, 0, src
     )