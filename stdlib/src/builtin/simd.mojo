# ===----------------------------------------------------------------------=== #
# Copyright (c) 2024, Modular Inc. All rights reserved.
#
# Licensed under the Apache License v2.0 with LLVM Exceptions:
# https://llvm.org/LICENSE.txt
#
# Unless required by applicable law or agreed to in writing, software
# distributed under the License is distributed on an "AS IS" BASIS,
# WITHOUT WARRANTIES OR CONDITIONS OF ANY KIND, either express or implied.
# See the License for the specific language governing permissions and
# limitations under the License.
# ===----------------------------------------------------------------------=== #
"""Implements SIMD struct.

These are Mojo built-ins, so you don't need to import them.
"""


from sys import (
    llvm_intrinsic,
    has_neon,
    is_x86,
    triple_is_nvidia_cuda,
    simdwidthof,
    _RegisterPackType,
)

from builtin._math import Ceilable, CeilDivable, Floorable
from builtin.hash import _hash_simd
from memory import bitcast

from utils._numerics import FPUtils
from utils._numerics import isnan as _isnan
from utils._numerics import nan as _nan
from utils._visualizers import lldb_formatter_wrapping_type
from utils.inlined_string import _ArrayMem
from utils import StaticTuple

from .dtype import _integral_type_of, _get_dtype_printf_format
from .io import _snprintf_scalar, _snprintf, _printf
from .string import _calc_initial_buffer_size, _calc_format_buffer_size

# ===------------------------------------------------------------------------===#
# Type Aliases
# ===------------------------------------------------------------------------===#

alias Scalar = SIMD[size=1]
"""Represents a scalar dtype."""

alias Int8 = Scalar[DType.int8]
"""Represents an 8-bit signed scalar integer."""
alias UInt8 = Scalar[DType.uint8]
"""Represents an 8-bit unsigned scalar integer."""
alias Int16 = Scalar[DType.int16]
"""Represents a 16-bit signed scalar integer."""
alias UInt16 = Scalar[DType.uint16]
"""Represents a 16-bit unsigned scalar integer."""
alias Int32 = Scalar[DType.int32]
"""Represents a 32-bit signed scalar integer."""
alias UInt32 = Scalar[DType.uint32]
"""Represents a 32-bit unsigned scalar integer."""
alias Int64 = Scalar[DType.int64]
"""Represents a 64-bit signed scalar integer."""
alias UInt64 = Scalar[DType.uint64]
"""Represents a 64-bit unsigned scalar integer."""

alias BFloat16 = Scalar[DType.bfloat16]
"""Represents a 16-bit brain floating point value."""
alias Float16 = Scalar[DType.float16]
"""Represents a 16-bit floating point value."""
alias Float32 = Scalar[DType.float32]
"""Represents a 32-bit floating point value."""
alias Float64 = Scalar[DType.float64]
"""Represents a 64-bit floating point value."""

# ===------------------------------------------------------------------------===#
# Utilities
# ===------------------------------------------------------------------------===#


@always_inline("nodebug")
fn _simd_construction_checks[type: DType, size: Int]():
    """Checks if the SIMD size is valid.

    The SIMD size is valid if it is a power of two and is positive.

    Parameters:
      type: The data type of SIMD vector elements.
      size: The number of elements in the SIMD vector.
    """
    constrained[type != DType.invalid, "simd type cannot be DType.invalid"]()
    constrained[size > 0, "simd width must be > 0"]()
    constrained[size & (size - 1) == 0, "simd width must be power of 2"]()
    constrained[
        type != DType.bfloat16 or not has_neon(),
        "bf16 is not supported for ARM architectures",
    ]()


@always_inline("nodebug")
fn _unchecked_zero[type: DType, size: Int]() -> SIMD[type, size]:
    var zero = __mlir_op.`pop.cast`[
        _type = __mlir_type[`!pop.scalar<`, type.value, `>`]
    ](
        __mlir_op.`kgen.param.constant`[
            _type = __mlir_type[`!pop.scalar<index>`],
            value = __mlir_attr[`#pop.simd<0> : !pop.scalar<index>`],
        ]()
    )
    return SIMD[type, size] {
        value: __mlir_op.`pop.simd.splat`[
            _type = __mlir_type[`!pop.simd<`, size.value, `, `, type.value, `>`]
        ](zero)
    }


# ===------------------------------------------------------------------------===#
# SIMD
# ===------------------------------------------------------------------------===#


@lldb_formatter_wrapping_type
@register_passable("trivial")
struct SIMD[type: DType, size: Int = simdwidthof[type]()](
    Absable,
    Boolable,
    Ceilable,
    CeilDivable,
    CollectionElement,
    Floorable,
    Hashable,
    Intable,
    Roundable,
    Sized,
    Stringable,
    Representable,
):
    """Represents a small vector that is backed by a hardware vector element.

    SIMD allows a single instruction to be executed across the multiple data elements of the vector.

    Constraints:
        The size of the SIMD vector to be positive and a power of 2.

    Parameters:
        type: The data type of SIMD vector elements.
        size: The size of the SIMD vector.
    """

    alias element_type = type
    var value: __mlir_type[`!pop.simd<`, size.value, `, `, type.value, `>`]
    """The underlying storage for the vector."""

    alias MAX = Self(_inf[type]())
    """Gets a +inf value for the SIMD value."""

    alias MIN = Self(_neginf[type]())
    """Gets a -inf value for the SIMD value."""

    alias MAX_FINITE = Self(_max_finite[type]())
    """Returns the maximum finite value of SIMD value."""

    alias MIN_FINITE = Self(_min_finite[type]())
    """Returns the minimum (lowest) finite value of SIMD value."""

    @always_inline("nodebug")
    fn __init__() -> Self:
        """Default initializer of the SIMD vector.

        By default the SIMD vectors are initialized to all zeros.

        Returns:
            SIMD vector whose elements are 0.
        """
        _simd_construction_checks[type, size]()
        return _unchecked_zero[type, size]()

    @always_inline("nodebug")
    fn __init__(value: SIMD[DType.float64, 1]) -> Self:
        """Initializes the SIMD vector with a float.

        The value is splatted across all the elements of the SIMD
        vector.

        Args:
            value: The input value.

        Returns:
            SIMD vector whose elements have the specified value.
        """
        _simd_construction_checks[type, size]()

        var casted = __mlir_op.`pop.cast`[
            _type = __mlir_type[`!pop.simd<1,`, type.value, `>`]
        ](value.value)
        var vec = __mlir_op.`pop.simd.splat`[
            _type = __mlir_type[`!pop.simd<`, size.value, `, `, type.value, `>`]
        ](casted)
        return Self {value: vec}

    @always_inline("nodebug")
    fn __init__(value: Int) -> Self:
        """Initializes the SIMD vector with an integer.

        The integer value is splatted across all the elements of the SIMD
        vector.

        Args:
            value: The input value.

        Returns:
            SIMD vector whose elements have the specified value.
        """
        _simd_construction_checks[type, size]()

        var t0 = __mlir_op.`pop.cast_from_builtin`[
            _type = __mlir_type.`!pop.scalar<index>`
        ](value.value)
        var casted = __mlir_op.`pop.cast`[
            _type = __mlir_type[`!pop.simd<1,`, type.value, `>`]
        ](t0)
        var vec = __mlir_op.`pop.simd.splat`[
            _type = __mlir_type[`!pop.simd<`, size.value, `, `, type.value, `>`]
        ](casted)
        return Self {value: vec}

    @always_inline("nodebug")
    fn __init__(value: IntLiteral) -> Self:
        """Initializes the SIMD vector with an integer.

        The integer value is splatted across all the elements of the SIMD
        vector.

        Args:
            value: The input value.

        Returns:
            SIMD vector whose elements have the specified value.
        """
        _simd_construction_checks[type, size]()

        var tn1 = __mlir_op.`kgen.int_literal.convert`[
            _type = __mlir_type.si128
        ](value.value)
        var t0 = __mlir_op.`pop.cast_from_builtin`[
            _type = __mlir_type.`!pop.scalar<si128>`
        ](tn1)
        var casted = __mlir_op.`pop.cast`[
            _type = __mlir_type[`!pop.simd<1,`, type.value, `>`]
        ](t0)
        var vec = __mlir_op.`pop.simd.splat`[
            _type = __mlir_type[`!pop.simd<`, size.value, `, `, type.value, `>`]
        ](casted)
        return Self {value: vec}

    @always_inline("nodebug")
    fn __init__(value: Bool) -> Self:
        """Initializes the SIMD vector with a bool value.

        The bool value is splatted across all elements of the SIMD vector.

        Args:
            value: The bool value.

        Returns:
            SIMD vector whose elements have the specified value.
        """
        _simd_construction_checks[type, size]()

        var casted = __mlir_op.`pop.cast`[
            _type = __mlir_type[`!pop.simd<1,`, type.value, `>`]
        ](value.value)
        var vec = __mlir_op.`pop.simd.splat`[
            _type = __mlir_type[`!pop.simd<`, size.value, `, `, type.value, `>`]
        ](casted)
        return Self {value: vec}

    @always_inline("nodebug")
    fn __init__(
        value: __mlir_type[`!pop.simd<`, size.value, `, `, type.value, `>`]
    ) -> Self:
        """Initializes the SIMD vector with the underlying mlir value.

        Args:
            value: The input value.

        Returns:
            SIMD vector using the specified value.
        """
        _simd_construction_checks[type, size]()
        return Self {value: value}

    # Construct via a variadic type which has the same number of elements as
    # the SIMD value.
    @always_inline("nodebug")
    fn __init__(*elems: Scalar[type]) -> Self:
        """Constructs a SIMD vector via a variadic list of elements.

        If there is just one input value, then it is splatted to all elements
        of the SIMD vector. Otherwise, the input values are assigned to the
        corresponding elements of the SIMD vector.

        Constraints:
            The number of input values is 1 or equal to size of the SIMD
            vector.

        Args:
            elems: The variadic list of elements from which the SIMD vector is
                   constructed.

        Returns:
            The constructed SIMD vector.
        """
        _simd_construction_checks[type, size]()
        var num_elements: Int = len(elems)
        if num_elements == 1:
            # Construct by broadcasting a scalar.
            return Self {
                value: __mlir_op.`pop.simd.splat`[
                    _type = __mlir_type[
                        `!pop.simd<`,
                        size.value,
                        `, `,
                        type.value,
                        `>`,
                    ]
                ](elems[0].value)
            }

        debug_assert(size == num_elements, "mismatch in the number of elements")
        var result = Self()

        @unroll
        for i in range(size):
            result[i] = elems[i]

        return result

    @always_inline("nodebug")
    fn __init__(value: FloatLiteral) -> Self:
        """Initializes the SIMD vector with a float.

        The value is splatted across all the elements of the SIMD
        vector.

        Args:
            value: The input value.

        Returns:
            SIMD vector whose elements have the specified value.
        """
        _simd_construction_checks[type, size]()

        var tn1 = __mlir_op.`kgen.float_literal.convert`[
            _type = __mlir_type.f64
        ](value.value)
        var t0 = __mlir_op.`pop.cast_from_builtin`[
            _type = __mlir_type.`!pop.scalar<f64>`
        ](tn1)
        var casted = __mlir_op.`pop.cast`[
            _type = __mlir_type[`!pop.simd<1,`, type.value, `>`]
        ](t0)
        var vec = __mlir_op.`pop.simd.splat`[
            _type = __mlir_type[`!pop.simd<`, size.value, `, `, type.value, `>`]
        ](casted)
        return Self {value: vec}

    @always_inline("nodebug")
    fn __len__(self) -> Int:
        """Gets the length of the SIMD vector.

        Returns:
            The length of the SIMD vector.
        """

        return size

    @always_inline("nodebug")
    fn __bool__(self) -> Bool:
        """Converts the SIMD vector into a boolean scalar value.

        Returns:
            True if all the elements in the SIMD vector are non-zero and False
            otherwise.
        """

        @parameter
        if Self.element_type == DType.bool:
            return self.reduce_and()
        return (self != 0).reduce_and()

    @staticmethod
    @always_inline("nodebug")
    fn splat(x: Scalar[type]) -> Self:
        """Splats (broadcasts) the element onto the vector.

        Args:
            x: The input scalar value.

        Returns:
            A new SIMD vector whose elements are the same as the input value.
        """
        _simd_construction_checks[type, size]()
        return Self {
            value: __mlir_op.`pop.simd.splat`[
                _type = __mlir_type[
                    `!pop.simd<`, size.value, `, `, type.value, `>`
                ]
            ](x.value)
        }

    @always_inline("nodebug")
    fn cast[target: DType](self) -> SIMD[target, size]:
        """Casts the elements of the SIMD vector to the target element type.

        Parameters:
            target: The target DType.

        Returns:
            A new SIMD vector whose elements have been casted to the target
            element type.
        """

        @parameter
        if has_neon() and (type == DType.bfloat16 or target == DType.bfloat16):
            # BF16 support on neon systems is not supported.
            return _unchecked_zero[target, size]()

        @parameter
        if type == DType.bool:
            return self.select(SIMD[target, size](1), SIMD[target, size](0))
        elif target == DType.bool:
            return rebind[SIMD[target, size]](self != 0)
        elif type == DType.bfloat16:
            var cast_result = _bfloat16_to_f32(
                rebind[SIMD[DType.bfloat16, size]](self)
            ).cast[target]()
            return rebind[SIMD[target, size]](cast_result)
        elif target == DType.bfloat16:
            return rebind[SIMD[target, size]](
                _f32_to_bfloat16(self.cast[DType.float32]())
            )
        elif target == DType.address:
            var index_val = __mlir_op.`pop.cast`[
                _type = __mlir_type[`!pop.simd<`, size.value, `, index>`]
            ](self.value)
            var tmp = SIMD[DType.address, size](
                __mlir_op.`pop.index_to_pointer`[
                    _type = __mlir_type[
                        `!pop.simd<`,
                        size.value,
                        `, address >`,
                    ]
                ](index_val)
            )
            return rebind[SIMD[target, size]](tmp)
        elif (type == DType.address) and target.is_integral():
            var index_tmp = SIMD[DType.index, size](
                __mlir_op.`pop.pointer_to_index`[
                    _type = __mlir_type[
                        `!pop.simd<`,
                        size.value,
                        `, `,
                        DType.index.value,
                        `>`,
                    ]
                ](
                    rebind[
                        __mlir_type[
                            `!pop.simd<`,
                            size.value,
                            `, address >`,
                        ]
                    ](self.value)
                )
            )
            return index_tmp.cast[target]()
        else:
            return __mlir_op.`pop.cast`[
                _type = __mlir_type[
                    `!pop.simd<`,
                    size.value,
                    `, `,
                    target.value,
                    `>`,
                ]
            ](self.value)

    @always_inline("nodebug")
    fn __int__(self) -> Int:
        """Casts to the value to an Int. If there is a fractional component,
        then the fractional part is truncated.

        Constraints:
            The size of the SIMD vector must be 1.

        Returns:
            The value as an integer.
        """
        constrained[size == 1, "expected a scalar type"]()
        return __mlir_op.`pop.cast`[_type = __mlir_type.`!pop.scalar<index>`](
            rebind[Scalar[type]](self).value
        )

    @always_inline
    fn __str__(self) -> String:
        """Get the SIMD as a string.

        Returns:
            A string representation.
        """

        return String.format_sequence(self)

    fn format_to(self, inout writer: Formatter):
        """
        Formats this SIMD value to the provided formatter.

        Args:
            writer: The formatter to write to.
        """

        # Print an opening `[`.
        @parameter
        if size > 1:
<<<<<<< HEAD
            buf.size += _snprintf(buf.data, 2, "[")

        self._add_elements_as_str_to_buffer(buf)

        # Print a closing `]`.
        @parameter
        if size > 1:
            buf.size += _snprintf(buf.data + buf.size, 2, "]")

        buf.size += 1  # for the null terminator.
        return String(buf^)

    @always_inline
    fn _add_elements_as_str_to_buffer(self, inout buffer: String._buffer_type):
=======
            writer.write_str("[")

>>>>>>> 80f07740
        # Print each element.
        for i in range(size):
            var element = self[i]
            # Print separators between each element.
            if i != 0:
<<<<<<< HEAD
                buffer.size += _snprintf(buffer.data + buffer.size, 3, ", ")

            buffer.size += _snprintf_scalar[type](
                buffer.data + buffer.size,
                _calc_initial_buffer_size(element),
                element,
            )

    @always_inline
    fn __repr__(self) -> String:
        """Get the representation of the SIMD vector that you can
        copy-paste into the code to recreate it.

        Example:
        ```mojo
        print(repr(SIMD[DType.float64, 4](1.0, 2.0, 3.0, 4.0)))
        # SIMD[DType.float64, 4](1.0, 2.0, 3.0, 4.0)
        print(repr(Int8(3)))
        # SIMD[DType.int8, 1](3)
        ```

        Returns:
            A string representation.
        """
        # TODO: Compute the exact amount of memory to store the representation.
        var result = String(List[UInt8](capacity=32))
        result += (
            "SIMD[" + repr(self.element_type) + ", " + str(self.size) + "]("
        )

        # Unsafe operations incoming, beware.
        # removing the null terminator
        _ = result._buffer.pop()
        self._add_elements_as_str_to_buffer(result._buffer)
        # null terminator since we did unsafe operations
        result._buffer.append(0)

        result += ")"
        # TODO: Represent the short form of the SIMD vector when the size is 1.
        # e.g. Float32(3.5) instead of SIMD[Float32, 1](3.5)
        return result
=======
                writer.write_str(", ")

            @parameter
            if triple_is_nvidia_cuda():
                # FIXME(MSTDL-406):
                #   This prints "out of band" with the `Formatter` passed in,
                #   meaning this will only work if `Formatter` is an unbuffered
                #   wrapper around printf (which Formatter.stdout currently
                #   is by default).
                #
                #   This is a workaround to permit debug formatting of
                #   floating-point values on GPU, where printing to stdout is
                #   the only way the Formatter framework is currently used.
                var format = _get_dtype_printf_format[type]()

                @parameter
                if type.is_floating_point():
                    # get_dtype_printf_format hardcodes 17 digits of precision.
                    format = "%g"

                _printf(format, element)
            else:
                _format_scalar(writer, element)

        # Print a closing `]`.
        @parameter
        if size > 1:
            writer.write_str("]")
>>>>>>> 80f07740

    @always_inline("nodebug")
    fn __add__(self, rhs: Self) -> Self:
        """Computes `self + rhs`.

        Args:
            rhs: The rhs value.

        Returns:
            A new vector whose element at position `i` is computed as
            `self[i] + rhs[i]`.
        """
        constrained[type.is_numeric(), "the SIMD type must be numeric"]()
        return __mlir_op.`pop.add`(self.value, rhs.value)

    @always_inline("nodebug")
    fn __sub__(self, rhs: Self) -> Self:
        """Computes `self - rhs`.

        Args:
            rhs: The rhs value.

        Returns:
            A new vector whose element at position `i` is computed as
            `self[i] - rhs[i]`.
        """
        constrained[type.is_numeric(), "the SIMD type must be numeric"]()
        return __mlir_op.`pop.sub`(self.value, rhs.value)

    @always_inline("nodebug")
    fn __mul__(self, rhs: Self) -> Self:
        """Computes `self * rhs`.

        Args:
            rhs: The rhs value.

        Returns:
            A new vector whose element at position `i` is computed as
            `self[i] * rhs[i]`.
        """

        @parameter
        if type == DType.bool:
            return (
                rebind[SIMD[DType.bool, size]](self)
                & rebind[SIMD[DType.bool, size]](rhs)
            ).cast[type]()

        constrained[type.is_numeric(), "the SIMD type must be numeric"]()
        return __mlir_op.`pop.mul`(self.value, rhs.value)

    @always_inline("nodebug")
    fn __truediv__(self, rhs: Self) -> Self:
        """Computes `self / rhs`.

        Args:
            rhs: The rhs value.

        Returns:
            A new vector whose element at position `i` is computed as
            `self[i] / rhs[i]`.
        """
        constrained[type.is_numeric(), "the SIMD type must be numeric"]()
        return __mlir_op.`pop.div`(self.value, rhs.value)

    @always_inline("nodebug")
    fn __floordiv__(self, rhs: Self) -> Self:
        """Returns the division of self and rhs rounded down to the nearest
        integer.

        Constraints:
            The element type of the SIMD vector must be numeric.

        Args:
            rhs: The value to divide with.

        Returns:
            `floor(self / rhs)` value.
        """
        constrained[type.is_numeric(), "the type must be numeric"]()

        if rhs == 0:
            # this should raise an exception.
            return 0

        var div = self / rhs

        @parameter
        if type.is_floating_point():
            return div.__floor__()
        elif type.is_unsigned():
            return div
        else:
            if self > 0 and rhs > 0:
                return div

            var mod = self - div * rhs
            var mask = ((rhs < 0) ^ (self < 0)) & (mod != 0)
            return div - mask.cast[type]()

    @always_inline("nodebug")
    fn __rfloordiv__(self, rhs: Self) -> Self:
        """Returns the division of rhs and self rounded down to the nearest
        integer.

        Constraints:
            The element type of the SIMD vector must be numeric.

        Args:
            rhs: The value to divide by self.

        Returns:
            `floor(rhs / self)` value.
        """
        return rhs // self

    @always_inline("nodebug")
    fn __mod__(self, rhs: Self) -> Self:
        """Returns the remainder of self divided by rhs.

        Args:
            rhs: The value to divide on.

        Returns:
            The remainder of dividing self by rhs.
        """
        constrained[type.is_numeric(), "the type must be numeric"]()

        if rhs == 0:
            # this should raise an exception.
            return 0

        @parameter
        if type.is_unsigned():
            return __mlir_op.`pop.rem`(self.value, rhs.value)
        else:
            var div = self / rhs

            @parameter
            if type.is_floating_point():
                div = llvm_intrinsic["llvm.trunc", Self, has_side_effect=False](
                    div
                )

            var mod = self - div * rhs
            var mask = ((rhs < 0) ^ (self < 0)) & (mod != 0)
            return mod + mask.select(rhs, Self(0))

    @always_inline("nodebug")
    fn __rmod__(self, value: Self) -> Self:
        """Returns `value mod self`.

        Args:
            value: The other value.

        Returns:
            `value mod self`.
        """
        constrained[type.is_numeric(), "the type must be numeric"]()
        return value % self

    @always_inline("nodebug")
    fn __pow__(self, rhs: Int) -> Self:
        """Computes the vector raised to the power of the input integer value.

        Args:
            rhs: The exponential value.

        Returns:
            A SIMD vector where each element is raised to the power of the
            specified exponential value.
        """
        constrained[type.is_numeric(), "the SIMD type must be numeric"]()
        return _pow(self, rhs)

    # TODO(#22771): remove this overload.
    @always_inline("nodebug")
    fn __pow__(self, rhs: Self) -> Self:
        """Computes the vector raised elementwise to the right hand side power.

        Args:
            rhs: The exponential value.

        Returns:
            A SIMD vector where each element is raised to the power of the
            specified exponential value.
        """
        constrained[type.is_numeric(), "the SIMD type must be numeric"]()
        return _pow(self, rhs)

    @always_inline("nodebug")
    fn __lt__(self, rhs: Self) -> SIMD[DType.bool, size]:
        """Compares two SIMD vectors using less-than comparison.

        Args:
            rhs: The rhs of the operation.

        Returns:
            A new bool SIMD vector of the same size whose element at position
            `i` is True or False depending on the expression
            `self[i] < rhs[i]`.
        """

        return __mlir_op.`pop.cmp`[pred = __mlir_attr.`#pop<cmp_pred lt>`](
            self.value, rhs.value
        )

    @always_inline("nodebug")
    fn __le__(self, rhs: Self) -> SIMD[DType.bool, size]:
        """Compares two SIMD vectors using less-than-or-equal comparison.

        Args:
            rhs: The rhs of the operation.

        Returns:
            A new bool SIMD vector of the same size whose element at position
            `i` is True or False depending on the expression
            `self[i] <= rhs[i]`.
        """

        return __mlir_op.`pop.cmp`[pred = __mlir_attr.`#pop<cmp_pred le>`](
            self.value, rhs.value
        )

    @always_inline("nodebug")
    fn __eq__(self, rhs: Self) -> SIMD[DType.bool, size]:
        """Compares two SIMD vectors using equal-to comparison.

        Args:
            rhs: The rhs of the operation.

        Returns:
            A new bool SIMD vector of the same size whose element at position
            `i` is True or False depending on the expression
            `self[i] == rhs[i]`.
        """

        @parameter  # Because of #30525, we roll our own implementation for eq.
        if has_neon() and type == DType.bfloat16:
            var int_self = bitcast[_integral_type_of[type](), size](self)
            var int_rhs = bitcast[_integral_type_of[type](), size](rhs)
            return int_self == int_rhs

        return __mlir_op.`pop.cmp`[pred = __mlir_attr.`#pop<cmp_pred eq>`](
            self.value, rhs.value
        )

    @always_inline("nodebug")
    fn __ne__(self, rhs: Self) -> SIMD[DType.bool, size]:
        """Compares two SIMD vectors using not-equal comparison.

        Args:
            rhs: The rhs of the operation.

        Returns:
            A new bool SIMD vector of the same size whose element at position
            `i` is True or False depending on the expression
            `self[i] != rhs[i]`.
        """

        @parameter  # Because of #30525, we roll our own implementation for ne.
        if has_neon() and type == DType.bfloat16:
            var int_self = bitcast[_integral_type_of[type](), size](self)
            var int_rhs = bitcast[_integral_type_of[type](), size](rhs)
            return int_self != int_rhs

        return __mlir_op.`pop.cmp`[pred = __mlir_attr.`#pop<cmp_pred ne>`](
            self.value, rhs.value
        )

    @always_inline("nodebug")
    fn __gt__(self, rhs: Self) -> SIMD[DType.bool, size]:
        """Compares two SIMD vectors using greater-than comparison.

        Args:
            rhs: The rhs of the operation.

        Returns:
            A new bool SIMD vector of the same size whose element at position
            `i` is True or False depending on the expression
            `self[i] > rhs[i]`.
        """

        return __mlir_op.`pop.cmp`[pred = __mlir_attr.`#pop<cmp_pred gt>`](
            self.value, rhs.value
        )

    @always_inline("nodebug")
    fn __ge__(self, rhs: Self) -> SIMD[DType.bool, size]:
        """Compares two SIMD vectors using greater-than-or-equal comparison.

        Args:
            rhs: The rhs of the operation.

        Returns:
            A new bool SIMD vector of the same size whose element at position
            `i` is True or False depending on the expression
            `self[i] >= rhs[i]`.
        """

        return __mlir_op.`pop.cmp`[pred = __mlir_attr.`#pop<cmp_pred ge>`](
            self.value, rhs.value
        )

    # ===-------------------------------------------------------------------===#
    # Unary operations.
    # ===-------------------------------------------------------------------===#

    @always_inline("nodebug")
    fn __pos__(self) -> Self:
        """Defines the unary `+` operation.

        Returns:
            This SIMD vector.
        """
        constrained[type.is_numeric(), "the SIMD type must be numeric"]()
        return self

    @always_inline("nodebug")
    fn __neg__(self) -> Self:
        """Defines the unary `-` operation.

        Returns:
            The negation of this SIMD vector.
        """
        constrained[type.is_numeric(), "the SIMD type must be numeric"]()
        return __mlir_op.`pop.neg`(self.value)

    @always_inline
    fn _bits_to_float[dest_type: DType](self) -> SIMD[dest_type, size]:
        """Bitcasts the integer value to a floating-point value.

        Parameters:
            dest_type: DType to bitcast the input SIMD vector to.

        Returns:
            A floating-point representation of the integer value.
        """
        alias integral_type = FPUtils[type].integral_type
        return bitcast[dest_type, size](self.cast[integral_type]())

    @always_inline
    fn _float_to_bits[dest_type: DType](self) -> SIMD[dest_type, size]:
        """Bitcasts the floating-point value to an integer value.

        Parameters:
            dest_type: DType to bitcast the input SIMD vector to.

        Returns:
            An integer representation of the floating-point value.
        """
        alias integral_type = FPUtils[type].integral_type
        var v = bitcast[integral_type, size](self)
        return v.cast[dest_type]()

    @always_inline("nodebug")
    fn __abs__(self) -> Self:
        """Defines the absolute value operation.

        Returns:
            The absolute value of this SIMD vector.
        """

        @parameter
        if type.is_unsigned() or type.is_bool():
            return self

        @parameter
        if type.is_floating_point():
            alias integral_type = FPUtils[type].integral_type
            var m = self._float_to_bits[integral_type]()
            return (m & (FPUtils[type].sign_mask() - 1))._bits_to_float[type]()

        return (self < 0).select(-self, self)

    fn _floor_ceil_impl[intrinsic: StringLiteral](self) -> Self:
        constrained[
            intrinsic == "llvm.floor" or intrinsic == "llvm.ceil",
            "unsupported intrinsic",
        ]()

        @parameter
        if type.is_bool() or type.is_integral():
            return self

        @parameter
        if has_neon() and type == DType.bfloat16:
            return (
                self.cast[DType.float32]()
                ._floor_ceil_impl[intrinsic]()
                .cast[type]()
            )

        return llvm_intrinsic[
            intrinsic, __type_of(self), has_side_effect=False
        ](self)

    @always_inline("nodebug")
    fn __floor__(self) -> Self:
        """Performs elementwise floor on the elements of a SIMD vector.

        Returns:
            The elementwise floor of this SIMD vector.
        """
        return self._floor_ceil_impl["llvm.floor"]()

    @always_inline("nodebug")
    fn __ceil__(self) -> Self:
        """Performs elementwise ceiling on the elements of a SIMD vector.

        Returns:
            The elementwise ceiling of this SIMD vector.
        """
        return self._floor_ceil_impl["llvm.ceil"]()

    fn clamp(self, lower_bound: Self, upper_bound: Self) -> Self:
        """Clamps the values in a SIMD vector to be in a certain range.

        Clamp cuts values in the input SIMD vector off at the upper bound and
        lower bound values. For example,  SIMD vector `[0, 1, 2, 3]` clamped to
        a lower bound of 1 and an upper bound of 2 would return `[1, 1, 2, 2]`.

        Args:
            lower_bound: Minimum of the range to clamp to.
            upper_bound: Maximum of the range to clamp to.

        Returns:
            A new SIMD vector containing x clamped to be within lower_bound and
            upper_bound.
        """

        return self.min(upper_bound).max(lower_bound)

    @always_inline("nodebug")
    fn roundeven(self) -> Self:
        """Performs elementwise banker's rounding on the elements of a SIMD
        vector.

        This rounding goes to the nearest integer with ties toward the nearest
        even integer.

        Returns:
            The elementwise banker's rounding of this SIMD vector.
        """
        return llvm_intrinsic[
            "llvm.roundeven", __type_of(self), has_side_effect=False
        ](self)

    @always_inline("nodebug")
    fn __round__(self) -> Self:
        """Performs elementwise rounding on the elements of a SIMD vector.

        This rounding goes to the nearest integer with ties away from zero.

        Returns:
            The elementwise rounded value of this SIMD vector.
        """
        return llvm_intrinsic[
            "llvm.round", __type_of(self), has_side_effect=False
        ](self)

    # ===-------------------------------------------------------------------===#
    # In place operations.
    # ===-------------------------------------------------------------------===#

    @always_inline("nodebug")
    fn __iadd__(inout self, rhs: Self):
        """Performs in-place addition.

        The vector is mutated where each element at position `i` is computed as
        `self[i] + rhs[i]`.

        Args:
            rhs: The rhs of the addition operation.
        """
        constrained[type.is_numeric(), "the SIMD type must be numeric"]()
        self = self + rhs

    @always_inline("nodebug")
    fn __isub__(inout self, rhs: Self):
        """Performs in-place subtraction.

        The vector is mutated where each element at position `i` is computed as
        `self[i] - rhs[i]`.

        Args:
            rhs: The rhs of the operation.
        """
        constrained[type.is_numeric(), "the SIMD type must be numeric"]()
        self = self - rhs

    @always_inline("nodebug")
    fn __imul__(inout self, rhs: Self):
        """Performs in-place multiplication.

        The vector is mutated where each element at position `i` is computed as
        `self[i] * rhs[i]`.

        Args:
            rhs: The rhs of the operation.
        """
        constrained[type.is_numeric(), "the SIMD type must be numeric"]()
        self = self * rhs

    @always_inline("nodebug")
    fn __itruediv__(inout self, rhs: Self):
        """In-place true divide operator.

        The vector is mutated where each element at position `i` is computed as
        `self[i] / rhs[i]`.

        Args:
            rhs: The rhs of the operation.
        """
        constrained[type.is_numeric(), "the SIMD type must be numeric"]()
        self = self / rhs

    @always_inline("nodebug")
    fn __ifloordiv__(inout self, rhs: Self):
        """In-place flood div operator.

        The vector is mutated where each element at position `i` is computed as
        `self[i] // rhs[i]`.

        Args:
            rhs: The rhs of the operation.
        """
        constrained[type.is_numeric(), "the SIMD type must be numeric"]()
        self = self // rhs

    @always_inline("nodebug")
    fn __imod__(inout self, rhs: Self):
        """In-place mod operator.

        The vector is mutated where each element at position `i` is computed as
        `self[i] % rhs[i]`.

        Args:
            rhs: The rhs of the operation.
        """
        constrained[type.is_numeric(), "the SIMD type must be numeric"]()
        self = self.__mod__(rhs)

    @always_inline("nodebug")
    fn __ipow__(inout self, rhs: Int):
        """In-place pow operator.

        The vector is mutated where each element at position `i` is computed as
        `pow(self[i], rhs)`.

        Args:
            rhs: The rhs of the operation.
        """
        constrained[type.is_numeric(), "the SIMD type must be numeric"]()
        self = self.__pow__(rhs)

    # ===-------------------------------------------------------------------===#
    # Checked operations
    # ===-------------------------------------------------------------------===#

    @always_inline
    fn add_with_overflow(self, rhs: Self) -> (Self, SIMD[DType.bool, size]):
        """Computes `self + rhs` and a mask of which indices overflowed.

        Args:
            rhs: The rhs value.

        Returns:
            A tuple with the results of the operation and a mask for overflows. The first is a new vector whose element at position `i` is computed as
            `self[i] + rhs[i]`. The second item is a vector of booleans where a `1` at position `i` represents `self[i] + rhs[i]` overflowed.
        """
        constrained[type.is_integral()]()

        @parameter
        if type.is_signed():
            var result = llvm_intrinsic[
                "llvm.sadd.with.overflow",
                _RegisterPackType[Self, SIMD[DType.bool, size]],
                Self,
                Self,
            ](self, rhs)
            return (result[0], result[1])
        else:
            var result = llvm_intrinsic[
                "llvm.uadd.with.overflow",
                _RegisterPackType[Self, SIMD[DType.bool, size]],
                Self,
                Self,
            ](self, rhs)
            return (result[0], result[1])

    @always_inline
    fn sub_with_overflow(self, rhs: Self) -> (Self, SIMD[DType.bool, size]):
        """Computes `self - rhs` and a mask of which indices overflowed.

        Args:
            rhs: The rhs value.

        Returns:
            A tuple with the results of the operation and a mask for overflows. The first is a new vector whose element at position `i` is computed as
            `self[i] - rhs[i]`. The second item is a vector of booleans where a `1` at position `i` represents `self[i] - rhs[i]` overflowed.
        """
        constrained[type.is_integral()]()

        @parameter
        if type.is_signed():
            var result = llvm_intrinsic[
                "llvm.ssub.with.overflow",
                _RegisterPackType[Self, SIMD[DType.bool, size]],
                Self,
                Self,
            ](self, rhs)
            return (result[0], result[1])
        else:
            var result = llvm_intrinsic[
                "llvm.usub.with.overflow",
                _RegisterPackType[Self, SIMD[DType.bool, size]],
                Self,
                Self,
            ](self, rhs)
            return (result[0], result[1])

    @always_inline
    fn mul_with_overflow(self, rhs: Self) -> (Self, SIMD[DType.bool, size]):
        """Computes `self * rhs` and a mask of which indices overflowed.

        Args:
            rhs: The rhs value.

        Returns:
            A tuple with the results of the operation and a mask for overflows. The first is a new vector whose element at position `i` is computed as
            `self[i] * rhs[i]`. The second item is a vector of booleans where a `1` at position `i` represents `self[i] * rhs[i]` overflowed.
        """
        constrained[type.is_integral()]()

        @parameter
        if type.is_signed():
            var result = llvm_intrinsic[
                "llvm.smul.with.overflow",
                _RegisterPackType[Self, SIMD[DType.bool, size]],
                Self,
                Self,
            ](self, rhs)
            return (result[0], result[1])
        else:
            var result = llvm_intrinsic[
                "llvm.umul.with.overflow",
                _RegisterPackType[Self, SIMD[DType.bool, size]],
                Self,
                Self,
            ](self, rhs)
            return (result[0], result[1])

    # ===-------------------------------------------------------------------===#
    # Reversed operations
    # ===-------------------------------------------------------------------===#

    @always_inline("nodebug")
    fn __radd__(self, value: Self) -> Self:
        """Returns `value + self`.

        Args:
            value: The other value.

        Returns:
            `value + self`.
        """
        constrained[type.is_numeric(), "the SIMD type must be numeric"]()
        return value + self

    @always_inline("nodebug")
    fn __rsub__(self, value: Self) -> Self:
        """Returns `value - self`.

        Args:
            value: The other value.

        Returns:
            `value - self`.
        """
        constrained[type.is_numeric(), "the SIMD type must be numeric"]()
        return value - self

    @always_inline("nodebug")
    fn __rmul__(self, value: Self) -> Self:
        """Returns `value * self`.

        Args:
            value: The other value.

        Returns:
            `value * self`.
        """
        constrained[type.is_numeric(), "the SIMD type must be numeric"]()
        return value * self

    @always_inline("nodebug")
    fn __rtruediv__(self, value: Self) -> Self:
        """Returns `value / self`.

        Args:
            value: The other value.

        Returns:
            `value / self`.
        """
        constrained[type.is_numeric(), "the SIMD type must be numeric"]()
        return value / self

    # TODO: Move to global function.
    @always_inline("nodebug")
    fn fma(self, multiplier: Self, accumulator: Self) -> Self:
        """Performs a fused multiply-add operation, i.e.
        `self*multiplier + accumulator`.

        Args:
            multiplier: The value to multiply.
            accumulator: The value to accumulate.

        Returns:
            A new vector whose element at position `i` is computed as
            `self[i]*multiplier[i] + accumulator[i]`.
        """
        constrained[type.is_numeric(), "the SIMD type must be numeric"]()
        return __mlir_op.`pop.fma`(
            self.value, multiplier.value, accumulator.value
        )

    # ===-------------------------------------------------------------------===#
    # Bitwise operations
    # ===-------------------------------------------------------------------===#

    @always_inline("nodebug")
    fn __and__(self, rhs: Self) -> Self:
        """Returns `self & rhs`.

        Constraints:
            The element type of the SIMD vector must be bool or integral.

        Args:
            rhs: The RHS value.

        Returns:
            `self & rhs`.
        """
        constrained[
            type.is_integral() or type.is_bool(),
            "must be an integral or bool type",
        ]()
        return __mlir_op.`pop.and`(self.value, rhs.value)

    @always_inline("nodebug")
    fn __iand__(inout self, rhs: Self):
        """Computes `self & rhs` and save the result in `self`.

        Constraints:
            The element type of the SIMD vector must be bool or integral.

        Args:
            rhs: The RHS value.
        """
        constrained[
            type.is_integral() or type.is_bool(),
            "must be an integral or bool type",
        ]()
        self = self & rhs

    @always_inline("nodebug")
    fn __rand__(self, value: Self) -> Self:
        """Returns `value & self`.

        Constraints:
            The element type of the SIMD vector must be bool or integral.

        Args:
            value: The other value.

        Returns:
            `value & self`.
        """
        constrained[
            type.is_integral() or type.is_bool(),
            "must be an integral or bool type",
        ]()
        return value & self

    @always_inline("nodebug")
    fn __xor__(self, rhs: Self) -> Self:
        """Returns `self ^ rhs`.

        Constraints:
            The element type of the SIMD vector must be bool or integral.

        Args:
            rhs: The RHS value.

        Returns:
            `self ^ rhs`.
        """
        constrained[
            type.is_integral() or type.is_bool(),
            "must be an integral or bool type",
        ]()
        return __mlir_op.`pop.xor`(self.value, rhs.value)

    @always_inline("nodebug")
    fn __ixor__(inout self, rhs: Self):
        """Computes `self ^ rhs` and save the result in `self`.

        Constraints:
            The element type of the SIMD vector must be bool or integral.

        Args:
            rhs: The RHS value.
        """
        constrained[
            type.is_integral() or type.is_bool(),
            "must be an integral or bool type",
        ]()
        self = self ^ rhs

    @always_inline("nodebug")
    fn __rxor__(self, value: Self) -> Self:
        """Returns `value ^ self`.

        Constraints:
            The element type of the SIMD vector must be bool or integral.

        Args:
            value: The other value.

        Returns:
            `value ^ self`.
        """
        constrained[
            type.is_integral() or type.is_bool(),
            "must be an integral or bool type",
        ]()
        return value ^ self

    @always_inline("nodebug")
    fn __or__(self, rhs: Self) -> Self:
        """Returns `self | rhs`.

        Constraints:
            The element type of the SIMD vector must be bool or integral.

        Args:
            rhs: The RHS value.

        Returns:
            `self | rhs`.
        """
        constrained[
            type.is_integral() or type.is_bool(),
            "must be an integral or bool type",
        ]()
        return __mlir_op.`pop.or`(self.value, rhs.value)

    @always_inline("nodebug")
    fn __ior__(inout self, rhs: Self):
        """Computes `self | rhs` and save the result in `self`.

        Constraints:
            The element type of the SIMD vector must be bool or integral.

        Args:
            rhs: The RHS value.
        """
        constrained[
            type.is_integral() or type.is_bool(),
            "must be an integral or bool type",
        ]()
        self = self | rhs

    @always_inline("nodebug")
    fn __ror__(self, value: Self) -> Self:
        """Returns `value | self`.

        Constraints:
            The element type of the SIMD vector must be bool or integral.

        Args:
            value: The other value.

        Returns:
            `value | self`.
        """
        constrained[
            type.is_integral() or type.is_bool(),
            "must be an integral or bool type",
        ]()
        return value | self

    @always_inline("nodebug")
    fn __invert__(self) -> Self:
        """Returns `~self`.

        Constraints:
            The element type of the SIMD vector must be boolean or integral.

        Returns:
            The `~self` value.
        """
        constrained[
            type.is_bool() or type.is_integral(),
            "must be an bool or integral type",
        ]()

        @parameter
        if type.is_bool():
            return self.select(Self(False), Self(True))
        else:
            return self ^ -1

    # ===-------------------------------------------------------------------===#
    # Shift operations
    # ===-------------------------------------------------------------------===#

    @always_inline("nodebug")
    fn __lshift__(self, rhs: Self) -> Self:
        """Returns `self << rhs`.

        Constraints:
            The element type of the SIMD vector must be integral.

        Args:
            rhs: The RHS value.

        Returns:
            `self << rhs`.
        """
        constrained[type.is_integral(), "must be an integral type"]()
        debug_assert(rhs >= 0, "unhandled negative value")
        return __mlir_op.`pop.shl`(self.value, rhs.value)

    @always_inline("nodebug")
    fn __rshift__(self, rhs: Self) -> Self:
        """Returns `self >> rhs`.

        Constraints:
            The element type of the SIMD vector must be integral.

        Args:
            rhs: The RHS value.

        Returns:
            `self >> rhs`.
        """
        constrained[type.is_integral(), "must be an integral type"]()
        debug_assert(rhs >= 0, "unhandled negative value")
        return __mlir_op.`pop.shr`(self.value, rhs.value)

    @always_inline("nodebug")
    fn __ilshift__(inout self, rhs: Self):
        """Computes `self << rhs` and save the result in `self`.

        Constraints:
            The element type of the SIMD vector must be integral.

        Args:
            rhs: The RHS value.
        """
        constrained[type.is_integral(), "must be an integral type"]()
        self = self << rhs

    @always_inline("nodebug")
    fn __irshift__(inout self, rhs: Self):
        """Computes `self >> rhs` and save the result in `self`.

        Constraints:
            The element type of the SIMD vector must be integral.

        Args:
            rhs: The RHS value.
        """
        constrained[type.is_integral(), "must be an integral type"]()
        self = self >> rhs

    @always_inline("nodebug")
    fn __rlshift__(self, value: Self) -> Self:
        """Returns `value << self`.

        Constraints:
            The element type of the SIMD vector must be integral.

        Args:
            value: The other value.

        Returns:
            `value << self`.
        """
        constrained[type.is_integral(), "must be an integral type"]()
        return value << self

    @always_inline("nodebug")
    fn __rrshift__(self, value: Self) -> Self:
        """Returns `value >> self`.

        Constraints:
            The element type of the SIMD vector must be integral.

        Args:
            value: The other value.

        Returns:
            `value >> self`.
        """
        constrained[type.is_integral(), "must be an integral type"]()
        return value >> self

    # ===-------------------------------------------------------------------===#
    # Shuffle operations
    # ===-------------------------------------------------------------------===#

    @always_inline("nodebug")
    fn _shuffle_list[
        *mask: Int, output_size: Int = size
    ](self, other: Self) -> SIMD[type, output_size]:
        """Shuffles (also called blend) the values of the current vector with
        the `other` value using the specified mask (permutation). The mask values
        must be within `2*len(self)`.

        Parameters:
            mask: The permutation to use in the shuffle.
            output_size: The size of the output vector.

        Args:
            other: The other vector to shuffle with.

        Returns:
            A new vector with the same length as the mask where the value at position `i` is
            `(self+other)[permutation[i]]`.
        """

        @parameter
        fn variadic_len[*mask: Int]() -> Int:
            return __mlir_op.`pop.variadic.size`(mask)

        @parameter
        fn _convert_variadic_to_pop_array[
            *mask: Int
        ]() -> __mlir_type[`!pop.array<`, output_size.value, `, `, Int, `>`]:
            var array = __mlir_op.`kgen.undef`[
                _type = __mlir_type[
                    `!pop.array<`, output_size.value, `, `, Int, `>`
                ]
            ]()

            @always_inline
            @parameter
            fn fill[idx: Int]():
                alias val = mask[idx]
                constrained[
                    0 <= val < 2 * size,
                    "invalid index in the shuffle operation",
                ]()
                var ptr = __mlir_op.`pop.array.gep`(
                    UnsafePointer.address_of(array).address, idx.value
                )
                __mlir_op.`pop.store`(val, ptr)

            unroll[fill, output_size]()
            return array

        alias length = variadic_len[mask]()
        constrained[
            output_size == length,
            "size of the mask must match the output SIMD size",
        ]()
        return __mlir_op.`pop.simd.shuffle`[
            mask = _convert_variadic_to_pop_array[mask](),
            _type = __mlir_type[
                `!pop.simd<`, output_size.value, `, `, type.value, `>`
            ],
        ](self.value, other.value)

    @always_inline("nodebug")
    fn _shuffle_list[
        output_size: Int, mask: StaticIntTuple[output_size]
    ](self, other: Self) -> SIMD[type, output_size]:
        """Shuffles (also called blend) the values of the current vector with
        the `other` value using the specified mask (permutation). The mask values
        must be within `2*len(self)`.

        Parameters:
            output_size: The size of the output vector.
            mask: The permutation to use in the shuffle.

        Args:
            other: The other vector to shuffle with.

        Returns:
            A new vector with the same length as the mask where the value at position `i` is
            `(self+other)[permutation[i]]`.
        """

        @parameter
        fn _check[i: Int]():
            constrained[
                0 <= mask[i] < 2 * size,
                "invalid index in the shuffle operation",
            ]()

        unroll[_check, output_size]()

        return __mlir_op.`pop.simd.shuffle`[
            mask = mask.data.array,
            _type = __mlir_type[
                `!pop.simd<`, output_size.value, `, `, type.value, `>`
            ],
        ](self.value, other.value)

    @always_inline("nodebug")
    fn shuffle[*mask: Int](self) -> Self:
        """Shuffles (also called blend) the values of the current vector with
        the `other` value using the specified mask (permutation). The mask values
        must be within `2*len(self)`.

        Parameters:
            mask: The permutation to use in the shuffle.

        Returns:
            A new vector with the same length as the mask where the value at position `i` is
            `(self)[permutation[i]]`.
        """
        return self._shuffle_list[mask](self)

    @always_inline("nodebug")
    fn shuffle[*mask: Int](self, other: Self) -> Self:
        """Shuffles (also called blend) the values of the current vector with
        the `other` value using the specified mask (permutation). The mask values
        must be within `2*len(self)`.

        Parameters:
            mask: The permutation to use in the shuffle.

        Args:
            other: The other vector to shuffle with.

        Returns:
            A new vector with the same length as the mask where the value at position `i` is
            `(self+other)[permutation[i]]`.
        """
        return self._shuffle_list[mask](other)

    @always_inline("nodebug")
    fn shuffle[mask: StaticIntTuple[size]](self) -> Self:
        """Shuffles (also called blend) the values of the current vector with
        the `other` value using the specified mask (permutation). The mask values
        must be within `2*len(self)`.

        Parameters:
            mask: The permutation to use in the shuffle.

        Returns:
            A new vector with the same length as the mask where the value at position `i` is
            `(self)[permutation[i]]`.
        """
        return self._shuffle_list[size, mask](self)

    @always_inline("nodebug")
    fn shuffle[mask: StaticIntTuple[size]](self, other: Self) -> Self:
        """Shuffles (also called blend) the values of the current vector with
        the `other` value using the specified mask (permutation). The mask values
        must be within `2*len(self)`.

        Parameters:
            mask: The permutation to use in the shuffle.

        Args:
            other: The other vector to shuffle with.

        Returns:
            A new vector with the same length as the mask where the value at position `i` is
            `(self+other)[permutation[i]]`.
        """
        return self._shuffle_list[size, mask](other)

    # ===-------------------------------------------------------------------===#
    # Indexing operations
    # ===-------------------------------------------------------------------===#

    @always_inline("nodebug")
    fn __getitem__(self, idx: Int) -> Scalar[type]:
        """Gets an element from the vector.

        Args:
            idx: The element index.

        Returns:
            The value at position `idx`.
        """
        return __mlir_op.`pop.simd.extractelement`[
            _type = __mlir_type[`!pop.scalar<`, type.value, `>`]
        ](self.value, idx.value)

    @always_inline("nodebug")
    fn __setitem__(inout self, idx: Int, val: Scalar[type]):
        """Sets an element in the vector.

        Args:
            idx: The index to set.
            val: The value to set.
        """
        self.value = __mlir_op.`pop.simd.insertelement`(
            self.value, val.value, idx.value
        )

    @always_inline("nodebug")
    fn __setitem__(
        inout self, idx: Int, val: __mlir_type[`!pop.scalar<`, type.value, `>`]
    ):
        """Sets an element in the vector.

        Args:
            idx: The index to set.
            val: The value to set.
        """
        self.value = __mlir_op.`pop.simd.insertelement`(
            self.value, val, idx.value
        )

    fn __hash__(self) -> Int:
        """Hash the value using builtin hash.

        Returns:
            A 64-bit hash value. This value is _not_ suitable for cryptographic
            uses. Its intended usage is for data structures. See the `hash`
            builtin documentation for more details.
        """
        return _hash_simd(self)

    @always_inline("nodebug")
    fn slice[
        output_width: Int, /, *, offset: Int = 0
    ](self) -> SIMD[type, output_width]:
        """Returns a slice of the vector of the specified width with the given
        offset.

        Constraints:
            `output_width + offset` must not exceed the size of this SIMD
            vector.

        Parameters:
            output_width: The output SIMD vector size.
            offset: The given offset for the slice.

        Returns:
            A new vector whose elements map to
            `self[offset:offset+output_width]`.
        """
        constrained[
            0 < output_width + offset <= size,
            "output width must be a positive integer less than simd size",
        ]()

        @parameter
        if output_width == 1:
            return self[offset]

        @parameter
        if offset % simdwidthof[type]():
            var tmp = SIMD[type, output_width]()

            @unroll
            for i in range(output_width):
                tmp[i] = self[i + offset]
            return tmp

        return llvm_intrinsic[
            "llvm.vector.extract",
            SIMD[type, output_width],
            has_side_effect=False,
        ](self, offset)

    @always_inline("nodebug")
    fn insert[*, offset: Int = 0](self, value: SIMD[type, _]) -> Self:
        """Returns a the vector where the elements between `offset` and
        `offset + input_width` have been replaced with the elements in `value`.

        Parameters:
            offset: The offset to insert at.

        Args:
            value: The value to be inserted.

        Returns:
            A new vector whose elements at `self[offset:offset+input_width]`
            contain the values of `value`.
        """
        alias input_width = value.size
        constrained[
            0 < input_width + offset <= size,
            "insertion position must not exceed the size of the vector",
        ]()

        @parameter
        if size == 1:
            constrained[
                input_width == 1, "the input width must be 1 if the size is 1"
            ]()
            return rebind[Self](value)

        # You cannot insert into a SIMD value at positions that are not a
        # multiple of the SIMD width via the `llvm.vector.insert` intrinsic,
        # so resort to a for loop. Note that this can be made more intelligent
        # by dividing the problem into the offset, offset+val, val+input_width
        # where val is a value to align the offset to the simdwidth.
        @parameter
        if offset % simdwidthof[type]():
            var tmp = self

            @unroll
            for i in range(input_width):
                tmp[i + offset] = value[i]
            return tmp

        return llvm_intrinsic[
            "llvm.vector.insert", Self, has_side_effect=False
        ](self, value, offset)

    @always_inline("nodebug")
    fn join(self, other: Self) -> SIMD[type, 2 * size]:
        """Concatenates the two vectors together.

        Args:
            other: The other SIMD vector.

        Returns:
            A new vector `self_0, self_1, ..., self_n, other_0, ..., other_n`.
        """

        @always_inline
        @parameter
        fn build_indices() -> StaticIntTuple[2 * size]:
            var indices = StaticIntTuple[2 * size]()

            @parameter
            fn _fill[i: Int]():
                indices[i] = i

            unroll[_fill, 2 * size]()
            return indices

        return self._shuffle_list[2 * size, build_indices()](other)

    @always_inline("nodebug")
    fn interleave(self, other: Self) -> SIMD[type, 2 * size]:
        """Constructs a vector by interleaving two input vectors.

        Args:
            other: The other SIMD vector.

        Returns:
            A new vector `self_0, other_0, ..., self_n, other_n`.
        """

        @parameter
        if size == 1:
            return SIMD[type, 2 * size](self[0], other[0])

        return llvm_intrinsic[
            "llvm.experimental.vector.interleave2",
            SIMD[type, 2 * size],
            has_side_effect=False,
        ](self, other)

    alias _SIMDHalfType = SIMD[type, size // 2]

    @always_inline("nodebug")
    fn deinterleave(
        self,
    ) -> (Self._SIMDHalfType, Self._SIMDHalfType):
        """Constructs two vectors by deinterleaving the even and odd lanes of
        the vector.

        Constraints:
            The vector size must be greater than 1.

        Returns:
            Two vectors the first of the form `self_0, self_2, ..., self_{n-2}`
            and the other being `self_1, self_3, ..., self_{n-1}`.
        """

        constrained[size > 1, "the vector size must be greater than 1."]()

        @parameter
        if size == 2:
            return (
                rebind[Self._SIMDHalfType](self[0]),
                rebind[Self._SIMDHalfType](self[1]),
            )

        var res = llvm_intrinsic[
            "llvm.experimental.vector.deinterleave2",
            _RegisterPackType[Self._SIMDHalfType, Self._SIMDHalfType],
            has_side_effect=False,
        ](self)
        return (
            rebind[Self._SIMDHalfType](res[0]),
            rebind[Self._SIMDHalfType](res[1]),
        )

    # ===-------------------------------------------------------------------===#
    # Binary operations
    # ===-------------------------------------------------------------------===#

    @always_inline("nodebug")
    fn min(self, other: Self) -> Self:
        """Computes the elementwise minimum between the two vectors.

        Args:
            other: The other SIMD vector.

        Returns:
            A new SIMD vector where each element at position `i` is
            `min(self[i], other[i])`.
        """
        constrained[type.is_numeric(), "the SIMD type must be numeric"]()
        return __mlir_op.`pop.min`(self.value, other.value)

    @always_inline("nodebug")
    fn max(self, other: Self) -> Self:
        """Computes the elementwise maximum between the two vectors.

        Args:
            other: The other SIMD vector.

        Returns:
            A new SIMD vector where each element at position `i` is
            `max(self[i], other[i])`.
        """
        constrained[type.is_numeric(), "the SIMD type must be numeric"]()
        return __mlir_op.`pop.max`(self.value, other.value)

    # ===-------------------------------------------------------------------===#
    # Reduce operations
    # ===-------------------------------------------------------------------===#

    @always_inline
    fn reduce[
        func: fn[type: DType, width: Int] (
            SIMD[type, width], SIMD[type, width]
        ) capturing -> SIMD[type, width],
        size_out: Int = 1,
    ](self) -> SIMD[type, size_out]:
        """Reduces the vector using a provided reduce operator.

        Parameters:
            func: The reduce function to apply to elements in this SIMD.
            size_out: The width of the reduction.

        Constraints:
            `size_out` must not exceed width of the vector.

        Returns:
            A new scalar which is the reduction of all vector elements.
        """
        constrained[size_out <= size, "reduction cannot increase simd width"]()

        @parameter
        if size == size_out:
            return rebind[SIMD[type, size_out]](self)
        else:
            alias half_size = size // 2
            var lhs = self.slice[half_size, offset=0]()
            var rhs = self.slice[half_size, offset=half_size]()
            return func[type, half_size](lhs, rhs).reduce[func, size_out]()

    @always_inline("nodebug")
    fn reduce_max[size_out: Int = 1](self) -> SIMD[type, size_out]:
        """Reduces the vector using the `max` operator.

        Parameters:
            size_out: The width of the reduction.

        Constraints:
            The element type of the vector must be integer or FP.

        Returns:
            The maximum element of the vector.
        """

        @parameter
        if size == 1:
            return self[0]

        @parameter
        if is_x86() or size_out > 1:

            @always_inline
            @parameter
            fn max_reduce_body[
                type: DType, width: Int
            ](v1: SIMD[type, width], v2: SIMD[type, width]) -> SIMD[
                type, width
            ]:
                return v1.max(v2)

            return self.reduce[max_reduce_body, size_out]()

        @parameter
        if type.is_floating_point():
            return rebind[SIMD[type, size_out]](
                llvm_intrinsic[
                    "llvm.vector.reduce.fmax",
                    Scalar[type],
                    has_side_effect=False,
                ](self)
            )

        @parameter
        if type.is_unsigned():
            return rebind[SIMD[type, size_out]](
                llvm_intrinsic[
                    "llvm.vector.reduce.umax",
                    Scalar[type],
                    has_side_effect=False,
                ](self)
            )
        return rebind[SIMD[type, size_out]](
            llvm_intrinsic[
                "llvm.vector.reduce.smax", Scalar[type], has_side_effect=False
            ](self)
        )

    @always_inline("nodebug")
    fn reduce_min[size_out: Int = 1](self) -> SIMD[type, size_out]:
        """Reduces the vector using the `min` operator.

        Parameters:
            size_out: The width of the reduction.

        Constraints:
            The element type of the vector must be integer or FP.

        Returns:
            The minimum element of the vector.
        """

        @parameter
        if size == 1:
            return self[0]

        @parameter
        if is_x86() or size_out > 1:

            @always_inline
            @parameter
            fn min_reduce_body[
                type: DType, width: Int
            ](v1: SIMD[type, width], v2: SIMD[type, width]) -> SIMD[
                type, width
            ]:
                return v1.min(v2)

            return self.reduce[min_reduce_body, size_out]()

        @parameter
        if type.is_floating_point():
            return rebind[SIMD[type, size_out]](
                llvm_intrinsic[
                    "llvm.vector.reduce.fmin",
                    Scalar[type],
                    has_side_effect=False,
                ](self)
            )

        @parameter
        if type.is_unsigned():
            return rebind[SIMD[type, size_out]](
                llvm_intrinsic[
                    "llvm.vector.reduce.umin",
                    Scalar[type],
                    has_side_effect=False,
                ](self)
            )
        return rebind[SIMD[type, size_out]](
            llvm_intrinsic[
                "llvm.vector.reduce.smin", Scalar[type], has_side_effect=False
            ](self)
        )

    @always_inline
    fn reduce_add[size_out: Int = 1](self) -> SIMD[type, size_out]:
        """Reduces the vector using the `add` operator.

        Parameters:
            size_out: The width of the reduction.

        Returns:
            The sum of all vector elements.

        """

        @always_inline
        @parameter
        fn add_reduce_body[
            type: DType, width: Int
        ](v1: SIMD[type, width], v2: SIMD[type, width]) -> SIMD[type, width]:
            return v1 + v2

        return self.reduce[add_reduce_body, size_out]()

    @always_inline
    fn reduce_mul[size_out: Int = 1](self) -> SIMD[type, size_out]:
        """Reduces the vector using the `mul` operator.

        Parameters:
            size_out: The width of the reduction.

        Constraints:
            The element type of the vector must be integer or FP.

        Returns:
            The product of all vector elements.
        """

        @always_inline
        @parameter
        fn mul_reduce_body[
            type: DType, width: Int
        ](v1: SIMD[type, width], v2: SIMD[type, width]) -> SIMD[type, width]:
            return v1 * v2

        return self.reduce[mul_reduce_body, size_out]()

    @always_inline
    fn reduce_and(self) -> Bool:
        """Reduces the boolean vector using the `and` operator.

        Constraints:
            The element type of the vector must be boolean.

        Returns:
            True if all element in the vector is True and False otherwise.
        """

        @parameter
        if size == 1:
            return self.cast[DType.bool]()[0].value
        return llvm_intrinsic[
            "llvm.vector.reduce.and", Scalar[DType.bool], has_side_effect=False
        ](self)

    @always_inline
    fn reduce_or(self) -> Bool:
        """Reduces the boolean vector using the `or` operator.

        Constraints:
            The element type of the vector must be boolean.

        Returns:
            True if any element in the vector is True and False otherwise.
        """

        @parameter
        if size == 1:
            return self.cast[DType.bool]()[0].value
        return llvm_intrinsic[
            "llvm.vector.reduce.or", Scalar[DType.bool], has_side_effect=False
        ](self)

    # ===-------------------------------------------------------------------===#
    # select
    # ===-------------------------------------------------------------------===#

    # TODO (7748): always_inline required to WAR LLVM codegen bug
    @always_inline("nodebug")
    fn select[
        result_type: DType
    ](
        self,
        true_case: SIMD[result_type, size],
        false_case: SIMD[result_type, size],
    ) -> SIMD[result_type, size]:
        """Selects the values of the `true_case` or the `false_case` based on the
        current boolean values of the SIMD vector.

        Parameters:
            result_type: The element type of the input and output SIMD vectors.

        Args:
            true_case: The values selected if the positional value is True.
            false_case: The values selected if the positional value is False.

        Returns:
            A new vector of the form
            `[true_case[i] if elem else false_case[i] for i, elem in enumerate(self)]`.
        """
        constrained[type.is_bool(), "the simd dtype must be bool"]()
        return __mlir_op.`pop.simd.select`(
            rebind[SIMD[DType.bool, size]](self).value,
            true_case.value,
            false_case.value,
        )

    # ===-------------------------------------------------------------------===#
    # Rotation operations
    # ===-------------------------------------------------------------------===#

    @always_inline
    fn rotate_left[shift: Int](self) -> Self:
        """Shifts the elements of a SIMD vector to the left by `shift`
        elements (with wrap-around).

        Constraints:
            `-size <= shift < size`

        Parameters:
            shift: The number of positions by which to rotate the elements of
                   SIMD vector to the left (with wrap-around).

        Returns:
            The SIMD vector rotated to the left by `shift` elements
            (with wrap-around).
        """

        constrained[
            shift >= -size and shift < size,
            "Constraint: -size <= shift < size",
        ]()

        @parameter
        if size == 1:
            constrained[shift == 0, "for scalars the shift must be 0"]()
            return self
        return llvm_intrinsic[
            "llvm.experimental.vector.splice", Self, has_side_effect=False
        ](self, self, Int32(shift))

    @always_inline
    fn rotate_right[shift: Int](self) -> Self:
        """Shifts the elements of a SIMD vector to the right by `shift`
        elements (with wrap-around).

        Constraints:
            `-size < shift <= size`

        Parameters:
            shift: The number of positions by which to rotate the elements of
                   SIMD vector to the right (with wrap-around).

        Returns:
            The SIMD vector rotated to the right by `shift` elements
            (with wrap-around).
        """

        constrained[
            shift > -size and shift <= size,
            "Constraint: -size < shift <= size",
        ]()

        @parameter
        if size == 1:
            constrained[shift == 0, "for scalars the shift must be 0"]()
            return self
        return self.rotate_left[-shift]()

    # ===-------------------------------------------------------------------===#
    # Shift operations
    # ===-------------------------------------------------------------------===#

    @always_inline
    fn shift_left[shift: Int](self) -> Self:
        """Shifts the elements of a SIMD vector to the left by `shift`
        elements (no wrap-around, fill with zero).

        Constraints:
            `0 <= shift <= size`

        Parameters:
            shift: The number of positions by which to rotate the elements of
                   SIMD vector to the left (no wrap-around, fill with zero).

        Returns:
            The SIMD vector rotated to the left by `shift` elements (no
            wrap-around, fill with zero).
        """

        constrained[
            0 <= shift <= size,
            (
                "shift must be greater than or equal to 0 and less than equal"
                " to the size"
            ),
        ]()

        @parameter
        if shift == 0:
            return self
        elif shift == size:
            return 0

        alias zero_simd = Self()

        return llvm_intrinsic[
            "llvm.experimental.vector.splice", Self, has_side_effect=False
        ](self, zero_simd, Int32(shift))

    @always_inline
    fn shift_right[shift: Int](self) -> Self:
        """Shifts the elements of a SIMD vector to the right by `shift`
        elements (no wrap-around, fill with zero).

        Constraints:
            `0 <= shift <= size`

        Parameters:
            shift: The number of positions by which to rotate the elements of
                   SIMD vector to the right (no wrap-around, fill with zero).

        Returns:
            The SIMD vector rotated to the right by `shift` elements (no
            wrap-around, fill with zero).
        """

        # Note the order of the llvm_intrinsic arguments below differ from
        # shift_left(), so we cannot directly reuse it here.

        constrained[
            0 <= shift <= size,
            (
                "shift must be greater than or equal to 0 and less than equal"
                " to the size"
            ),
        ]()

        @parameter
        if shift == 0:
            return self
        elif shift == size:
            return 0

        alias zero_simd = Self()

        return llvm_intrinsic[
            "llvm.experimental.vector.splice", Self, has_side_effect=False
        ](zero_simd, self, Int32(-shift))


# ===-------------------------------------------------------------------===#
# _pow
# ===-------------------------------------------------------------------===#


fn _pow[
    type: DType, simd_width: Int
](arg0: SIMD[type, simd_width], arg1: Int) -> SIMD[type, simd_width]:
    """Computes the `pow` of the inputs.

    Parameters:
      type: The `dtype` of the input and output SIMD vector.
      simd_width: The width of the input and output SIMD vector.

    Args:
      arg0: The first input argument.
      arg1: The second input argument.

    Returns:
      The `pow` of the inputs.
    """
    return _pow[type, DType.index, simd_width](arg0, arg1)


@always_inline
fn _pow[
    lhs_type: DType, rhs_type: DType, simd_width: Int
](lhs: SIMD[lhs_type, simd_width], rhs: SIMD[rhs_type, simd_width]) -> SIMD[
    lhs_type, simd_width
]:
    """Computes elementwise power of a type raised to another type.

    An element of the result SIMD vector will be the result of raising the
    corresponding element of lhs to the corresponding element of rhs.

    Parameters:
      lhs_type: The `dtype` of the lhs SIMD vector.
      rhs_type: The `dtype` of the rhs SIMD vector.
      simd_width: The width of the input and output SIMD vectors.

    Args:
      lhs: Base of the power operation.
      rhs: Exponent of the power operation.

    Returns:
      A SIMD vector containing elementwise lhs raised to the power of rhs.
    """

    @parameter
    if rhs_type.is_floating_point() and lhs_type == rhs_type:
        var rhs_quotient = rhs.__floor__()
        if rhs >= 0 and rhs_quotient == rhs:
            return _pow(lhs, rhs_quotient.cast[_integral_type_of[rhs_type]()]())

        var result = SIMD[lhs_type, simd_width]()

        @unroll
        for i in range(simd_width):
            result[i] = llvm_intrinsic[
                "llvm.pow", Scalar[lhs_type], has_side_effect=False
            ](lhs[i], rhs[i])

        return result
    elif rhs_type.is_integral():
        # Common cases
        if rhs == 2:
            return lhs * lhs
        if rhs == 3:
            return lhs * lhs * lhs

        var result = SIMD[lhs_type, simd_width]()

        @unroll
        for i in range(simd_width):
            result[i] = _powi(lhs[i], rhs[i].cast[DType.int32]())
        return result
    else:
        # Unsupported.
        return SIMD[lhs_type, simd_width]()


@always_inline
fn _powi[type: DType](lhs: Scalar[type], rhs: Int32) -> __type_of(lhs):
    if type.is_integral() and rhs < 0:
        # Not defined for Integers, this should raise an
        # exception.
        debug_assert(False, "exponent < 0 is undefined for integers")
        return 0
    var a = lhs
    var b = abs(rhs) if type.is_floating_point() else rhs
    var res: Scalar[type] = 1
    while b > 0:
        if b & 1:
            res *= a
        a *= a
        b >>= 1

    @parameter
    if type.is_floating_point():
        if rhs < 0:
            return 1 / res
    return res


# ===----------------------------------------------------------------------===#
# bfloat16
# ===----------------------------------------------------------------------===#

alias _fp32_bf16_mantissa_diff = FPUtils[
    DType.float32
].mantissa_width() - FPUtils[DType.bfloat16].mantissa_width()


@always_inline
fn _bfloat16_to_f32_scalar(
    val: Scalar[DType.bfloat16],
) -> Scalar[DType.float32]:
    @parameter
    if has_neon():
        # BF16 support on neon systems is not supported.
        return _unchecked_zero[DType.float32, 1]()

    var bfloat_bits = FPUtils.bitcast_to_integer(val)
    return FPUtils[DType.float32].bitcast_from_integer(
        bfloat_bits << _fp32_bf16_mantissa_diff
    )


@always_inline
fn _bfloat16_to_f32[
    size: Int
](val: SIMD[DType.bfloat16, size]) -> SIMD[DType.float32, size]:
    @parameter
    if has_neon():
        # BF16 support on neon systems is not supported.
        return _unchecked_zero[DType.float32, size]()

    @always_inline
    @parameter
    fn wrapper_fn[
        input_type: DType, result_type: DType
    ](val: Scalar[input_type]) capturing -> Scalar[result_type]:
        return rebind[Scalar[result_type]](
            _bfloat16_to_f32_scalar(rebind[Scalar[DType.bfloat16]](val))
        )

    return _simd_apply[wrapper_fn, DType.float32, size](val)


@always_inline
fn _f32_to_bfloat16_scalar(
    val: Scalar[DType.float32],
) -> Scalar[DType.bfloat16]:
    @parameter
    if has_neon():
        # BF16 support on neon systems is not supported.
        return _unchecked_zero[DType.bfloat16, 1]()

    if _isnan(val):
        return -_nan[DType.bfloat16]() if FPUtils.get_sign(val) else _nan[
            DType.bfloat16
        ]()

    var float_bits = FPUtils.bitcast_to_integer(val)

    var lsb = (float_bits >> _fp32_bf16_mantissa_diff) & 1
    var rounding_bias = 0x7FFF + lsb
    float_bits += rounding_bias

    var bfloat_bits = float_bits >> _fp32_bf16_mantissa_diff

    return FPUtils[DType.bfloat16].bitcast_from_integer(bfloat_bits)


@always_inline
fn _f32_to_bfloat16[
    size: Int
](val: SIMD[DType.float32, size]) -> SIMD[DType.bfloat16, size]:
    @parameter
    if has_neon():
        # BF16 support on neon systems is not supported.
        return _unchecked_zero[DType.bfloat16, size]()

    @always_inline
    @parameter
    fn wrapper_fn[
        input_type: DType, result_type: DType
    ](val: Scalar[input_type]) capturing -> Scalar[result_type]:
        return rebind[Scalar[result_type]](
            _f32_to_bfloat16_scalar(rebind[Scalar[DType.float32]](val))
        )

    return _simd_apply[wrapper_fn, DType.bfloat16, size](val)


# ===----------------------------------------------------------------------===#
# Limits
# ===----------------------------------------------------------------------===#


# ===----------------------------------------------------------------------===#
# inf
# ===----------------------------------------------------------------------===#


@always_inline("nodebug")
fn _inf[type: DType]() -> Scalar[type]:
    """Gets a +inf value for the given dtype.

    Constraints:
        Can only be used for FP dtypes.

    Parameters:
        type: The value dtype.

    Returns:
        The +inf value of the given dtype.
    """

    @parameter
    if type == DType.float16:
        return rebind[__mlir_type[`!pop.scalar<`, type.value, `>`]](
            __mlir_op.`kgen.param.constant`[
                _type = __mlir_type[`!pop.scalar<f16>`],
                value = __mlir_attr[`#pop.simd<"inf"> : !pop.scalar<f16>`],
            ]()
        )
    elif type == DType.bfloat16:
        return rebind[__mlir_type[`!pop.scalar<`, type.value, `>`]](
            __mlir_op.`kgen.param.constant`[
                _type = __mlir_type[`!pop.scalar<bf16>`],
                value = __mlir_attr[`#pop.simd<"inf"> : !pop.scalar<bf16>`],
            ]()
        )
    elif type == DType.float32:
        return rebind[__mlir_type[`!pop.scalar<`, type.value, `>`]](
            __mlir_op.`kgen.param.constant`[
                _type = __mlir_type[`!pop.scalar<f32>`],
                value = __mlir_attr[`#pop.simd<"inf"> : !pop.scalar<f32>`],
            ]()
        )
    elif type == DType.float64:
        return rebind[__mlir_type[`!pop.scalar<`, type.value, `>`]](
            __mlir_op.`kgen.param.constant`[
                _type = __mlir_type[`!pop.scalar<f64>`],
                value = __mlir_attr[`#pop.simd<"inf"> : !pop.scalar<f64>`],
            ]()
        )
    return _max_finite[type]()


# ===----------------------------------------------------------------------===#
# neginf
# ===----------------------------------------------------------------------===#


@always_inline("nodebug")
fn _neginf[type: DType]() -> Scalar[type]:
    """Gets a -inf value for the given dtype.

    Constraints:
        Can only be used for FP dtypes.

    Parameters:
        type: The value dtype.

    Returns:
        The -inf value of the given dtype.
    """

    @parameter
    if type == DType.float16:
        return rebind[__mlir_type[`!pop.scalar<`, type.value, `>`]](
            __mlir_op.`kgen.param.constant`[
                _type = __mlir_type[`!pop.scalar<f16>`],
                value = __mlir_attr[`#pop.simd<"-inf"> : !pop.scalar<f16>`],
            ]()
        )
    elif type == DType.bfloat16:
        return rebind[__mlir_type[`!pop.scalar<`, type.value, `>`]](
            __mlir_op.`kgen.param.constant`[
                _type = __mlir_type[`!pop.scalar<bf16>`],
                value = __mlir_attr[`#pop.simd<"-inf"> : !pop.scalar<bf16>`],
            ]()
        )
    elif type == DType.float32:
        return rebind[__mlir_type[`!pop.scalar<`, type.value, `>`]](
            __mlir_op.`kgen.param.constant`[
                _type = __mlir_type[`!pop.scalar<f32>`],
                value = __mlir_attr[`#pop.simd<"-inf"> : !pop.scalar<f32>`],
            ]()
        )
    elif type == DType.float64:
        return rebind[__mlir_type[`!pop.scalar<`, type.value, `>`]](
            __mlir_op.`kgen.param.constant`[
                _type = __mlir_type[`!pop.scalar<f64>`],
                value = __mlir_attr[`#pop.simd<"-inf"> : !pop.scalar<f64>`],
            ]()
        )
    return _min_finite[type]()


# ===----------------------------------------------------------------------===#
# max_finite
# ===----------------------------------------------------------------------===#


@always_inline
fn _max_finite[type: DType]() -> Scalar[type]:
    """Returns the maximum finite value of type.

    Parameters:
        type: The value dtype.

    Returns:
        The maximum representable value of the type. Does not include infinity for
        floating-point types.
    """

    @parameter
    if type == DType.int8:
        return 127
    elif type == DType.uint8:
        return 255
    elif type == DType.int16:
        return 32767
    elif type == DType.uint16:
        return 65535
    elif type == DType.int32 or type.is_index32():
        return 2147483647
    elif type == DType.uint32:
        return 4294967295
    elif type == DType.int64 or type.is_index64():
        return 9223372036854775807
    elif type == DType.uint64:
        return 18446744073709551615
    elif type == DType.float16:
        return 65504
    elif type == DType.bfloat16:
        return 3.38953139e38
    elif type == DType.float32:
        return 3.40282346638528859812e38
    elif type == DType.float64:
        return 1.79769313486231570815e308
    else:
        constrained[False, "max_finite() called on unsupported type"]()
        return 0


# ===----------------------------------------------------------------------===#
# min_finite
# ===----------------------------------------------------------------------===#


@always_inline
fn _min_finite[type: DType]() -> Scalar[type]:
    """Returns the minimum (lowest) finite value of type.

    Parameters:
        type: The value dtype.

    Returns:
        The minimum representable value of the type. Does not include negative
        infinity for floating-point types.
    """

    @parameter
    if type.is_unsigned():
        return 0
    elif type == DType.int8:
        return -128
    elif type == DType.int16:
        return -32768
    elif type == DType.int32 or type.is_index32():
        return -2147483648
    elif type == DType.int64 or type.is_index64():
        return -9223372036854775808
    elif type.is_floating_point():
        return -_max_finite[type]()
    else:
        constrained[False, "min_finite() called on unsupported type"]()
        return 0


# ===----------------------------------------------------------------------===#
# _simd_apply
# ===----------------------------------------------------------------------===#


@always_inline
fn _simd_apply[
    func: fn[input_type: DType, result_type: DType] (
        Scalar[input_type]
    ) capturing -> Scalar[result_type],
    result_type: DType,
    simd_width: Int,
](x: SIMD[_, simd_width]) -> SIMD[result_type, simd_width]:
    """Returns a value whose elements corresponds to applying `func` to each
    element in the vector.

    Parameter:
      simd_width: Width of the input and output SIMD vectors.
      input_type: Type of the input to func.
      result_type: Result type of func.
      func: Function to apply to the SIMD vector.

    Args:
      x: the input value.

    Returns:
      A SIMD vector whose element at index `i` is `func(x[i])`.
    """
    var result = SIMD[result_type, simd_width]()

    @unroll
    for i in range(simd_width):
        result[i] = func[x.type, result_type](x[i])

    return result


@always_inline
fn _simd_apply[
    func: fn[lhs_type: DType, rhs_type: DType, result_type: DType] (
        Scalar[lhs_type], Scalar[rhs_type]
    ) capturing -> Scalar[result_type],
    result_type: DType,
    simd_width: Int,
](x: SIMD[_, simd_width], y: SIMD[_, simd_width]) -> SIMD[
    result_type, simd_width
]:
    """Returns a value whose elements corresponds to applying `func` to each
    element in the vector.

    Parameter:
      simd_width: Width of the input and output SIMD vectors.
      input_type: Type of the input to func.
      result_type: Result type of func.
      func: Function to apply to the SIMD vector.

    Args:
      x: the lhs input value.
      y: the rhs input value.

    Returns:
      A SIMD vector whose element at index `i` is `func(x[i], y[i])`.
    """
    var result = SIMD[result_type, simd_width]()

    @unroll
    for i in range(simd_width):
        result[i] = func[x.type, y.type, result_type](x[i], y[i])

    return result


# ===----------------------------------------------------------------------===#
# _format_scalar
# ===----------------------------------------------------------------------===#


fn _format_scalar[dtype: DType](inout writer: Formatter, value: Scalar[dtype]):
    # Stack allocate enough bytes to store any formatted Scalar value of any
    # type.
    alias size: Int = _calc_format_buffer_size[dtype]()

    var buf = _ArrayMem[Int8, size]()
    # TODO(MOCO-268):
    #   Remove this rebind(..) once compiler type comparision bug is fixed.
    var buf_ptr: UnsafePointer[Int8] = rebind[UnsafePointer[Int8]](
        buf.unsafe_ptr()
    )

    var wrote = _snprintf_scalar[dtype](
        buf_ptr,
        size,
        value,
    )

    var strref = StringRef(buf_ptr, wrote)

    writer.write_str(strref)

    _ = buf^  # Keep alive<|MERGE_RESOLUTION|>--- conflicted
+++ resolved
@@ -133,7 +133,6 @@
     Roundable,
     Sized,
     Stringable,
-    Representable,
 ):
     """Represents a small vector that is backed by a hardware vector element.
 
@@ -523,73 +522,13 @@
         # Print an opening `[`.
         @parameter
         if size > 1:
-<<<<<<< HEAD
-            buf.size += _snprintf(buf.data, 2, "[")
-
-        self._add_elements_as_str_to_buffer(buf)
-
-        # Print a closing `]`.
-        @parameter
-        if size > 1:
-            buf.size += _snprintf(buf.data + buf.size, 2, "]")
-
-        buf.size += 1  # for the null terminator.
-        return String(buf^)
-
-    @always_inline
-    fn _add_elements_as_str_to_buffer(self, inout buffer: String._buffer_type):
-=======
             writer.write_str("[")
 
->>>>>>> 80f07740
         # Print each element.
         for i in range(size):
             var element = self[i]
             # Print separators between each element.
             if i != 0:
-<<<<<<< HEAD
-                buffer.size += _snprintf(buffer.data + buffer.size, 3, ", ")
-
-            buffer.size += _snprintf_scalar[type](
-                buffer.data + buffer.size,
-                _calc_initial_buffer_size(element),
-                element,
-            )
-
-    @always_inline
-    fn __repr__(self) -> String:
-        """Get the representation of the SIMD vector that you can
-        copy-paste into the code to recreate it.
-
-        Example:
-        ```mojo
-        print(repr(SIMD[DType.float64, 4](1.0, 2.0, 3.0, 4.0)))
-        # SIMD[DType.float64, 4](1.0, 2.0, 3.0, 4.0)
-        print(repr(Int8(3)))
-        # SIMD[DType.int8, 1](3)
-        ```
-
-        Returns:
-            A string representation.
-        """
-        # TODO: Compute the exact amount of memory to store the representation.
-        var result = String(List[UInt8](capacity=32))
-        result += (
-            "SIMD[" + repr(self.element_type) + ", " + str(self.size) + "]("
-        )
-
-        # Unsafe operations incoming, beware.
-        # removing the null terminator
-        _ = result._buffer.pop()
-        self._add_elements_as_str_to_buffer(result._buffer)
-        # null terminator since we did unsafe operations
-        result._buffer.append(0)
-
-        result += ")"
-        # TODO: Represent the short form of the SIMD vector when the size is 1.
-        # e.g. Float32(3.5) instead of SIMD[Float32, 1](3.5)
-        return result
-=======
                 writer.write_str(", ")
 
             @parameter
@@ -618,7 +557,6 @@
         @parameter
         if size > 1:
             writer.write_str("]")
->>>>>>> 80f07740
 
     @always_inline("nodebug")
     fn __add__(self, rhs: Self) -> Self:
