# ===----------------------------------------------------------------------=== #
# Copyright (c) 2024, Modular Inc. All rights reserved.
#
# Licensed under the Apache License v2.0 with LLVM Exceptions:
# https://llvm.org/LICENSE.txt
#
# Unless required by applicable law or agreed to in writing, software
# distributed under the License is distributed on an "AS IS" BASIS,
# WITHOUT WARRANTIES OR CONDITIONS OF ANY KIND, either express or implied.
# See the License for the specific language governing permissions and
# limitations under the License.
# ===----------------------------------------------------------------------=== #
"""Implements basic object methods for working with strings.

These are Mojo built-ins, so you don't need to import them.
"""

from collections import KeyElement, List
from collections._index_normalization import normalize_index
from sys import bitwidthof, llvm_intrinsic
from sys.ffi import C_char

from bit import count_leading_zeros
from memory import UnsafePointer, memcmp, memcpy

from utils import Span, StaticIntTuple, StringRef, StringSlice
from utils._format import Formattable, Formatter, ToFormatter
<<<<<<< HEAD
from utils.string_slice import _utf8_byte_type, _is_valid_utf8
=======
from utils.string_slice import _utf8_byte_type, _StringSliceIter
>>>>>>> 4837a9e8

# ===----------------------------------------------------------------------=== #
# ord
# ===----------------------------------------------------------------------=== #


fn ord(s: String) -> Int:
    """Returns an integer that represents the given one-character string.

    Given a string representing one character, return an integer
    representing the code point of that character. For example, `ord("a")`
    returns the integer `97`. This is the inverse of the `chr()` function.

    Args:
        s: The input string slice, which must contain only a single character.

    Returns:
        An integer representing the code point of the given character.
    """
    return ord(s.as_string_slice())


fn ord(s: StringSlice) -> Int:
    """Returns an integer that represents the given one-character string.

    Given a string representing one character, return an integer
    representing the code point of that character. For example, `ord("a")`
    returns the integer `97`. This is the inverse of the `chr()` function.

    Args:
        s: The input string, which must contain only a single character.

    Returns:
        An integer representing the code point of the given character.
    """
    # UTF-8 to Unicode conversion:              (represented as UInt32 BE)
    # 1: 0aaaaaaa                            -> 00000000 00000000 00000000 0aaaaaaa     a
    # 2: 110aaaaa 10bbbbbb                   -> 00000000 00000000 00000aaa aabbbbbb     a << 6  | b
    # 3: 1110aaaa 10bbbbbb 10cccccc          -> 00000000 00000000 aaaabbbb bbcccccc     a << 12 | b << 6  | c
    # 4: 11110aaa 10bbbbbb 10cccccc 10dddddd -> 00000000 000aaabb bbbbcccc ccdddddd     a << 18 | b << 12 | c << 6 | d
    var p = s.unsafe_ptr().bitcast[UInt8]()
    var b1 = p[]
    if (b1 >> 7) == 0:  # This is 1 byte ASCII char
        debug_assert(s.byte_length() == 1, "input string length must be 1")
        return int(b1)
    var num_bytes = count_leading_zeros(~b1)
    debug_assert(
        s.byte_length() == int(num_bytes), "input string must be one character"
    )
    debug_assert(
        1 < int(num_bytes) < 5, "invalid UTF-8 byte " + str(b1) + " at index 0"
    )
    var shift = int((6 * (num_bytes - 1)))
    var b1_mask = 0b11111111 >> (num_bytes + 1)
    var result = int(b1 & b1_mask) << shift
    for i in range(1, num_bytes):
        p += 1
        debug_assert(
            p[] >> 6 == 0b00000010,
            "invalid UTF-8 byte " + str(b1) + " at index " + str(i),
        )
        shift -= 6
        result |= int(p[] & 0b00111111) << shift
    return result


# ===----------------------------------------------------------------------=== #
# chr
# ===----------------------------------------------------------------------=== #


fn _unicode_codepoint_utf8_byte_length(c: Int) -> Int:
    alias sizes = SIMD[DType.int32, 4](0, 0b0111_1111, 0b0111_1111_1111, 0xFFFF)
    return int((sizes < c).cast[DType.uint8]().reduce_add())


fn _shift_unicode_to_utf8(ptr: UnsafePointer[UInt8], c: Int, num_bytes: Int):
    """Shift unicode to utf8 representation.

    Unicode (represented as UInt32 BE) to UTF-8 conversion :
    - 1: 00000000 00000000 00000000 0aaaaaaa -> 0aaaaaaa
        - a
    - 2: 00000000 00000000 00000aaa aabbbbbb -> 110aaaaa 10bbbbbb
        - (a >> 6)  | 0b11000000, b         | 0b10000000
    - 3: 00000000 00000000 aaaabbbb bbcccccc -> 1110aaaa 10bbbbbb 10cccccc
        - (a >> 12) | 0b11100000, (b >> 6)  | 0b10000000, c        | 0b10000000
    - 4: 00000000 000aaabb bbbbcccc ccdddddd -> 11110aaa 10bbbbbb 10cccccc
    10dddddd
        - (a >> 18) | 0b11110000, (b >> 12) | 0b10000000, (c >> 6) | 0b10000000,
        d | 0b10000000
    """

    if num_bytes == 1:
        ptr[0] = UInt8(c)
        return

<<<<<<< HEAD
=======
    var num_bytes = _utf8_len(c)
    var p = UnsafePointer[UInt8].alloc(num_bytes + 1)
>>>>>>> 4837a9e8
    var shift = 6 * (num_bytes - 1)
    var mask = UInt8(0xFF) >> (num_bytes + 1)
    var num_bytes_marker = UInt8(0xFF) << (8 - num_bytes)
    ptr[0] = ((c >> shift) & mask) | num_bytes_marker
    for i in range(1, num_bytes):
        shift -= 6
<<<<<<< HEAD
        ptr[i] = ((c >> shift) & 0b0011_1111) | 0b1000_0000
=======
        Scalar.store(p, i, ((c >> shift) & 0b00111111) | 0b10000000)
    Scalar.store(p, num_bytes, 0)
    return String(p.bitcast[UInt8](), num_bytes + 1)


# ===----------------------------------------------------------------------=== #
# ascii
# ===----------------------------------------------------------------------=== #
>>>>>>> 4837a9e8


fn chr(c: Int) -> String:
    """Returns a String based on the given Unicode code point. This is the
    inverse of the `ord()` function.

    Args:
        c: An integer that represents a code point.

    Returns:
        A String containing a single character based on the given code point. If
        the Unicode codepoint is invalid, a replacement char (�) is returned.

    Examples:
    ```mojo
    print(chr(97)) # "a"
    print(chr(0x10FFFF + 1)) # "�"
    ```
    .
    """
    if c < 0b1000_0000:  # 1 byte ASCII char
        return String(String._buffer_type(c, 0))

    var num_bytes = _unicode_codepoint_utf8_byte_length(c)
    var p = UnsafePointer[UInt8].alloc(num_bytes + 1)
    _shift_unicode_to_utf8(p, c, num_bytes)
    if not _is_valid_utf8(p, num_bytes):
        debug_assert(False, "Invalid Unicode code point")
        p.free()
        return chr(0xFFFD)
    p[num_bytes] = 0
    return String(ptr=p, len=num_bytes + 1)


# ===----------------------------------------------------------------------=== #
# ascii
# ===----------------------------------------------------------------------=== #


fn _repr_ascii(c: UInt8) -> String:
    """Returns a printable representation of the given ASCII code point.

    Args:
        c: An integer that represents a code point.

    Returns:
        A string containing a representation of the given code point.
    """
    alias ord_tab = ord("\t")
    alias ord_new_line = ord("\n")
    alias ord_carriage_return = ord("\r")
    alias ord_back_slash = ord("\\")

    if c == ord_back_slash:
        return r"\\"
    elif isprintable(c):
        return String(String._buffer_type(c, 0))
    elif c == ord_tab:
        return r"\t"
    elif c == ord_new_line:
        return r"\n"
    elif c == ord_carriage_return:
        return r"\r"
    else:
        var uc = c.cast[DType.uint8]()
        if uc < 16:
            return hex(uc, prefix=r"\x0")
        else:
            return hex(uc, prefix=r"\x")


# TODO: This is currently the same as repr, should change with unicode strings
@always_inline
fn ascii(value: String) -> String:
    """Get the ASCII representation of the object.

    Args:
        value: The object to get the ASCII representation of.

    Returns:
        A string containing the ASCII representation of the object.
    """
    return value.__repr__()


# ===----------------------------------------------------------------------=== #
# strtol
# ===----------------------------------------------------------------------=== #


fn _atol(str_ref: StringRef, base: Int = 10) raises -> Int:
    """Implementation of `atol` for StringRef inputs.

    Please see its docstring for details.
    """
    if (base != 0) and (base < 2 or base > 36):
        raise Error("Base must be >= 2 and <= 36, or 0.")
    if not str_ref:
        raise Error(_atol_error(base, str_ref))

    var real_base: Int
    var ord_num_max: Int

    var ord_letter_max = (-1, -1)
    var result = 0
    var is_negative: Bool = False
    var start: Int = 0
    var str_len = len(str_ref)
    var buff = str_ref.unsafe_ptr()

    for pos in range(start, str_len):
        if _isspace(buff[pos]):
            continue

        if str_ref[pos] == "-":
            is_negative = True
            start = pos + 1
        elif str_ref[pos] == "+":
            start = pos + 1
        else:
            start = pos
        break

    if str_ref[start] == "0" and start + 1 < str_len:
        if base == 2 and (
            str_ref[start + 1] == "b" or str_ref[start + 1] == "B"
        ):
            start += 2
        elif base == 8 and (
            str_ref[start + 1] == "o" or str_ref[start + 1] == "O"
        ):
            start += 2
        elif base == 16 and (
            str_ref[start + 1] == "x" or str_ref[start + 1] == "X"
        ):
            start += 2

    alias ord_0 = ord("0")
    # FIXME:
    #   Change this to `alias` after fixing support for __getitem__ of alias.
    var ord_letter_min = (ord("a"), ord("A"))
    alias ord_underscore = ord("_")

    if base == 0:
        var real_base_new_start = _identify_base(str_ref, start)
        real_base = real_base_new_start[0]
        start = real_base_new_start[1]
        if real_base == -1:
            raise Error(_atol_error(base, str_ref))
    else:
        real_base = base

    if real_base <= 10:
        ord_num_max = ord(str(real_base - 1))
    else:
        ord_num_max = ord("9")
        ord_letter_max = (
            ord("a") + (real_base - 11),
            ord("A") + (real_base - 11),
        )

    var found_valid_chars_after_start = False
    var has_space_after_number = False
    # single underscores are only allowed between digits
    # starting "was_last_digit_undescore" to true such that
    # if the first digit is an undesrcore an error is raised
    var was_last_digit_undescore = True
    for pos in range(start, str_len):
        var ord_current = int(buff[pos])
        if ord_current == ord_underscore:
            if was_last_digit_undescore:
                raise Error(_atol_error(base, str_ref))
            else:
                was_last_digit_undescore = True
                continue
        else:
            was_last_digit_undescore = False
        if ord_0 <= ord_current <= ord_num_max:
            result += ord_current - ord_0
            found_valid_chars_after_start = True
        elif ord_letter_min[0] <= ord_current <= ord_letter_max[0]:
            result += ord_current - ord_letter_min[0] + 10
            found_valid_chars_after_start = True
        elif ord_letter_min[1] <= ord_current <= ord_letter_max[1]:
            result += ord_current - ord_letter_min[1] + 10
            found_valid_chars_after_start = True
        elif _isspace(ord_current):
            has_space_after_number = True
            start = pos + 1
            break
        else:
            raise Error(_atol_error(base, str_ref))
        if pos + 1 < str_len and not _isspace(buff[pos + 1]):
            var nextresult = result * real_base
            if nextresult < result:
                raise Error(
                    _atol_error(base, str_ref)
                    + " String expresses an integer too large to store in Int."
                )
            result = nextresult

    if was_last_digit_undescore or (not found_valid_chars_after_start):
        raise Error(_atol_error(base, str_ref))

    if has_space_after_number:
        for pos in range(start, str_len):
            if not _isspace(buff[pos]):
                raise Error(_atol_error(base, str_ref))
    if is_negative:
        result = -result
    return result


fn _atol_error(base: Int, str_ref: StringRef) -> String:
    return (
        "String is not convertible to integer with base "
        + str(base)
        + ": '"
        + str(str_ref)
        + "'"
    )


fn _identify_base(str_ref: StringRef, start: Int) -> Tuple[Int, Int]:
    var length = len(str_ref)
    # just 1 digit, assume base 10
    if start == (length - 1):
        return 10, start
    if str_ref[start] == "0":
        var second_digit = str_ref[start + 1]
        if second_digit == "b" or second_digit == "B":
            return 2, start + 2
        if second_digit == "o" or second_digit == "O":
            return 8, start + 2
        if second_digit == "x" or second_digit == "X":
            return 16, start + 2
        # checking for special case of all "0", "_" are also allowed
        var was_last_character_underscore = False
        for i in range(start + 1, length):
            if str_ref[i] == "_":
                if was_last_character_underscore:
                    return -1, -1
                else:
                    was_last_character_underscore = True
                    continue
            else:
                was_last_character_underscore = False
            if str_ref[i] != "0":
                return -1, -1
    elif ord("1") <= ord(str_ref[start]) <= ord("9"):
        return 10, start
    else:
        return -1, -1

    return 10, start


fn atol(str: String, base: Int = 10) raises -> Int:
    """Parses and returns the given string as an integer in the given base.

    For example, `atol("19")` returns `19`. If base is 0 the the string is
    parsed as an Integer literal, see: https://docs.python.org/3/reference/lexical_analysis.html#integers.

    Raises:
        If the given string cannot be parsed as an integer value. For example in
        `atol("hi")`.

    Args:
        str: A string to be parsed as an integer in the given base.
        base: Base used for conversion, value must be between 2 and 36, or 0.

    Returns:
        An integer value that represents the string, or otherwise raises.
    """
    return _atol(str._strref_dangerous(), base)


fn _atof_error(str_ref: StringRef) -> Error:
    return Error("String is not convertible to float: '" + str(str_ref) + "'")


fn _atof(str_ref: StringRef) raises -> Float64:
    """Implementation of `atof` for StringRef inputs.

    Please see its docstring for details.
    """
    if not str_ref:
        raise _atof_error(str_ref)

    var result: Float64 = 0.0
    var exponent: Int = 0
    var sign: Int = 1

    alias ord_0 = UInt8(ord("0"))
    alias ord_9 = UInt8(ord("9"))
    alias ord_dot = UInt8(ord("."))
    alias ord_plus = UInt8(ord("+"))
    alias ord_minus = UInt8(ord("-"))
    alias ord_f = UInt8(ord("f"))
    alias ord_F = UInt8(ord("F"))
    alias ord_e = UInt8(ord("e"))
    alias ord_E = UInt8(ord("E"))

    var start: Int = 0
    var str_ref_strip = str_ref.strip()
    var str_len = len(str_ref_strip)
    var buff = str_ref_strip.unsafe_ptr()

    # check sign, inf, nan
    if buff[start] == ord_plus:
        start += 1
    elif buff[start] == ord_minus:
        start += 1
        sign = -1
    if (str_len - start) >= 3:
        if StringRef(buff + start, 3) == "nan":
            return FloatLiteral.nan
        if StringRef(buff + start, 3) == "inf":
            return FloatLiteral.infinity * sign
    # read before dot
    for pos in range(start, str_len):
        if ord_0 <= buff[pos] <= ord_9:
            result = result * 10.0 + int(buff[pos] - ord_0)
            start += 1
        else:
            break
    # if dot -> read after dot
    if buff[start] == ord_dot:
        start += 1
        for pos in range(start, str_len):
            if ord_0 <= buff[pos] <= ord_9:
                result = result * 10.0 + int(buff[pos] - ord_0)
                exponent -= 1
            else:
                break
            start += 1
    # if e/E -> read scientific notation
    if buff[start] == ord_e or buff[start] == ord_E:
        start += 1
        var sign: Int = 1
        var shift: Int = 0
        var has_number: Bool = False
        for pos in range(start, str_len):
            if buff[start] == ord_plus:
                pass
            elif buff[pos] == ord_minus:
                sign = -1
            elif ord_0 <= buff[start] <= ord_9:
                has_number = True
                shift = shift * 10 + int(buff[pos] - ord_0)
            else:
                break
            start += 1
        exponent += sign * shift
        if not has_number:
            raise _atof_error(str_ref)
    # check for f/F at the end
    if buff[start] == ord_f or buff[start] == ord_F:
        start += 1
    # check if string got fully parsed
    if start != str_len:
        raise _atof_error(str_ref)
    # apply shift
    # NOTE: Instead of `var result *= 10.0 ** exponent`, we calculate a positive
    # integer factor as shift and multiply or divide by it based on the shift
    # direction. This allows for better precision.
    # TODO: investigate if there is a floating point arithmetic problem.
    var shift: Int = 10 ** abs(exponent)
    if exponent > 0:
        result *= shift
    if exponent < 0:
        result /= shift
    # apply sign
    return result * sign


fn atof(str: String) raises -> Float64:
    """Parses the given string as a floating point and returns that value.

    For example, `atof("2.25")` returns `2.25`.

    Raises:
        If the given string cannot be parsed as an floating point value, for
        example in `atof("hi")`.

    Args:
        str: A string to be parsed as a floating point.

    Returns:
        An floating point value that represents the string, or otherwise raises.
    """
    return _atof(str._strref_dangerous())


# ===----------------------------------------------------------------------=== #
# isdigit
# ===----------------------------------------------------------------------=== #


fn isdigit(c: UInt8) -> Bool:
    """Determines whether the given character is a digit [0-9].

    Args:
        c: The character to check.

    Returns:
        True if the character is a digit.
    """
    alias ord_0 = ord("0")
    alias ord_9 = ord("9")
    return ord_0 <= int(c) <= ord_9


# ===----------------------------------------------------------------------=== #
# isupper
# ===----------------------------------------------------------------------=== #


fn isupper(c: UInt8) -> Bool:
    """Determines whether the given character is an uppercase character.

    This currently only respects the default "C" locale, i.e. returns True iff
    the character specified is one of "ABCDEFGHIJKLMNOPQRSTUVWXYZ".

    Args:
        c: The character to check.

    Returns:
        True if the character is uppercase.
    """
    return _is_ascii_uppercase(c)


fn _is_ascii_uppercase(c: UInt8) -> Bool:
    alias ord_a = ord("A")
    alias ord_z = ord("Z")
    return ord_a <= int(c) <= ord_z


# ===----------------------------------------------------------------------=== #
# islower
# ===----------------------------------------------------------------------=== #


fn islower(c: UInt8) -> Bool:
    """Determines whether the given character is an lowercase character.

    This currently only respects the default "C" locale, i.e. returns True iff
    the character specified is one of "abcdefghijklmnopqrstuvwxyz".

    Args:
        c: The character to check.

    Returns:
        True if the character is lowercase.
    """
    return _is_ascii_lowercase(c)


fn _is_ascii_lowercase(c: UInt8) -> Bool:
    alias ord_a = ord("a")
    alias ord_z = ord("z")
    return ord_a <= int(c) <= ord_z


# ===----------------------------------------------------------------------=== #
# _isspace
# ===----------------------------------------------------------------------=== #


fn _isspace(c: String) -> Bool:
    """Determines whether the given character is a whitespace character.

    This only respects the default "C" locale, i.e. returns True only if the
    character specified is one of " \\t\\n\\r\\f\\v". For semantics similar
    to Python, use `String.isspace()`.

    Args:
        c: The character to check.

    Returns:
        True iff the character is one of the whitespace characters listed above.
    """
    return _isspace(ord(c))


fn _isspace(c: UInt8) -> Bool:
    """Determines whether the given character is a whitespace character.

    This only respects the default "C" locale, i.e. returns True only if the
    character specified is one of " \\t\\n\\r\\f\\v". For semantics similar
    to Python, use `String.isspace()`.

    Args:
        c: The character to check.

    Returns:
        True iff the character is one of the whitespace characters listed above.
    """

    # NOTE: a global LUT doesn't work at compile time so we can't use it here.
    alias ` ` = UInt8(ord(" "))
    alias `\t` = UInt8(ord("\t"))
    alias `\n` = UInt8(ord("\n"))
    alias `\r` = UInt8(ord("\r"))
    alias `\f` = UInt8(ord("\f"))
    alias `\v` = UInt8(ord("\v"))
    alias `\x1c` = UInt8(ord("\x1c"))
    alias `\x1d` = UInt8(ord("\x1d"))
    alias `\x1e` = UInt8(ord("\x1e"))

    # This compiles to something very clever that's even faster than a LUT.
    return (
        c == ` `
        or c == `\t`
        or c == `\n`
        or c == `\r`
        or c == `\f`
        or c == `\v`
        or c == `\x1c`
        or c == `\x1d`
        or c == `\x1e`
    )


# ===----------------------------------------------------------------------=== #
# _isnewline
# ===----------------------------------------------------------------------=== #


fn _isnewline(s: String) -> Bool:
    if len(s._buffer) != 2:
        return False

    # TODO: add \u2028 and \u2029 when they are properly parsed
    # FIXME: \x85 is parsed but not encoded in utf-8
    if s == "\x85":
        return True

    # NOTE: a global LUT doesn't work at compile time so we can't use it here.
    alias `\n` = UInt8(ord("\n"))
    alias `\r` = UInt8(ord("\r"))
    alias `\f` = UInt8(ord("\f"))
    alias `\v` = UInt8(ord("\v"))
    alias `\x1c` = UInt8(ord("\x1c"))
    alias `\x1d` = UInt8(ord("\x1d"))
    alias `\x1e` = UInt8(ord("\x1e"))

    var c = UInt8(ord(s))
    return (
        c == `\n`
        or c == `\r`
        or c == `\f`
        or c == `\v`
        or c == `\x1c`
        or c == `\x1d`
        or c == `\x1e`
    )


# ===----------------------------------------------------------------------=== #
# isprintable
# ===----------------------------------------------------------------------=== #


fn isprintable(c: UInt8) -> Bool:
    """Determines whether the given character is a printable character.

    Args:
        c: The character to check.

    Returns:
        True if the character is a printable character, otherwise False.
    """
    alias ord_space = ord(" ")
    alias ord_tilde = ord("~")
    return ord_space <= int(c) <= ord_tilde


# ===----------------------------------------------------------------------=== #
# String
# ===----------------------------------------------------------------------=== #


struct String(
    Sized,
    Stringable,
    Representable,
    IntableRaising,
    KeyElement,
    Comparable,
    Boolable,
    Formattable,
    ToFormatter,
    CollectionElementNew,
):
    """Represents a mutable string."""

    # Fields
    alias _buffer_type = List[UInt8]
    var _buffer: Self._buffer_type
    """The underlying storage for the string."""

    """ Useful string aliases. """
    alias ASCII_LOWERCASE = String("abcdefghijklmnopqrstuvwxyz")
    alias ASCII_UPPERCASE = String("ABCDEFGHIJKLMNOPQRSTUVWXYZ")
    alias ASCII_LETTERS = String.ASCII_LOWERCASE + String.ASCII_UPPERCASE
    alias DIGITS = String("0123456789")
    alias HEX_DIGITS = String.DIGITS + String("abcdef") + String("ABCDEF")
    alias OCT_DIGITS = String("01234567")
    alias PUNCTUATION = String("""!"#$%&'()*+,-./:;<=>?@[\\]^_`{|}~""")
    alias PRINTABLE = (
        String.DIGITS
        + String.ASCII_LETTERS
        + String.PUNCTUATION
        + " \t\n\r\v\f"  # single byte utf8 whitespaces
    )

    # ===------------------------------------------------------------------=== #
    # Life cycle methods
    # ===------------------------------------------------------------------=== #

    @always_inline
    fn __init__(inout self, owned impl: List[UInt8]):
        """Construct a string from a buffer of bytes. The buffer must be
        terminated with a null byte.

        Args:
            impl: The buffer.

        Examples:
        ```mojo
        print(String(List[UInt8](72, 105, 0))) # Hi
        ```
        .
        """
        # TODO(#933): use when llvm intrinsics can be used at compile time
        # debug_assert(
        #     _is_valid_utf8(impl.unsafe_ptr(), len(impl)),
        #     "String doesn't have valid UTF-8 encoding",
        # )
        debug_assert(
            impl[-1] == 0,
            "expected last element of String buffer to be null terminator",
        )
        self._buffer = impl^

    @always_inline
    fn __init__(inout self):
        """Construct an uninitialized string."""
        self._buffer = Self._buffer_type()

    fn __init__(inout self, *, other: Self):
        """Explicitly copy the provided value.

        Args:
            other: The value to copy.
        """
        self.__copyinit__(other)

    fn __init__(inout self, str: StringRef):
        """Construct a string from a StringRef object.

        Args:
            str: The StringRef from which to construct this string object.
        """
        var length = len(str)
        var buffer = Self._buffer_type()
        # +1 for null terminator, initialized to 0
        buffer.resize(length + 1, 0)
        memcpy(dest=buffer.data, src=str.data, count=length)
        self = Self(buffer^)

    fn __init__(inout self, str_slice: StringSlice):
        """Construct a string from a string slice.

        This will allocate a new string that copies the string contents from
        the provided string slice `str_slice`.

        Args:
            str_slice: The string slice from which to construct this string.
        """

        # Calculate length in bytes
        var length: Int = len(str_slice.as_bytes_slice())
        var buffer = Self._buffer_type()
        # +1 for null terminator, initialized to 0
        buffer.resize(length + 1, 0)
        memcpy(
            dest=buffer.data,
            src=str_slice.as_bytes_slice().unsafe_ptr(),
            count=length,
        )
        self = Self(buffer^)

    @always_inline
    fn __init__(inout self, literal: StringLiteral):
        """Constructs a String value given a constant string.

        Args:
            literal: The input constant string.
        """
        self = literal.__str__()

    @always_inline
    fn __init__(inout self, ptr: UnsafePointer[UInt8], len: Int):
        """Creates a string from the buffer. Note that the string now owns
        the buffer.

        The buffer must be terminated with a null byte.

        Args:
            ptr: The pointer to the buffer.
            len: The length of the buffer, including the null terminator.
        """
        # we don't know the capacity of ptr, but we'll assume it's the same or
        # larger than len
        self = Self(
            Self._buffer_type(unsafe_pointer=ptr, size=len, capacity=len)
        )

    fn __init__(inout self, obj: PythonObject):
        """Creates a string from a python object.

        Args:
            obj: A python object.
        """
        self = str(obj)

    @always_inline
    fn __copyinit__(inout self, existing: Self):
        """Creates a deep copy of an existing string.

        Args:
            existing: The string to copy.
        """
        self._buffer = existing._buffer

    @always_inline
    fn __moveinit__(inout self, owned existing: String):
        """Move the value of a string.

        Args:
            existing: The string to move.
        """
        self._buffer = existing._buffer^

    # ===------------------------------------------------------------------=== #
    # Factory dunders
    # ===------------------------------------------------------------------=== #

    @staticmethod
    @no_inline
    fn format_sequence[*Ts: Formattable](*args: *Ts) -> Self:
        """
        Construct a string by concatenating a sequence of formattable arguments.

        Args:
            args: A sequence of formattable arguments.

        Parameters:
            Ts: The types of the arguments to format. Each type must be satisfy
                `Formattable`.

        Returns:
            A string formed by formatting the argument sequence.

        Examples:

        Construct a String from several `Formattable` arguments:

        ```mojo
        var string = String.format_sequence(1, ", ", 2.0, ", ", "three")
        print(string) # "1, 2.0, three"
        %# from testing import assert_equal
        %# assert_equal(string, "1, 2.0, three")
        ```
        .
        """

        var output = String()
        var writer = output._unsafe_to_formatter()

        @parameter
        fn write_arg[T: Formattable](arg: T):
            arg.format_to(writer)

        args.each[write_arg]()
        _ = writer^

        return output^

    @staticmethod
    @always_inline
    fn _from_bytes(owned buff: UnsafePointer[UInt8]) -> String:
        """Construct a string from a sequence of bytes.

        This does no validation that the given bytes are valid in any specific
        String encoding.

        Args:
            buff: The buffer. This should have an existing terminator.
        """

        return String(buff, len(StringRef(buff)) + 1)

    @staticmethod
    fn _from_bytes(owned buff: Self._buffer_type) -> String:
        """Construct a string from a sequence of bytes.

        This does no validation that the given bytes are valid in any specific
        String encoding.

        Args:
            buff: The buffer.
        """

        # If a terminator does not already exist, then add it.
        if buff[-1]:
            buff.append(0)

        return String(buff^)

    # ===------------------------------------------------------------------=== #
    # Operator dunders
    # ===------------------------------------------------------------------=== #

    fn __getitem__[IndexerType: Indexer](self, idx: IndexerType) -> String:
        """Gets the character at the specified position.

        Parameters:
            IndexerType: The inferred type of an indexer argument.

        Args:
            idx: The index value.

        Returns:
            A new string containing the character at the specified position.
        """
        # TODO(#933): implement this for unicode when we support llvm intrinsic evaluation at compile time
        var normalized_idx = normalize_index["String"](idx, self)
        var buf = Self._buffer_type(capacity=1)
        buf.append(self._buffer[normalized_idx])
        buf.append(0)
        return String(buf^)

    fn __getitem__(self, span: Slice) -> String:
        """Gets the sequence of characters at the specified positions.

        Args:
            span: A slice that specifies positions of the new substring.

        Returns:
            A new string containing the string at the specified positions.
        """
        var start: Int
        var end: Int
        var step: Int
        # TODO(#933): implement this for unicode when we support llvm intrinsic evaluation at compile time

        start, end, step = span.indices(self.byte_length())
        var r = range(start, end, step)
        if step == 1:
            return StringRef(self._buffer.data + start, len(r))

        var buffer = Self._buffer_type()
        var result_len = len(r)
        buffer.resize(result_len + 1, 0)
        var ptr = self.unsafe_ptr()
        for i in range(result_len):
            buffer[i] = ptr[r[i]]
        buffer[result_len] = 0
        return Self(buffer^)

    @always_inline
    fn __eq__(self, other: String) -> Bool:
        """Compares two Strings if they have the same values.

        Args:
            other: The rhs of the operation.

        Returns:
            True if the Strings are equal and False otherwise.
        """
        return not (self != other)

    @always_inline
    fn __ne__(self, other: String) -> Bool:
        """Compares two Strings if they do not have the same values.

        Args:
            other: The rhs of the operation.

        Returns:
            True if the Strings are not equal and False otherwise.
        """
        return self._strref_dangerous() != other._strref_dangerous()

    @always_inline
    fn __lt__(self, rhs: String) -> Bool:
        """Compare this String to the RHS using LT comparison.

        Args:
            rhs: The other String to compare against.

        Returns:
            True if this String is strictly less than the RHS String and False
            otherwise.
        """
        return self._strref_dangerous() < rhs._strref_dangerous()

    @always_inline
    fn __le__(self, rhs: String) -> Bool:
        """Compare this String to the RHS using LE comparison.

        Args:
            rhs: The other String to compare against.

        Returns:
            True iff this String is less than or equal to the RHS String.
        """
        return not (rhs < self)

    @always_inline
    fn __gt__(self, rhs: String) -> Bool:
        """Compare this String to the RHS using GT comparison.

        Args:
            rhs: The other String to compare against.

        Returns:
            True iff this String is strictly greater than the RHS String.
        """
        return rhs < self

    @always_inline
    fn __ge__(self, rhs: String) -> Bool:
        """Compare this String to the RHS using GE comparison.

        Args:
            rhs: The other String to compare against.

        Returns:
            True iff this String is greater than or equal to the RHS String.
        """
        return not (self < rhs)

    fn __add__(self, other: String) -> String:
        """Creates a string by appending another string at the end.

        Args:
            other: The string to append.

        Returns:
            The new constructed string.
        """
        if not self:
            return other
        if not other:
            return self
        var self_len = self.byte_length()
        var other_len = other.byte_length()
        var total_len = self_len + other_len
        var buffer = Self._buffer_type()
        buffer.resize(total_len + 1, 0)
        memcpy(
            buffer.data,
            self.unsafe_ptr(),
            self_len,
        )
        memcpy(
            buffer.data + self_len,
            other.unsafe_ptr(),
            other_len + 1,  # Also copy the terminator
        )
        return Self(buffer^)

    @always_inline
    fn __radd__(self, other: String) -> String:
        """Creates a string by prepending another string to the start.

        Args:
            other: The string to prepend.

        Returns:
            The new constructed string.
        """
        return other + self

    fn __iadd__(inout self, other: String):
        """Appends another string to this string.

        Args:
            other: The string to append.
        """
        if not self:
            self = other
            return
        if not other:
            return
        var self_len = self.byte_length()
        var other_len = other.byte_length()
        var total_len = self_len + other_len
        self._buffer.resize(total_len + 1, 0)
        # Copy the data alongside the terminator.
        memcpy(
            dest=self.unsafe_ptr() + self_len,
            src=other.unsafe_ptr(),
            count=other_len + 1,
        )

    fn __iter__(ref [_]self) -> _StringSliceIter[__lifetime_of(self)]:
        """Iterate over elements of the string, returning immutable references.

        Returns:
            An iterator of references to the string elements.
        """
        return _StringSliceIter[__lifetime_of(self)](
            unsafe_pointer=self.unsafe_ptr(), length=self.byte_length()
        )

    fn __reversed__(
        ref [_]self,
    ) -> _StringSliceIter[__lifetime_of(self), False]:
        """Iterate backwards over the string, returning immutable references.

        Returns:
            A reversed iterator of references to the string elements.
        """
        return _StringSliceIter[__lifetime_of(self), forward=False](
            unsafe_pointer=self.unsafe_ptr(), length=self.byte_length()
        )

    # ===------------------------------------------------------------------=== #
    # Trait implementations
    # ===------------------------------------------------------------------=== #

    @always_inline
    fn __bool__(self) -> Bool:
        """Checks if the string is not empty.

        Returns:
            True if the string length is greater than zero, and False otherwise.
        """
        return self.byte_length() > 0

    fn __len__(self) -> Int:
        """Gets the string length, in bytes (for now) PREFER:
        String.byte_length(), a future version will make this method return
        Unicode codepoints.

        Returns:
            The string length, in bytes (for now).
        """
        var unicode_length = self.byte_length()

        # TODO: everything uses this method assuming it's byte length
        # for i in range(unicode_length):
        #     if _utf8_byte_type(self._buffer[i]) == 1:
        #         unicode_length -= 1

        return unicode_length

    @always_inline
    fn __str__(self) -> String:
        """Gets the string itself.

        This method ensures that you can pass a `String` to a method that
        takes a `Stringable` value.

        Returns:
            The string itself.
        """
        return self

    fn __repr__(self) -> String:
        """Return a Mojo-compatible representation of the `String` instance.

        Returns:
            A new representation of the string.
        """
        alias ord_squote = ord("'")
        var result = String()
        var use_dquote = False

        for idx in range(len(self._buffer) - 1):
            var char = self._buffer[idx]
            result += _repr_ascii(char)
            use_dquote = use_dquote or (char == ord_squote)

        if use_dquote:
            return '"' + result + '"'
        else:
            return "'" + result + "'"

    fn __fspath__(self) -> String:
        """Return the file system path representation (just the string itself).

        Returns:
          The file system path representation as a string.
        """
        return self

    # ===------------------------------------------------------------------=== #
    # Methods
    # ===------------------------------------------------------------------=== #

    fn format_to(self, inout writer: Formatter):
        """
        Formats this string to the provided formatter.

        Args:
            writer: The formatter to write to.
        """

        writer.write_str(self.as_string_slice())

    fn _unsafe_to_formatter(inout self) -> Formatter:
        """
        Constructs a formatter that will write to this mutable string.

        Safety:
            The returned `Formatter` holds a mutable pointer to this `String`
            value. This `String` MUST outlive the `Formatter` instance.
        """

        fn write_to_string(ptr0: UnsafePointer[NoneType], strref: StringRef):
            var ptr: UnsafePointer[String] = ptr0.bitcast[String]()

            # FIXME:
            #   String.__iadd__ currently only accepts a String, meaning this
            #   RHS will allocate unnecessarily.
            ptr[] += strref

        return Formatter(
            write_to_string,
            # Arg data
            UnsafePointer.address_of(self).bitcast[NoneType](),
        )

    fn join(self, *elems: Int) -> String:
        """Joins the elements from the tuple using the current string as a
        delimiter.

        Args:
            elems: The input tuple.

        Returns:
            The joined string.
        """
        if len(elems) == 0:
            return ""
        var curr = str(elems[0])
        for i in range(1, len(elems)):
            curr += self + str(elems[i])
        return curr

    fn join[*Types: Stringable](self, *elems: *Types) -> String:
        """Joins string elements using the current string as a delimiter.

        Parameters:
            Types: The types of the elements.

        Args:
            elems: The input values.

        Returns:
            The joined string.
        """

        var result: String = ""
        var is_first = True

        @parameter
        fn add_elt[T: Stringable](a: T):
            if is_first:
                is_first = False
            else:
                result += self
            result += str(a)

        elems.each[add_elt]()
        _ = is_first
        return result

    fn join[T: StringableCollectionElement](self, elems: List[T]) -> String:
        """Joins string elements using the current string as a delimiter.

        Parameters:
            T: The types of the elements.

        Args:
            elems: The input values.

        Returns:
            The joined string.
        """
        var result: String = ""
        var is_first = True

        for e in elems:
            if is_first:
                is_first = False
            else:
                result += self
            result += str(e[])

        return result

    fn _strref_dangerous(self) -> StringRef:
        """
        Returns an inner pointer to the string as a StringRef.
        This functionality is extremely dangerous because Mojo eagerly releases
        strings.  Using this requires the use of the _strref_keepalive() method
        to keep the underlying string alive long enough.
        """
        return StringRef(self.unsafe_ptr(), self.byte_length())

    fn _strref_keepalive(self):
        """
        A noop that keeps `self` alive through the call.  This
        can be carefully used with `_strref_dangerous()` to wield inner pointers
        without the string getting deallocated early.
        """
        pass

    fn unsafe_ptr(self) -> UnsafePointer[UInt8]:
        """Retrieves a pointer to the underlying memory.

        Returns:
            The pointer to the underlying memory.
        """
        return self._buffer.data

    fn unsafe_cstr_ptr(self) -> UnsafePointer[C_char]:
        """Retrieves a C-string-compatible pointer to the underlying memory.

        The returned pointer is guaranteed to be null, or NUL terminated.

        Returns:
            The pointer to the underlying memory.
        """
        return self.unsafe_ptr().bitcast[C_char]()

    fn as_bytes(self) -> List[UInt8]:
        """Retrieves the underlying byte sequence encoding the characters in
        this string.

        This does not include the trailing null terminator.

        Returns:
            A sequence containing the encoded characters stored in this string.
        """

        # TODO(lifetimes): Return a reference rather than a copy
        var copy = self._buffer
        var last = copy.pop()
        debug_assert(
            last == 0,
            "expected last element of String buffer to be null terminator",
        )

        return copy

    @always_inline
    fn as_bytes_slice(ref [_]self) -> Span[UInt8, __lifetime_of(self)]:
        """Returns a contiguous slice of the bytes owned by this string.

        Returns:
            A contiguous slice pointing to the bytes owned by this string.

        Notes:
            This does not include the trailing null terminator.
        """

        # Does NOT include the NUL terminator.
        return Span[UInt8, __lifetime_of(self)](
            unsafe_ptr=self._buffer.unsafe_ptr(), len=self.byte_length()
        )

    @always_inline
    fn as_string_slice(ref [_]self) -> StringSlice[__lifetime_of(self)]:
        """Returns a string slice of the data owned by this string.

        Returns:
            A string slice pointing to the data owned by this string.
        """
        # FIXME(MSTDL-160):
        #   Enforce UTF-8 encoding in String so this is actually
        #   guaranteed to be valid.
        # TODO(#933): use when llvm intrinsics can be used at compile time
        # debug_assert(
        #     _is_valid_utf8(self.unsafe_ptr(), self.byte_length()),
        #     "String doesn't have valid UTF-8 encoding",
        # )
        return StringSlice(unsafe_from_utf8=self.as_bytes_slice())

    @always_inline
    fn byte_length(self) -> Int:
        """Get the string length in bytes.

        Returns:
            The length of this string in bytes, excluding null terminator.

        Notes:
            This does not include the trailing null terminator in the count.
        """
        return max(len(self._buffer) - 1, 0)

    @always_inline
    @deprecated("use byte_length() instead")
    fn _byte_length(self) -> Int:
        """Get the string length in bytes.

        Returns:
            The length of this string in bytes, excluding null terminator.

        Notes:
            This does not include the trailing null terminator in the count.
        """
        return max(len(self._buffer) - 1, 0)

    fn _steal_ptr(inout self) -> UnsafePointer[UInt8]:
        """Transfer ownership of pointer to the underlying memory.
        The caller is responsible for freeing up the memory.

        Returns:
            The pointer to the underlying memory.
        """
        var ptr = self.unsafe_ptr()
        self._buffer.data = UnsafePointer[UInt8]()
        self._buffer.size = 0
        self._buffer.capacity = 0
        return ptr

    fn count(self, substr: String) -> Int:
        """Return the number of non-overlapping occurrences of substring
        `substr` in the string.

        If sub is empty, returns the number of empty strings between characters
        which is the length of the string plus one.

        Args:
          substr: The substring to count.

        Returns:
          The number of occurrences of `substr`.
        """
        if not substr:
            return len(self) + 1

        var res = 0
        var offset = 0

        while True:
            var pos = self.find(substr, offset)
            if pos == -1:
                break
            res += 1

            offset = pos + substr.byte_length()

        return res

    fn __contains__(self, substr: String) -> Bool:
        """Returns True if the substring is contained within the current string.

        Args:
          substr: The substring to check.

        Returns:
          True if the string contains the substring.
        """
        return substr._strref_dangerous() in self._strref_dangerous()

    fn find(self, substr: String, start: Int = 0) -> Int:
        """Finds the offset of the first occurrence of `substr` starting at
        `start`. If not found, returns -1.

        Args:
          substr: The substring to find.
          start: The offset from which to find.

        Returns:
          The offset of `substr` relative to the beginning of the string.
        """

        return self._strref_dangerous().find(
            substr._strref_dangerous(), start=start
        )

    fn rfind(self, substr: String, start: Int = 0) -> Int:
        """Finds the offset of the last occurrence of `substr` starting at
        `start`. If not found, returns -1.

        Args:
          substr: The substring to find.
          start: The offset from which to find.

        Returns:
          The offset of `substr` relative to the beginning of the string.
        """

        return self._strref_dangerous().rfind(
            substr._strref_dangerous(), start=start
        )

    fn isspace(self) -> Bool:
        """Determines whether every character in the given String is a
        python whitespace String. This corresponds to Python's
        [universal separators](
            https://docs.python.org/3/library/stdtypes.html#str.splitlines)
        `" \\t\\n\\r\\f\\v\\x1c\\x1d\\x1e\\x85\\u2028\\u2029"`.

        Returns:
            True if the whole String is made up of whitespace characters
                listed above, otherwise False.
        """
        return self.as_string_slice().isspace()

    fn split(self, sep: String, maxsplit: Int = -1) raises -> List[String]:
        """Split the string by a separator.

        Args:
            sep: The string to split on.
            maxsplit: The maximum amount of items to split from String.
                Defaults to unlimited.

        Returns:
            A List of Strings containing the input split by the separator.

        Examples:

        ```mojo
        # Splitting a space
        _ = String("hello world").split(" ") # ["hello", "world"]
        # Splitting adjacent separators
        _ = String("hello,,world").split(",") # ["hello", "", "world"]
        # Splitting with maxsplit
        _ = String("1,2,3").split(",", 1) # ['1', '2,3']
        ```
        .
        """
        var output = List[String]()

        var str_byte_len = self.byte_length() - 1
        var lhs = 0
        var rhs = 0
        var items = 0
        var sep_len = sep.byte_length()
        if sep_len == 0:
            raise Error("ValueError: empty separator")

        while lhs <= str_byte_len:
            rhs = self.find(sep, lhs)
            if rhs == -1:
                output.append(self[lhs:])
                break

            if maxsplit > -1:
                if items == maxsplit:
                    output.append(self[lhs:])
                    break
                items += 1

            output.append(self[lhs:rhs])
            lhs = rhs + sep_len

        if self.endswith(sep) and (len(output) <= maxsplit or maxsplit == -1):
            output.append("")
        return output

    fn split(self, sep: NoneType = None, maxsplit: Int = -1) -> List[String]:
        """Split the string by every Whitespace separator.

        Args:
            sep: None.
            maxsplit: The maximum amount of items to split from String. Defaults
                to unlimited.

        Returns:
            A List of Strings containing the input split by the separator.

        Examples:

        ```mojo
        # Splitting an empty string or filled with whitespaces
        _ = String("      ").split() # []
        _ = String("").split() # []

        # Splitting a string with leading, trailing, and middle whitespaces
        _ = String("      hello    world     ").split() # ["hello", "world"]
        # Splitting adjacent universal newlines:
        _ = String(
            "hello \\t\\n\\r\\f\\v\\x1c\\x1d\\x1e\\x85\\u2028\\u2029world"
        ).split()  # ["hello", "world"]
        ```
        .
        """

        var output = List[String]()
        var str_byte_len = self.byte_length() - 1
        var lhs = 0
        var rhs = 0
        var items = 0
        while lhs <= str_byte_len:
            # Python adds all "whitespace chars" as one separator
            # if no separator was specified
            for s in self[lhs:]:
                if not str(s).isspace():  # TODO: with StringSlice.isspace()
                    break
                lhs += s.byte_length()
            # if it went until the end of the String, then
            # it should be sliced up until the original
            # start of the whitespace which was already appended
            if lhs - 1 == str_byte_len:
                break
            elif lhs == str_byte_len:
                # if the last char is not whitespace
                output.append(self[str_byte_len])
                break
            rhs = lhs + 1
            for s in self[lhs + 1 :]:
                if str(s).isspace():  # TODO: with StringSlice.isspace()
                    break
                rhs += s.byte_length()

            if maxsplit > -1:
                if items == maxsplit:
                    output.append(self[lhs:])
                    break
                items += 1

            output.append(self[lhs:rhs])
            lhs = rhs

        return output

    fn splitlines(self, keepends: Bool = False) -> List[String]:
        """Split the string at line boundaries.

        Args:
            keepends: If True, line breaks are kept in the resulting strings.

        Returns:
            A List of Strings containing the input split by line boundaries.
        """
        var output = List[String]()
        var length = self.byte_length()
        var current_offset = 0

        while current_offset < length:
            var loc = -1
            var eol_length = 1

            for i in range(current_offset, length):
                var char = self[i]
                var next_char = self[i + 1] if i + 1 < length else ""

                if _isnewline(char):
                    loc = i
                    if char == "\r" and next_char == "\n":
                        eol_length = 2
                    break
            else:
                output.append(self[current_offset:])
                break

            if keepends:
                output.append(self[current_offset : loc + eol_length])
            else:
                output.append(self[current_offset:loc])

            current_offset = loc + eol_length

        return output

    fn replace(self, old: String, new: String) -> String:
        """Return a copy of the string with all occurrences of substring `old`
        if replaced by `new`.

        Args:
            old: The substring to replace.
            new: The substring to replace with.

        Returns:
            The string where all occurrences of `old` are replaced with `new`.
        """
        if not old:
            return self._interleave(new)

        var occurrences = self.count(old)
        if occurrences == -1:
            return self

        var self_start = self.unsafe_ptr()
        var self_ptr = self.unsafe_ptr()
        var new_ptr = new.unsafe_ptr()

        var self_len = self.byte_length()
        var old_len = old.byte_length()
        var new_len = new.byte_length()

        var res = List[UInt8]()
        res.reserve(self_len + (old_len - new_len) * occurrences + 1)

        for _ in range(occurrences):
            var curr_offset = int(self_ptr) - int(self_start)

            var idx = self.find(old, curr_offset)

            debug_assert(idx >= 0, "expected to find occurrence during find")

            # Copy preceding unchanged chars
            for _ in range(curr_offset, idx):
                res.append(self_ptr[])
                self_ptr += 1

            # Insert a copy of the new replacement string
            for i in range(new_len):
                res.append(new_ptr[i])

            self_ptr += old_len

        while True:
            var val = self_ptr[]
            if val == 0:
                break
            res.append(self_ptr[])
            self_ptr += 1

        res.append(0)
        return String(res^)

    fn strip(self, chars: String) -> String:
        """Return a copy of the string with leading and trailing characters
        removed.

        Args:
            chars: A set of characters to be removed. Defaults to whitespace.

        Returns:
            A copy of the string with no leading or trailing characters.
        """

        return self.lstrip(chars).rstrip(chars)

    fn strip(self) -> String:
        """Return a copy of the string with leading and trailing whitespaces
        removed.

        Returns:
            A copy of the string with no leading or trailing whitespaces.
        """
        return self.lstrip().rstrip()

    fn rstrip(self, chars: String) -> String:
        """Return a copy of the string with trailing characters removed.

        Args:
            chars: A set of characters to be removed. Defaults to whitespace.

        Returns:
            A copy of the string with no trailing characters.
        """

        var r_idx = self.byte_length()
        while r_idx > 0 and self[r_idx - 1] in chars:
            r_idx -= 1

        return self[:r_idx]

    fn rstrip(self) -> String:
        """Return a copy of the string with trailing whitespaces removed.

        Returns:
            A copy of the string with no trailing whitespaces.
        """
        var r_idx = self.byte_length()
        # TODO (#933): should use this once llvm intrinsics can be used at comp time
        # for s in self.__reversed__():
        #     if not s.isspace():
        #         break
        #     r_idx -= 1
        while r_idx > 0 and _isspace(self._buffer.unsafe_get(r_idx - 1)):
            r_idx -= 1
        return self[:r_idx]

    fn lstrip(self, chars: String) -> String:
        """Return a copy of the string with leading characters removed.

        Args:
            chars: A set of characters to be removed. Defaults to whitespace.

        Returns:
            A copy of the string with no leading characters.
        """

        var l_idx = 0
        while l_idx < self.byte_length() and self[l_idx] in chars:
            l_idx += 1

        return self[l_idx:]

    fn lstrip(self) -> String:
        """Return a copy of the string with leading whitespaces removed.

        Returns:
            A copy of the string with no leading whitespaces.
        """
        var l_idx = 0
        # TODO (#933): should use this once llvm intrinsics can be used at comp time
        # for s in self:
        #     if not s.isspace():
        #         break
        #     l_idx += 1
        while l_idx < self.byte_length() and _isspace(
            self._buffer.unsafe_get(l_idx)
        ):
            l_idx += 1
        return self[l_idx:]

    fn __hash__(self) -> Int:
        """Hash the underlying buffer using builtin hash.

        Returns:
            A 64-bit hash value. This value is _not_ suitable for cryptographic
            uses. Its intended usage is for data structures. See the `hash`
            builtin documentation for more details.
        """
        return hash(self._strref_dangerous())

    fn _interleave(self, val: String) -> String:
        var res = List[UInt8]()
        var val_ptr = val.unsafe_ptr()
        var self_ptr = self.unsafe_ptr()
        res.reserve(val.byte_length() * self.byte_length() + 1)
        for i in range(self.byte_length()):
            for j in range(val.byte_length()):
                res.append(val_ptr[j])
            res.append(self_ptr[i])
        res.append(0)
        return String(res^)

    fn lower(self) -> String:
        """Returns a copy of the string with all ASCII cased characters
        converted to lowercase.

        Returns:
            A new string where cased letters have been converted to lowercase.
        """

        # TODO(#26444):
        # Support the Unicode standard casing behavior to handle cased letters
        # outside of the standard ASCII letters.
        return self._toggle_ascii_case[_is_ascii_uppercase]()

    fn upper(self) -> String:
        """Returns a copy of the string with all ASCII cased characters
        converted to uppercase.

        Returns:
            A new string where cased letters have been converted to uppercase.
        """

        # TODO(#26444):
        # Support the Unicode standard casing behavior to handle cased letters
        # outside of the standard ASCII letters.
        return self._toggle_ascii_case[_is_ascii_lowercase]()

    fn _toggle_ascii_case[check_case: fn (UInt8) -> Bool](self) -> String:
        var copy: String = self

        var char_ptr = copy.unsafe_ptr()

        for i in range(self.byte_length()):
            var char: UInt8 = char_ptr[i]
            if check_case(char):
                var lower = _toggle_ascii_case(char)
                char_ptr[i] = lower

        return copy

    fn startswith(self, prefix: String, start: Int = 0, end: Int = -1) -> Bool:
        """Checks if the string starts with the specified prefix between start
        and end positions. Returns True if found and False otherwise.

        Args:
          prefix: The prefix to check.
          start: The start offset from which to check.
          end: The end offset from which to check.

        Returns:
          True if the self[start:end] is prefixed by the input prefix.
        """
        if end == -1:
            return StringRef(
                self.unsafe_ptr() + start, self.byte_length() - start
            ).startswith(prefix._strref_dangerous())

        return StringRef(self.unsafe_ptr() + start, end - start).startswith(
            prefix._strref_dangerous()
        )

    fn endswith(self, suffix: String, start: Int = 0, end: Int = -1) -> Bool:
        """Checks if the string end with the specified suffix between start
        and end positions. Returns True if found and False otherwise.

        Args:
          suffix: The suffix to check.
          start: The start offset from which to check.
          end: The end offset from which to check.

        Returns:
          True if the self[start:end] is suffixed by the input suffix.
        """
        if end == -1:
            return StringRef(
                self.unsafe_ptr() + start, self.byte_length() - start
            ).endswith(suffix._strref_dangerous())

        return StringRef(self.unsafe_ptr() + start, end - start).endswith(
            suffix._strref_dangerous()
        )

    fn removeprefix(self, prefix: String, /) -> String:
        """Returns a new string with the prefix removed if it was present.

        For example:

        ```mojo
        print(String('TestHook').removeprefix('Test'))
        # 'Hook'
        print(String('BaseTestCase').removeprefix('Test'))
        # 'BaseTestCase'
        ```

        Args:
            prefix: The prefix to remove from the string.

        Returns:
            `string[len(prefix):]` if the string starts with the prefix string,
            or a copy of the original string otherwise.
        """
        if self.startswith(prefix):
            return self[prefix.byte_length() :]
        return self

    fn removesuffix(self, suffix: String, /) -> String:
        """Returns a new string with the suffix removed if it was present.

        For example:

        ```mojo
        print(String('TestHook').removesuffix('Hook'))
        # 'Test'
        print(String('BaseTestCase').removesuffix('Test'))
        # 'BaseTestCase'
        ```

        Args:
            suffix: The suffix to remove from the string.

        Returns:
            `string[:-len(suffix)]` if the string ends with the suffix string,
            or a copy of the original string otherwise.
        """
        if suffix and self.endswith(suffix):
            return self[: -suffix.byte_length()]
        return self

    fn __int__(self) raises -> Int:
        """Parses the given string as a base-10 integer and returns that value.

        For example, `int("19")` returns `19`. If the given string cannot be
        parsed as an integer value, an error is raised. For example, `int("hi")`
        raises an error.

        Returns:
            An integer value that represents the string, or otherwise raises.
        """
        return atol(self)

    fn __mul__(self, n: Int) -> String:
        """Concatenates the string `n` times.

        Args:
            n : The number of times to concatenate the string.

        Returns:
            The string concatenated `n` times.
        """
        if n <= 0:
            return ""
        var len_self = self.byte_length()
        var count = len_self * n + 1
        var buf = Self._buffer_type(capacity=count)
        buf.resize(count, 0)
        for i in range(n):
            memcpy(
                dest=buf.data + len_self * i,
                src=self.unsafe_ptr(),
                count=len_self,
            )
        return String(buf^)

    fn format[*Ts: Stringable](self, *args: *Ts) raises -> String:
        """Format a template with *args.

        Example of manual indexing:

        ```mojo
        print(
            String("{0} {1} {0}").format(
                "Mojo", 1.125
            )
        ) #Mojo 1.125 Mojo
        ```

        Example of automatic indexing:

        ```mojo
        var x = String("{} {}").format(
            True, "hello world"
        )
        print(x) #True hello world
        ```

        Args:
            args: The substitution values.

        Parameters:
            Ts: The types of the substitution values.
              Are required to implement `Stringable`.

        Returns:
            The template with the given values substituted.

        """
        alias num_pos_args = len(VariadicList(Ts))
        var entries = _FormatCurlyEntry.create_entries(self, num_pos_args)

        var res: String = ""
        var pos_in_self = 0

        var current_automatic_arg_index = 0
        for e in entries:
            debug_assert(
                pos_in_self < self.byte_length(),
                "pos_in_self >= self.byte_length()",
            )
            res += self[pos_in_self : e[].first_curly]

            if e[].is_escaped_brace():
                res += "}" if e[].field[Bool] else "{"

            if e[].is_manual_indexing():

                @parameter
                for i in range(num_pos_args):
                    if i == e[].field[Int]:
                        res += str(args[i])

            if e[].is_automatic_indexing():

                @parameter
                for i in range(num_pos_args):
                    if i == current_automatic_arg_index:
                        res += str(args[i])
                current_automatic_arg_index += 1

            pos_in_self = e[].last_curly + 1

        if pos_in_self < self.byte_length():
            res += self[pos_in_self : self.byte_length()]

        return res^

    fn isdigit(self) -> Bool:
        """Returns True if all characters in the string are digits.

        Note that this currently only works with ASCII strings.

        Returns:
            True if all characters are digits else False.
        """
        for c in self:
            if not isdigit(ord(c)):
                return False
        return True

    fn _isupper_islower[*, upper: Bool](self) -> Bool:
        fn is_ascii_cased(c: UInt8) -> Bool:
            return _is_ascii_uppercase(c) or _is_ascii_lowercase(c)

        for c in self:
            debug_assert(c.byte_length() == 1, "only implemented for ASCII")
            if is_ascii_cased(ord(c)):

                @parameter
                if upper:
                    return self == self.upper()
                else:
                    return self == self.lower()
        return False

    fn isupper(self) -> Bool:
        """Returns True if all cased characters in the string are uppercase and
        there is at least one cased character.

        Note that this currently only works with ASCII strings.

        Returns:
            True if all cased characters in the string are uppercase and there
            is at least one cased character, False otherwise.
        """
        return self._isupper_islower[upper=True]()

    fn islower(self) -> Bool:
        """Returns True if all cased characters in the string are lowercase and
        there is at least one cased character.

        Note that this currently only works with ASCII strings.

        Returns:
            True if all cased characters in the string are lowercase and there
            is at least one cased character, False otherwise.
        """
        return self._isupper_islower[upper=False]()

    fn isprintable(self) -> Bool:
        """Returns True if all characters in the string are ASCII printable.

        Note that this currently only works with ASCII strings.

        Returns:
            True if all characters are printable else False.
        """
        for c in self:
            if not isprintable(ord(c)):
                return False
        return True

    @staticmethod
    fn from_unicode(values: Variant[List[Int], List[UInt32]]) -> String:
        """Returns a String based on the given Unicode code points.

        Args:
            values: A List of Unicode code points.

        Returns:
            A String containing the concatenated characters. If a Unicode
            codepoint is invalid, the parsed String has a replacement character
            (�) in that index.

        Examples:
        ```mojo
        print(String.from_unicode(List[Int](97, 97, 0x10FFFF + 1, 97))) # "aa�a"
        ```

        Notes:
            This method allocates `4 * len(values)` bytes.
        """

        var buf_length = len(values.unsafe_get[List[Int]]()[]) if (
            values.isa[List[Int]]()
        ) else len(values.unsafe_get[List[UInt32]]()[])
        var max_len = 4 * buf_length
        var ptr = UnsafePointer[UInt8].alloc(max_len)
        var current_offset = 0
        for i in range(buf_length):
            var c = values.unsafe_get[List[Int]]()[].unsafe_get(i) if (
                values.isa[List[Int]]()
            ) else int(values.unsafe_get[List[UInt32]]()[].unsafe_get(i))
            var num_bytes = _unicode_codepoint_utf8_byte_length(c)
            var curr_ptr = ptr.offset(current_offset)
            _shift_unicode_to_utf8(curr_ptr, c, num_bytes)
            if not _is_valid_utf8(curr_ptr, num_bytes):
                debug_assert(False, "Invalid Unicode value at index: " + str(i))
                num_bytes = 3
                _shift_unicode_to_utf8(curr_ptr, 0xFFFD, num_bytes)
            current_offset += num_bytes
        var length = current_offset + 1
        var buf = List[UInt8](unsafe_pointer=ptr, size=length, capacity=max_len)
        buf[current_offset] = 0
        return String(buf^)

    @staticmethod
    fn from_utf16(values: List[UInt16]) -> String:
        """Returns a String based on the given UTF-16 values.

        Args:
            values: A List of UTF-16 values.

        Returns:
            A String containing the concatenated characters. If a Unicode
            codepoint is invalid, the parsed String has a replacement character
            (�) in that index.

        Examples:
        ```mojo
        print(String.from_utf16(List[UInt16](97, 97, 0xD800, 97))) # "aa�a"
        ```

        Notes:
            This method allocates `2 * len(values)` bytes.
        """

        var max_len = 2 * len(values)
        var ptr = UnsafePointer[UInt8].alloc(max_len)
        var current_offset = 0
        var values_idx = 0

        while values_idx < len(values):
            var curr_ptr = ptr.offset(current_offset)
            var c = int(values.unsafe_get(values_idx))
            var num_bytes: Int

            if c < 0b1000_0000:  # ASCII
                num_bytes = 1
            elif c < 0x8_00:  # 2 byte long sequence
                num_bytes = 2
            elif c < 0xD8_00 or c >= 0xE0_00:  # 3 byte long sequence
                num_bytes = 3
            else:  # 4 byte long sequence
                if values_idx + 1 >= len(values):
                    num_bytes = 1
                    c = 0xFF
                else:
                    num_bytes = 4
                    alias low_10b = 0b0011_1111_1111  # get lower 10 bits
                    var c2 = int(values.unsafe_get(values_idx + 1))
                    c = 2**16 + ((c & low_10b) << 10) | (c2 & low_10b)

            _shift_unicode_to_utf8(curr_ptr, c, num_bytes)
            if not _is_valid_utf8(curr_ptr, num_bytes):
                debug_assert(
                    False, "Invalid UTF-16 value at index: " + str(values_idx)
                )
                num_bytes = 3
                _shift_unicode_to_utf8(curr_ptr, 0xFFFD, num_bytes)

            current_offset += num_bytes
            values_idx += 1 if num_bytes < 4 else 2
        var length = current_offset + 1
        var buf = List[UInt8](unsafe_pointer=ptr, size=length, capacity=max_len)
        buf[current_offset] = 0
        return String(buf^)


# ===----------------------------------------------------------------------=== #
# Utilities
# ===----------------------------------------------------------------------=== #


fn _toggle_ascii_case(char: UInt8) -> UInt8:
    """Assuming char is a cased ASCII character, this function will return the
    opposite-cased letter.
    """

    # ASCII defines A-Z and a-z as differing only in their 6th bit,
    # so converting is as easy as a bit flip.
    return char ^ (1 << 5)


fn _calc_initial_buffer_size_int32(n0: Int) -> Int:
    # See https://commaok.xyz/post/lookup_tables/ and
    # https://lemire.me/blog/2021/06/03/computing-the-number-of-digits-of-an-integer-even-faster/
    # for a description.
    alias lookup_table = VariadicList[Int](
        4294967296,
        8589934582,
        8589934582,
        8589934582,
        12884901788,
        12884901788,
        12884901788,
        17179868184,
        17179868184,
        17179868184,
        21474826480,
        21474826480,
        21474826480,
        21474826480,
        25769703776,
        25769703776,
        25769703776,
        30063771072,
        30063771072,
        30063771072,
        34349738368,
        34349738368,
        34349738368,
        34349738368,
        38554705664,
        38554705664,
        38554705664,
        41949672960,
        41949672960,
        41949672960,
        42949672960,
        42949672960,
    )
    var n = UInt32(n0)
    var log2 = int(
        (bitwidthof[DType.uint32]() - 1) ^ count_leading_zeros(n | 1)
    )
    return (n0 + lookup_table[int(log2)]) >> 32


fn _calc_initial_buffer_size_int64(n0: UInt64) -> Int:
    var result: Int = 1
    var n = n0
    while True:
        if n < 10:
            return result
        if n < 100:
            return result + 1
        if n < 1_000:
            return result + 2
        if n < 10_000:
            return result + 3
        n //= 10_000
        result += 4


fn _calc_initial_buffer_size(n0: Int) -> Int:
    var sign = 0 if n0 > 0 else 1

    # Add 1 for the terminator
    return sign + n0._decimal_digit_count() + 1


fn _calc_initial_buffer_size(n: Float64) -> Int:
    return 128 + 1  # Add 1 for the terminator


fn _calc_initial_buffer_size[type: DType](n0: Scalar[type]) -> Int:
    @parameter
    if type.is_integral():
        var n = abs(n0)
        var sign = 0 if n0 > 0 else 1
        alias is_32bit_system = bitwidthof[DType.index]() == 32

        @parameter
        if is_32bit_system or bitwidthof[type]() <= 32:
            return sign + _calc_initial_buffer_size_int32(int(n)) + 1
        else:
            return (
                sign
                + _calc_initial_buffer_size_int64(n.cast[DType.uint64]())
                + 1
            )

    return 128 + 1  # Add 1 for the terminator


fn _calc_format_buffer_size[type: DType]() -> Int:
    """
    Returns a buffer size in bytes that is large enough to store a formatted
    number of the specified type.
    """

    # TODO:
    #   Use a smaller size based on the `dtype`, e.g. we don't need as much
    #   space to store a formatted int8 as a float64.
    @parameter
    if type.is_integral():
        return 64 + 1
    else:
        return 128 + 1  # Add 1 for the terminator


# ===----------------------------------------------------------------------===#
# Format method structures
# ===----------------------------------------------------------------------===#


@value
struct _FormatCurlyEntry(CollectionElement, CollectionElementNew):
    """
    Internally used by the `format()` method.

    Specifically to structure fields.

    Does not contain any substitution values.

    """

    var first_curly: Int
    """The index of an opening brace around a substitution field."""

    var last_curly: Int
    """The index of an closing brace around a substitution field."""

    alias _FieldVariantType = Variant[
        String,  # kwargs indexing (`{field_name}`)
        Int,  # args manual indexing (`{3}`)
        NoneType,  # args automatic indexing (`{}`)
        Bool,  # for escaped curlies ('{{')
    ]
    var field: Self._FieldVariantType
    """Store the substitution field."""

    fn __init__(inout self, *, other: Self):
        self.first_curly = other.first_curly
        self.last_curly = other.last_curly
        self.field = Self._FieldVariantType(other=other.field)

    fn is_escaped_brace(ref [_]self) -> Bool:
        return self.field.isa[Bool]()

    fn is_kwargs_field(ref [_]self) -> Bool:
        return self.field.isa[String]()

    fn is_automatic_indexing(ref [_]self) -> Bool:
        return self.field.isa[NoneType]()

    fn is_manual_indexing(ref [_]self) -> Bool:
        return self.field.isa[Int]()

    @staticmethod
    fn create_entries(
        format_src: String, len_pos_args: Int
    ) raises -> List[Self]:
        """Used internally by the `format()` method.

        Args:
            format_src: The "format" part provided by the user.
            len_pos_args: The len of *args

        Returns:
            A `List` of structured field entries.

        Purpose of the `Variant` `Self.field`:

        - `Int` for manual indexing
            (value field contains `0`)

        - `NoneType` for automatic indexing
            (value field contains `None`)

        - `String` for **kwargs indexing
            (value field contains `foo`)

        - `Bool` for escaped curlies
            (value field contains False for `{` or True for '}')
        """
        var manual_indexing_count = 0
        var automatic_indexing_count = 0
        var raised_manual_index = Optional[Int](None)
        var raised_automatic_index = Optional[Int](None)
        var raised_kwarg_field = Optional[String](None)

        var entries = List[Self]()
        var start = Optional[Int](None)
        var skip_next = False
        for i in range(format_src.byte_length()):
            if skip_next:
                skip_next = False
                continue
            if format_src[i] == "{":
                if start:
                    # already one there.
                    if i - start.value() == 1:
                        # python escapes double curlies
                        var curren_entry = Self(
                            first_curly=start.value(), last_curly=i, field=False
                        )
                        entries.append(curren_entry^)
                        start = None
                        continue
                    raise (
                        "there is a single curly { left unclosed or unescaped"
                    )
                else:
                    start = i
                continue
            if format_src[i] == "}":
                if start:
                    var start_value = start.value()
                    var current_entry = Self(
                        first_curly=start_value, last_curly=i, field=NoneType()
                    )
                    if i - start_value != 1:
                        var field = format_src[start_value + 1 : i]
                        try:
                            # field is a number for manual indexing:
                            var number = int(field)
                            current_entry.field = number
                            if number >= len_pos_args or number < 0:
                                raised_manual_index = number
                                break
                            manual_indexing_count += 1
                        except e:
                            debug_assert(
                                "not convertible to integer" in str(e),
                                "Not the expected error from atol",
                            )
                            # field is an keyword for **kwargs:
                            current_entry.field = field
                            raised_kwarg_field = field
                            break
                    else:
                        # automatic indexing
                        # current_entry.field is already None
                        if automatic_indexing_count >= len_pos_args:
                            raised_automatic_index = automatic_indexing_count
                            break
                        automatic_indexing_count += 1
                    entries.append(current_entry^)
                    start = None
                else:
                    # python escapes double curlies
                    if (i + 1) < format_src.byte_length():
                        if format_src[i + 1] == "}":
                            var curren_entry = Self(
                                first_curly=i, last_curly=i + 1, field=True
                            )
                            entries.append(curren_entry^)
                            skip_next = True
                            continue
                    # if it is not an escaped one, it is an error
                    raise (
                        "there is a single curly } left unclosed or unescaped"
                    )

        if raised_automatic_index:
            raise "Automatic indexing require more args in *args"
        if raised_kwarg_field:
            raise "Index " + raised_kwarg_field.value() + " not in kwargs"
        if manual_indexing_count and automatic_indexing_count:
            raise "Cannot both use manual and automatic indexing"
        if raised_manual_index:
            raise (
                "Index " + str(raised_manual_index.value()) + " not in *args"
            )
        if start:
            raise "there is a single curly { left unclosed or unescaped"

        return entries^<|MERGE_RESOLUTION|>--- conflicted
+++ resolved
@@ -25,11 +25,7 @@
 
 from utils import Span, StaticIntTuple, StringRef, StringSlice
 from utils._format import Formattable, Formatter, ToFormatter
-<<<<<<< HEAD
-from utils.string_slice import _utf8_byte_type, _is_valid_utf8
-=======
-from utils.string_slice import _utf8_byte_type, _StringSliceIter
->>>>>>> 4837a9e8
+from utils.string_slice import _utf8_byte_type, _StringSliceIter, _is_valid_utf8
 
 # ===----------------------------------------------------------------------=== #
 # ord
@@ -126,29 +122,13 @@
         ptr[0] = UInt8(c)
         return
 
-<<<<<<< HEAD
-=======
-    var num_bytes = _utf8_len(c)
-    var p = UnsafePointer[UInt8].alloc(num_bytes + 1)
->>>>>>> 4837a9e8
     var shift = 6 * (num_bytes - 1)
     var mask = UInt8(0xFF) >> (num_bytes + 1)
     var num_bytes_marker = UInt8(0xFF) << (8 - num_bytes)
     ptr[0] = ((c >> shift) & mask) | num_bytes_marker
     for i in range(1, num_bytes):
         shift -= 6
-<<<<<<< HEAD
         ptr[i] = ((c >> shift) & 0b0011_1111) | 0b1000_0000
-=======
-        Scalar.store(p, i, ((c >> shift) & 0b00111111) | 0b10000000)
-    Scalar.store(p, num_bytes, 0)
-    return String(p.bitcast[UInt8](), num_bytes + 1)
-
-
-# ===----------------------------------------------------------------------=== #
-# ascii
-# ===----------------------------------------------------------------------=== #
->>>>>>> 4837a9e8
 
 
 fn chr(c: Int) -> String:
