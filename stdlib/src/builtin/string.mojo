--- conflicted
+++ resolved
@@ -1213,7 +1213,6 @@
         This functionality is extremely dangerous because Mojo eagerly releases
         strings. Using this requires the use of the _strref_keepalive() method
         to keep the underlying string alive long enough.
-<<<<<<< HEAD
 
         Args:
             start: Offset from the start of the string. If the start is greater than the
@@ -1232,12 +1231,8 @@
         if length != -1:
             _length = min(length, _length)
         return StringRef {
-            data: self.unsafe_uint8_ptr() + start, length: _length
+            data: self.unsafe_ptr() + start, length: _length
         }
-=======
-        """
-        return StringRef(self.unsafe_ptr(), len(self))
->>>>>>> 7b0fc31e
 
     fn _strref_keepalive(self):
         """
