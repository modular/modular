# ===----------------------------------------------------------------------=== #
# Copyright (c) 2024, Modular Inc. All rights reserved.
#
# Licensed under the Apache License v2.0 with LLVM Exceptions:
# https://llvm.org/LICENSE.txt
#
# Unless required by applicable law or agreed to in writing, software
# distributed under the License is distributed on an "AS IS" BASIS,
# WITHOUT WARRANTIES OR CONDITIONS OF ANY KIND, either express or implied.
# See the License for the specific language governing permissions and
# limitations under the License.
# ===----------------------------------------------------------------------=== #
"""Implements the StringLiteral class.

These are Mojo built-ins, so you don't need to import them.
"""

from sys.ffi import c_char

from memory import memcpy, UnsafePointer
from collections import List
from collections.string import _repr, _ascii
from hashlib._hasher import _HashableWithHasher, _Hasher
from utils import StringRef, Writable, Writer
from utils._visualizers import lldb_formatter_wrapping_type
from utils.span import Span
from utils.string_slice import (
    StringSlice,
    StaticString,
    Stringlike,
    _StringSliceIter,
    _FormatCurlyEntry,
    _CurlyEntryFormattable,
    _to_string_list,
)
from builtin.builtin_list import _lit_mut_cast

# ===----------------------------------------------------------------------===#
# StringLiteral
# ===----------------------------------------------------------------------===#


@lldb_formatter_wrapping_type
@register_passable("trivial")
struct StringLiteral(
    Boolable,
    Comparable,
    Writable,
    IntableRaising,
    KeyElement,
    Representable,
    Sized,
    Stringable,
    FloatableRaising,
    _HashableWithHasher,
    Stringlike,
):
    """This type represents a string literal.

    String literals are all null-terminated for compatibility with C APIs, but
    this is subject to change. String literals store their length as an integer,
    and this does not include the null terminator.
    """

    # Fields
    alias type = __mlir_type.`!kgen.string`

    var value: Self.type
    """The underlying storage for the string literal."""

    # ===-------------------------------------------------------------------===#
    # Life cycle methods
    # ===-------------------------------------------------------------------===#

    @always_inline("nodebug")
    fn __init__(out self, value: Self.type):
        """Create a string literal from a builtin string type.

        Args:
            value: The string value.
        """
        self.value = value

    @always_inline("nodebug")
    fn __init__(out self, *, other: Self):
        """Copy constructor.

        Args:
            other: The string literal to copy.
        """
        self = other

    # ===-------------------------------------------------------------------===#
    # Operator dunders
    # ===-------------------------------------------------------------------===#

    @always_inline("nodebug")
    fn __add__(self, rhs: StringLiteral) -> StringLiteral:
        """Concatenate two string literals.

        Args:
            rhs: The string to concat.

        Returns:
            The concatenated string.
        """
        return __mlir_op.`pop.string.concat`(self.value, rhs.value)

    @always_inline("nodebug")
    fn __iadd__(inout self, rhs: StringLiteral):
        """Concatenate a string literal to an existing one. Can only be
        evaluated at compile time using the `alias` keyword, which will write
        the result into the binary.

        Args:
            rhs: The string to concat.

        Example:

        ```mojo
        fn add_literal(
            owned original: StringLiteral, add: StringLiteral, n: Int
        ) -> StringLiteral:
            for _ in range(n):
                original += add
            return original


        fn main():
            alias original = "mojo"
            alias concat = add_literal(original, "!", 4)
            print(concat)
        ```

        Result:

        ```
        mojo!!!!
        ```
        """
        self = self + rhs

    @always_inline("nodebug")
    fn __mul__(self, n: IntLiteral) -> StringLiteral:
        """Concatenates the string literal `n` times. Can only be evaluated at
        compile time using the `alias` keyword, which will write the result into
        The binary.

        Args:
            n : The number of times to concatenate the string literal.

        Returns:
            The string concatenated `n` times.

        Examples:

        ```mojo
        alias concat = "mojo" * 3
        print(concat) # mojomojomojo
        ```
        .
        """
        var concat = ""
        for _ in range(n):
            concat += self
        return concat

    fn __mul__(self, n: Int) -> String:
        """Concatenates the string `n` times.

        Args:
            n : The number of times to concatenate the string.

        Returns:
            The string concatenated `n` times.
        """
        return self.as_string_slice() * n

    @always_inline("nodebug")
    fn __eq__(self, rhs: StringLiteral) -> Bool:
        """Compare two string literals for equality.

        Args:
            rhs: The string to compare.

        Returns:
            True if they are equal.
        """
        return not (self != rhs)

    @always_inline("nodebug")
    fn __ne__(self, rhs: StringLiteral) -> Bool:
        """Compare two string literals for inequality.

        Args:
            rhs: The string to compare.

        Returns:
            True if they are not equal.
        """
        return StringRef(self) != StringRef(rhs)

    @always_inline("nodebug")
    fn __lt__(self, rhs: StringLiteral) -> Bool:
        """Compare this StringLiteral to the RHS using LT comparison.

        Args:
            rhs: The other StringLiteral to compare against.

        Returns:
            True if this StringLiteral is strictly less than the RHS StringLiteral and False otherwise.
        """
        return StringRef(self) < StringRef(rhs)

    @always_inline("nodebug")
    fn __le__(self, rhs: StringLiteral) -> Bool:
        """Compare this StringLiteral to the RHS using LE comparison.

        Args:
            rhs: The other StringLiteral to compare against.

        Returns:
            True if this StringLiteral is less than or equal to the RHS StringLiteral and False otherwise.
        """
        return not (rhs < self)

    @always_inline("nodebug")
    fn __gt__(self, rhs: StringLiteral) -> Bool:
        """Compare this StringLiteral to the RHS using GT comparison.

        Args:
            rhs: The other StringLiteral to compare against.

        Returns:
            True if this StringLiteral is strictly greater than the RHS StringLiteral and False otherwise.
        """
        return rhs < self

    @always_inline("nodebug")
    fn __ge__(self, rhs: StringLiteral) -> Bool:
        """Compare this StringLiteral to the RHS using GE comparison.

        Args:
            rhs: The other StringLiteral to compare against.

        Returns:
            True if this StringLiteral is greater than or equal to the RHS StringLiteral and False otherwise.
        """
        return not (self < rhs)

    fn __contains__(self, substr: StringLiteral) -> Bool:
        """Returns True if the substring is contained within the current string.

        Args:
          substr: The substring to check.

        Returns:
          True if the string contains the substring.
        """
        return substr in StringRef(self)

    # ===-------------------------------------------------------------------===#
    # Trait implementations
    # ===-------------------------------------------------------------------===#

    @always_inline("nodebug")
    fn __len__(self) -> Int:
        """Get the string length.

        Returns:
            The length of this StringLiteral.
        """
        # TODO(MSTDL-160):
        #   Properly count Unicode codepoints instead of returning this length
        #   in bytes.
        return self.byte_length()

    @always_inline("nodebug")
    fn __bool__(self) -> Bool:
        """Convert the string to a bool value.

        Returns:
            True if the string is not empty.
        """
        return len(self) != 0

    @always_inline
    fn __int__(self) raises -> Int:
        """Parses the given string as a base-10 integer and returns that value.
        If the string cannot be parsed as an int, an error is raised.

        Returns:
            An integer value that represents the string, or otherwise raises.
        """
        return int(self.as_string_slice())

    @always_inline
    fn __float__(self) raises -> Float64:
        """Parses the string as a float point number and returns that value. If
        the string cannot be parsed as a float, an error is raised.

        Returns:
            A float value that represents the string, or otherwise raises.
        """
        return float(self.as_string_slice())

    @no_inline
    fn __str__(self) -> String:
        """Gets this `StringLiteral` as a standard `String`. You don't need to
        call this method directly, use `str("...")` instead.

        Returns:
            A new string.
        """
        # TODO(MOCO-1224): We should be able to reuse this, but we have to
        # inline the string slice constructor to work around an elaborator
        # memory leak.
        # return self.as_string_slice()
        var string = String()
        var length = self.byte_length()
        var buffer = String._buffer_type()
        var new_capacity = length + 1
        buffer._realloc(new_capacity)
        buffer.size = new_capacity
        var data: UnsafePointer[UInt8] = self.unsafe_ptr()
        memcpy(buffer.data, data, length)
        (buffer.data + length).init_pointee_move(0)
        string._buffer = buffer^
        return string

    @always_inline
    fn __repr__(self) -> String:
        """Return a representation of the string instance. You don't need to
        call this method directly, use `repr("...")` instead.

        Returns:
            A new representation of the string.
        """
        return _repr(self)

    @always_inline
    fn __ascii__(self) -> String:
        """Get the ASCII representation of the object. You don't need to call
        this method directly, use `ascii("...")` instead.

        Returns:
            A string containing the ASCII representation of the object.
        """
        return _ascii(self)

    fn __hash__(self) -> UInt:
        """Hash the underlying buffer using builtin hash.

        Returns:
            A 64-bit hash value. This value is _not_ suitable for cryptographic
            uses. Its intended usage is for data structures. See the `hash`
            builtin documentation for more details.
        """
        return hash(self.unsafe_ptr(), len(self))

    fn __hash__[H: _Hasher](self, inout hasher: H):
        """Updates hasher with the underlying bytes.

        Parameters:
            H: The hasher type.

        Args:
            hasher: The hasher instance.
        """
        hasher._update_with_bytes(self.unsafe_ptr(), self.byte_length())

    fn __fspath__(self) -> String:
        """Return the file system path representation of the object.

        Returns:
          The file system path representation as a string.
        """
        return self.__str__()

    fn __iter__(ref [_]self) -> _StringSliceIter[StaticConstantOrigin]:
        """Return an iterator over the string literal.

        Returns:
            An iterator over the string.
        """
        return _StringSliceIter[StaticConstantOrigin](
            unsafe_pointer=self.unsafe_ptr(), length=self.byte_length()
        )

    fn __reversed__(self) -> _StringSliceIter[StaticConstantOrigin, False]:
        """Iterate backwards over the string, returning immutable references.

        Returns:
            A reversed iterator over the string.
        """
        return _StringSliceIter[StaticConstantOrigin, False](
            unsafe_pointer=self.unsafe_ptr(), length=self.byte_length()
        )

    fn __getitem__[IndexerType: Indexer](self, idx: IndexerType) -> String:
        """Gets the character at the specified position.

        Parameters:
            IndexerType: The inferred type of an indexer argument.

        Args:
            idx: The index value.

        Returns:
            A new string containing the character at the specified position.
        """
        return str(self)[idx]

    # ===-------------------------------------------------------------------===#
    # Methods
    # ===-------------------------------------------------------------------===#

    @always_inline
    fn byte_length(self) -> Int:
        """Get the string length in bytes.

        Returns:
            The length of this StringLiteral in bytes.

        Notes:
            This does not include the trailing null terminator in the count.
        """
        return __mlir_op.`pop.string.size`(self.value)

    @always_inline("nodebug")
    # FIXME(MSTDL-956): This should return a pointer with StaticConstantOrigin.
    fn unsafe_ptr(self) -> UnsafePointer[UInt8]:
        """Get raw pointer to the underlying data.

        Returns:
            The raw pointer to the data.
        """
        var ptr = UnsafePointer(__mlir_op.`pop.string.address`(self.value))

        # TODO(MSTDL-555):
        #   Remove bitcast after changing pop.string.address
        #   return type.
        return ptr.bitcast[UInt8]()

    @always_inline
    # FIXME(MSTDL-956): This should return a pointer with StaticConstantOrigin.
    fn unsafe_cstr_ptr(self) -> UnsafePointer[c_char]:
        """Retrieves a C-string-compatible pointer to the underlying memory.

        The returned pointer is guaranteed to be NUL terminated, and not null.

        Returns:
            The pointer to the underlying memory.
        """
        return self.unsafe_ptr().bitcast[c_char]()

    @always_inline
    fn as_string_slice(self) -> StaticString:
        """Returns a string slice of this static string literal.

        Returns:
            A string slice pointing to this static string literal.
        """
<<<<<<< HEAD
        return StaticString(self)
=======

        # FIXME(MSTDL-160):
        #   Enforce UTF-8 encoding in StringLiteral so this is actually
        #   guaranteed to be valid.
        return StaticString(ptr=self.unsafe_ptr(), length=self.byte_length())
>>>>>>> 23784abe

    @always_inline
    fn as_bytes[
        is_mutable: Bool = False,
        origin: Origin[is_mutable]
        .type = _lit_mut_cast[StaticConstantOrigin, is_mutable]
        .result,
    ](self) -> Span[Byte, origin]:
        """Returns a contiguous slice of bytes.

<<<<<<< HEAD
        Parameters:
            is_mutable: Whether the result will be mutable.
            origin: The origin of the data.
=======
        return Span[Byte, StaticConstantOrigin](
            ptr=self.unsafe_ptr(), length=self.byte_length()
        )

    @always_inline
    fn as_bytes(ref [_]self) -> Span[Byte, __origin_of(self)]:
        """Returns a contiguous slice of the bytes owned by this string.
>>>>>>> 23784abe

        Returns:
            A contiguous slice pointing to bytes.

        Notes:
            This does not include the trailing null terminator.
        """
<<<<<<< HEAD
        constrained[not is_mutable, "StringLiteral can't be mutated"]()
        return Span[Byte, origin](
            unsafe_ptr=self.unsafe_ptr(), len=self.byte_length()
=======
        # Does NOT include the NUL terminator.
        return Span[Byte, __origin_of(self)](
            ptr=self.unsafe_ptr(), length=self.byte_length()
>>>>>>> 23784abe
        )

    @always_inline
    fn format[*Ts: _CurlyEntryFormattable](self, *args: *Ts) raises -> String:
        """Format a template with `*args`.

        Args:
            args: The substitution values.

        Parameters:
            Ts: The types of substitution values that implement `Representable`
                and `Stringable` (to be changed and made more flexible).

        Returns:
            The template with the given values substituted.

        Examples:

        ```mojo
        # Manual indexing:
        print("{0} {1} {0}".format("Mojo", 1.125)) # Mojo 1.125 Mojo
        # Automatic indexing:
        print("{} {}".format(True, "hello world")) # True hello world
        ```
        .
        """
        return _FormatCurlyEntry.format(self, args)

    fn write_to[W: Writer](self, inout writer: W):
        """
        Formats this string literal to the provided Writer.

        Parameters:
            W: A type conforming to the Writable trait.

        Args:
            writer: The object to write to.
        """

        writer.write(self.as_string_slice())

    fn find(self, substr: StringLiteral, start: Int = 0) -> Int:
        """Finds the offset of the first occurrence of `substr` starting at
        `start`. If not found, returns -1.

        Args:
          substr: The substring to find.
          start: The offset from which to find.

        Returns:
          The offset of `substr` relative to the beginning of the string.
        """
        return StringRef(self).find(substr, start=start)

    fn rfind(self, substr: StringLiteral, start: Int = 0) -> Int:
        """Finds the offset of the last occurrence of `substr` starting at
        `start`. If not found, returns -1.

        Args:
          substr: The substring to find.
          start: The offset from which to find.

        Returns:
          The offset of `substr` relative to the beginning of the string.
        """
        return StringRef(self).rfind(substr, start=start)

    fn replace(self, old: StringLiteral, new: StringLiteral) -> StringLiteral:
        """Return a copy of the string with all occurrences of substring `old`
        if replaced by `new`. This operation only works in the param domain.

        Args:
            old: The substring to replace.
            new: The substring to replace with.

        Returns:
            The string where all occurrences of `old` are replaced with `new`.
        """
        return __mlir_op.`pop.string.replace`(self.value, old.value, new.value)

    fn join[T: StringableCollectionElement](self, elems: List[T, *_]) -> String:
        """Joins string elements using the current string as a delimiter.

        Parameters:
            T: The types of the elements.

        Args:
            elems: The input values.

        Returns:
            The joined string.
        """
        return str(self).join(elems)

    fn split(self, sep: String, maxsplit: Int = -1) raises -> List[String]:
        """Split the string literal by a separator.

        Args:
            sep: The string to split on.
            maxsplit: The maximum amount of items to split from String.
                Defaults to unlimited.

        Returns:
            A List of Strings containing the input split by the separator.

        Examples:

        ```mojo
        # Splitting a space
        _ = "hello world".split(" ") # ["hello", "world"]
        # Splitting adjacent separators
        _ = "hello,,world".split(",") # ["hello", "", "world"]
        # Splitting with maxsplit
        _ = "1,2,3".split(",", 1) # ['1', '2,3']
        ```
        .
        """
        return str(self).split(sep, maxsplit)

    fn split(self, sep: NoneType = None, maxsplit: Int = -1) -> List[String]:
        """Split the string literal by every whitespace separator.

        Args:
            sep: None.
            maxsplit: The maximum amount of items to split from string. Defaults
                to unlimited.

        Returns:
            A List of Strings containing the input split by the separator.

        Examples:

        ```mojo
        # Splitting an empty string or filled with whitespaces
        _ = "      ".split() # []
        _ = "".split() # []

        # Splitting a string with leading, trailing, and middle whitespaces
        _ = "      hello    world     ".split() # ["hello", "world"]
        # Splitting adjacent universal newlines:
        _ = "hello \\t\\n\\v\\f\\r\\x1c\\x1d\\x1e\\x85\\u2028\\u2029world".split()
        # ["hello", "world"]
        ```
        .
        """
        return str(self).split(sep, maxsplit)

    fn splitlines(self, keepends: Bool = False) -> List[String]:
        """Split the string literal at line boundaries. This corresponds to Python's
        [universal newlines:](
            https://docs.python.org/3/library/stdtypes.html#str.splitlines)
        `"\\r\\n"` and `"\\t\\n\\v\\f\\r\\x1c\\x1d\\x1e\\x85\\u2028\\u2029"`.

        Args:
            keepends: If True, line breaks are kept in the resulting strings.

        Returns:
            A List of Strings containing the input split by line boundaries.
        """
        return _to_string_list(self.as_string_slice().splitlines(keepends))

    fn count(self, substr: String) -> Int:
        """Return the number of non-overlapping occurrences of substring
        `substr` in the string literal.

        If sub is empty, returns the number of empty strings between characters
        which is the length of the string plus one.

        Args:
          substr: The substring to count.

        Returns:
          The number of occurrences of `substr`.
        """
        return str(self).count(substr)

    fn lower(self) -> String:
        """Returns a copy of the string literal with all cased characters
        converted to lowercase.

        Returns:
            A new string where cased letters have been converted to lowercase.
        """

        return str(self).lower()

    fn upper(self) -> String:
        """Returns a copy of the string literal with all cased characters
        converted to uppercase.

        Returns:
            A new string where cased letters have been converted to uppercase.
        """

        return str(self).upper()

    fn rjust(self, width: Int, fillchar: StringLiteral = " ") -> String:
        """Returns the string right justified in a string literal of specified width.

        Args:
            width: The width of the field containing the string.
            fillchar: Specifies the padding character.

        Returns:
            Returns right justified string, or self if width is not bigger than self length.
        """
        return str(self).rjust(width, fillchar)

    fn ljust(self, width: Int, fillchar: StringLiteral = " ") -> String:
        """Returns the string left justified in a string literal of specified width.

        Args:
            width: The width of the field containing the string.
            fillchar: Specifies the padding character.

        Returns:
            Returns left justified string, or self if width is not bigger than self length.
        """
        return str(self).ljust(width, fillchar)

    fn center(self, width: Int, fillchar: StringLiteral = " ") -> String:
        """Returns the string center justified in a string literal of specified width.

        Args:
            width: The width of the field containing the string.
            fillchar: Specifies the padding character.

        Returns:
            Returns center justified string, or self if width is not bigger than self length.
        """
        return str(self).center(width, fillchar)

    fn startswith(self, prefix: String, start: Int = 0, end: Int = -1) -> Bool:
        """Checks if the string literal starts with the specified prefix between start
        and end positions. Returns True if found and False otherwise.

        Args:
          prefix: The prefix to check.
          start: The start offset from which to check.
          end: The end offset from which to check.

        Returns:
          True if the self[start:end] is prefixed by the input prefix.
        """
        return str(self).startswith(prefix, start, end)

    fn endswith(self, suffix: String, start: Int = 0, end: Int = -1) -> Bool:
        """Checks if the string literal end with the specified suffix between start
        and end positions. Returns True if found and False otherwise.

        Args:
          suffix: The suffix to check.
          start: The start offset from which to check.
          end: The end offset from which to check.

        Returns:
          True if the self[start:end] is suffixed by the input suffix.
        """
        return str(self).endswith(suffix, start, end)

    fn isdigit(self) -> Bool:
        """Returns True if all characters in the string literal are digits.

        Note that this currently only works with ASCII strings.

        Returns:
            True if all characters are digits else False.
        """
        return str(self).isdigit()

    fn isupper(self) -> Bool:
        """Returns True if all cased characters in the string literal are
        uppercase and there is at least one cased character.

        Note that this currently only works with ASCII strings.

        Returns:
            True if all cased characters in the string literal are uppercase
            and there is at least one cased character, False otherwise.
        """
        return str(self).isupper()

    fn islower(self) -> Bool:
        """Returns True if all cased characters in the string literal
        are lowercase and there is at least one cased character.

        Note that this currently only works with ASCII strings.

        Returns:
            True if all cased characters in the string literal are lowercase
            and there is at least one cased character, False otherwise.
        """
        return str(self).islower()

    fn strip(self) -> String:
        """Return a copy of the string literal with leading and trailing whitespaces
        removed.

        Returns:
            A string with no leading or trailing whitespaces.
        """
        return self.lstrip().rstrip()

    fn strip(self, chars: String) -> String:
        """Return a copy of the string literal with leading and trailing characters
        removed.

        Args:
            chars: A set of characters to be removed. Defaults to whitespace.

        Returns:
            A string with no leading or trailing characters.
        """

        return self.lstrip(chars).rstrip(chars)

    fn rstrip(self, chars: String) -> String:
        """Return a copy of the string literal with trailing characters removed.

        Args:
            chars: A set of characters to be removed. Defaults to whitespace.

        Returns:
            A string with no trailing characters.
        """
        return str(self).rstrip(chars)

    fn rstrip(self) -> String:
        """Return a copy of the string with trailing whitespaces removed.

        Returns:
            A copy of the string with no trailing whitespaces.
        """
        return str(self).rstrip()

    fn lstrip(self, chars: String) -> String:
        """Return a copy of the string with leading characters removed.

        Args:
            chars: A set of characters to be removed. Defaults to whitespace.

        Returns:
            A copy of the string with no leading characters.
        """
        return str(self).lstrip(chars)

    fn lstrip(self) -> String:
        """Return a copy of the string with leading whitespaces removed.

        Returns:
            A copy of the string with no leading whitespaces.
        """
        return str(self).lstrip()<|MERGE_RESOLUTION|>--- conflicted
+++ resolved
@@ -461,15 +461,7 @@
         Returns:
             A string slice pointing to this static string literal.
         """
-<<<<<<< HEAD
         return StaticString(self)
-=======
-
-        # FIXME(MSTDL-160):
-        #   Enforce UTF-8 encoding in StringLiteral so this is actually
-        #   guaranteed to be valid.
-        return StaticString(ptr=self.unsafe_ptr(), length=self.byte_length())
->>>>>>> 23784abe
 
     @always_inline
     fn as_bytes[
@@ -480,19 +472,9 @@
     ](self) -> Span[Byte, origin]:
         """Returns a contiguous slice of bytes.
 
-<<<<<<< HEAD
         Parameters:
             is_mutable: Whether the result will be mutable.
             origin: The origin of the data.
-=======
-        return Span[Byte, StaticConstantOrigin](
-            ptr=self.unsafe_ptr(), length=self.byte_length()
-        )
-
-    @always_inline
-    fn as_bytes(ref [_]self) -> Span[Byte, __origin_of(self)]:
-        """Returns a contiguous slice of the bytes owned by this string.
->>>>>>> 23784abe
 
         Returns:
             A contiguous slice pointing to bytes.
@@ -500,15 +482,9 @@
         Notes:
             This does not include the trailing null terminator.
         """
-<<<<<<< HEAD
         constrained[not is_mutable, "StringLiteral can't be mutated"]()
         return Span[Byte, origin](
-            unsafe_ptr=self.unsafe_ptr(), len=self.byte_length()
-=======
-        # Does NOT include the NUL terminator.
-        return Span[Byte, __origin_of(self)](
             ptr=self.unsafe_ptr(), length=self.byte_length()
->>>>>>> 23784abe
         )
 
     @always_inline
