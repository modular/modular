--- conflicted
+++ resolved
@@ -389,13 +389,8 @@
         """
         return self.__str__()
 
-<<<<<<< HEAD
-    fn __iter__(ref [_]self) -> _StringSliceIter[__origin_of(self)]:
+    fn __iter__(ref self) -> _StringSliceIter[__origin_of(self)]:
         """Iterate over the string unicode characters.
-=======
-    fn __iter__(ref self) -> _StringSliceIter[StaticConstantOrigin]:
-        """Return an iterator over the string literal.
->>>>>>> 4cd07621
 
         Returns:
             An iterator of references to the string unicode characters.
