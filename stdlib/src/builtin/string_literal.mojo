--- conflicted
+++ resolved
@@ -20,13 +20,8 @@
 from collections.string.string_slice import _StringSliceIter, _to_string_list
 from hashlib._hasher import _HashableWithHasher, _Hasher
 from memory import UnsafePointer, memcpy, Span
-<<<<<<< HEAD
-
+from sys.ffi import c_char
 from utils import StaticString, StringSlice, Writable, Writer
-=======
-from sys.ffi import c_char
-from utils import StaticString, StringRef, StringSlice, Writable, Writer
->>>>>>> d8ab58bc
 from utils._visualizers import lldb_formatter_wrapping_type
 
 
