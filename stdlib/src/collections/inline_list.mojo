--- conflicted
+++ resolved
@@ -20,12 +20,7 @@
 """
 
 from sys.intrinsics import _type_is_eq
-<<<<<<< HEAD
 from memory.maybe_uninitialized import UnsafeMaybeUninitialized
-=======
-from memory.unsafe import UnsafeMaybeUninitialized
-
->>>>>>> 53c2f51a
 from utils import InlineArray
 
 
@@ -104,13 +99,7 @@
     @always_inline
     fn __init__(inout self):
         """This constructor creates an empty InlineList."""
-<<<<<<< HEAD
         self._array = InlineArray[ElementType, capacity].unsafe_uninitialized()
-=======
-        self._array = InlineArray[
-            UnsafeMaybeUninitialized[ElementType], capacity
-        ](unsafe_uninitialized=True)
->>>>>>> 53c2f51a
         self._size = 0
 
     # TODO: Avoid copying elements in once owned varargs
