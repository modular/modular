--- conflicted
+++ resolved
@@ -22,21 +22,7 @@
 
 from memory import UnsafePointer, Reference
 from memory.unsafe_pointer import move_pointee, move_from_pointee
-<<<<<<< HEAD
-
-
-# ===----------------------------------------------------------------------===#
-# Utilities
-# ===----------------------------------------------------------------------===#
-
-
-@always_inline
-fn _max(a: Int, b: Int) -> Int:
-    return a if a > b else b
-
-=======
 from .optional import Optional
->>>>>>> 80f07740
 
 # ===----------------------------------------------------------------------===#
 # List
