--- conflicted
+++ resolved
@@ -1200,17 +1200,13 @@
     fn __iadd__(inout self, other: StringSlice):
         """Appends another string slice to this string.
 
-<<<<<<< HEAD
         Args:
             other: The string to append.
         """
         self._iadd[False](other.as_bytes_span())
 
     @always_inline
-    fn __iter__(ref [_]self) -> _StringSliceIter[__lifetime_of(self)]:
-=======
     fn __iter__(ref [_]self) -> _StringSliceIter[__origin_of(self)]:
->>>>>>> 9ac8c780
         """Iterate over elements of the string, returning immutable references.
 
         Returns:
