--- conflicted
+++ resolved
@@ -285,21 +285,13 @@
         elif ord_letter_min[1] <= ord_current <= ord_letter_max[1]:
             result += ord_current - ord_letter_min[1] + 10
             found_valid_chars_after_start = True
-<<<<<<< HEAD
-        elif Char(UInt8(ord_current)).is_ascii_space():
-=======
-        elif Codepoint(UInt8(ord_current)).is_posix_space():
->>>>>>> 654a4f70
+        elif Codepoint(UInt8(ord_current)).is_ascii_space():
             has_space_after_number = True
             start = pos + 1
             break
         else:
             raise Error(_str_to_base_error(base, str_slice))
-<<<<<<< HEAD
-        if pos + 1 < str_len and not Char(buff[pos + 1]).is_ascii_space():
-=======
-        if pos + 1 < str_len and not Codepoint(buff[pos + 1]).is_posix_space():
->>>>>>> 654a4f70
+        if pos + 1 < str_len and not Codepoint(buff[pos + 1]).is_ascii_space():
             var nextresult = result * real_base
             if nextresult < result:
                 raise Error(
@@ -313,11 +305,7 @@
 
     if has_space_after_number:
         for pos in range(start, str_len):
-<<<<<<< HEAD
-            if not Char(buff[pos]).is_ascii_space():
-=======
-            if not Codepoint(buff[pos]).is_posix_space():
->>>>>>> 654a4f70
+            if not Codepoint(buff[pos]).is_ascii_space():
                 raise Error(_str_to_base_error(base, str_slice))
     if is_negative:
         result = -result
@@ -339,11 +327,7 @@
     """
     var buff = str_slice.unsafe_ptr()
     var start: Int = 0
-<<<<<<< HEAD
-    while start < str_len and Char(buff[start]).is_ascii_space():
-=======
-    while start < str_len and Codepoint(buff[start]).is_posix_space():
->>>>>>> 654a4f70
+    while start < str_len and Codepoint(buff[start]).is_ascii_space():
         start += 1
     var p: Bool = buff[start] == ord("+")
     var n: Bool = buff[start] == ord("-")
