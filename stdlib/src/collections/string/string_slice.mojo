# ===----------------------------------------------------------------------=== #
# Copyright (c) 2025, Modular Inc. All rights reserved.
#
# Licensed under the Apache License v2.0 with LLVM Exceptions:
# https://llvm.org/LICENSE.txt
#
# Unless required by applicable law or agreed to in writing, software
# distributed under the License is distributed on an "AS IS" BASIS,
# WITHOUT WARRANTIES OR CONDITIONS OF ANY KIND, either express or implied.
# See the License for the specific language governing permissions and
# limitations under the License.
# ===----------------------------------------------------------------------=== #
"""Implements the StringSlice type.

You can import these APIs from the `collections.string.string_slice` module.

Examples:

```mojo
from collections.string import StringSlice
```
"""

from bit import count_leading_zeros, count_trailing_zeros
from collections import List, Optional
from collections.string.format import _CurlyEntryFormattable, _FormatCurlyEntry
from collections.string._utf8_validation import _is_valid_utf8
from memory import UnsafePointer, memcmp, memcpy, Span, pack_bits
from memory.memory import _memcmp_impl_unconstrained
from sys import bitwidthof, simdwidthof
from sys.intrinsics import unlikely, likely
from sys.ffi import c_char
from hashlib._hasher import _HashableWithHasher, _Hasher
from os import PathLike

alias StaticString = StringSlice[StaticConstantOrigin]
"""An immutable static string slice."""


<<<<<<< HEAD
fn _count_utf8_continuation_bytes(str_slice: StringSlice) -> Int:
    alias sizes = (256, 128, 64, 32, 16, 8)
    var ptr = str_slice.unsafe_ptr()
    var num_bytes = str_slice.byte_length()
    var amnt: Int = 0
    var processed = 0

    @parameter
    for i in range(len(sizes)):
        alias s = sizes[i]

        @parameter
        if simdwidthof[DType.uint8]() >= s:
            var rest = num_bytes - processed
            for _ in range(rest // s):
                var vec = (ptr + processed).load[width=s]()
                var comp = (vec & 0b1100_0000) == 0b1000_0000
                amnt += Int(comp.cast[DType.uint8]().reduce_add())
                processed += s

    for i in range(num_bytes - processed):
        amnt += Int((ptr[processed + i] & 0b1100_0000) == 0b1000_0000)

    return amnt


@always_inline
fn _utf8_first_byte_sequence_length(b: Byte) -> Int:
    """Get the length of the sequence starting with given byte. Do note that
    this does not work correctly if given a continuation byte."""

    debug_assert(
        (b & 0b1100_0000) != 0b1000_0000,
        "Function does not work correctly if given a continuation byte.",
    )
    return Int(count_leading_zeros(~b) | (b < 0b1000_0000).cast[DType.uint8]())


@always_inline
fn _utf8_byte_type(b: SIMD[DType.uint8, _], /) -> __type_of(b):
    """UTF-8 byte type.

    Returns:
        The byte type.

    Notes:

        - 0 -> ASCII byte.
        - 1 -> continuation byte.
        - 2 -> start of 2 byte long sequence.
        - 3 -> start of 3 byte long sequence.
        - 4 -> start of 4 byte long sequence.
    """
    return count_leading_zeros(~b)


@always_inline
fn _memrchr[
    type: DType
](
    source: UnsafePointer[Scalar[type]], char: Scalar[type], len: Int
) -> UnsafePointer[Scalar[type]]:
    if not len:
        return UnsafePointer[Scalar[type]]()
    for i in reversed(range(len)):
        if source[i] == char:
            return source + i
    return UnsafePointer[Scalar[type]]()


@always_inline
fn _memrmem[
    type: DType
](
    haystack: UnsafePointer[Scalar[type]],
    haystack_len: Int,
    needle: UnsafePointer[Scalar[type]],
    needle_len: Int,
) -> UnsafePointer[Scalar[type]]:
    if not needle_len:
        return haystack
    if needle_len > haystack_len:
        return UnsafePointer[Scalar[type]]()
    if needle_len == 1:
        return _memrchr[type](haystack, needle[0], haystack_len)
    for i in reversed(range(haystack_len - needle_len + 1)):
        if haystack[i] != needle[0]:
            continue
        if memcmp(haystack + i + 1, needle + 1, needle_len - 1) == 0:
            return haystack + i
    return UnsafePointer[Scalar[type]]()


=======
>>>>>>> b5e6455c
@value
struct _StringSliceIter[
    mut: Bool, //,
    origin: Origin[mut],
    forward: Bool = True,
]:
    """Iterator for `StringSlice` over unicode characters.

    Parameters:
        mut: Whether the slice is mutable.
        origin: The origin of the underlying string data.
        forward: The iteration direction. `False` is backwards.
    """

    var index: Int
    var ptr: UnsafePointer[Byte]
    var length: Int

    fn __init__(out self, *, ptr: UnsafePointer[Byte], length: UInt):
        self.index = 0 if forward else length
        self.ptr = ptr
        self.length = length

    fn __iter__(self) -> Self:
        return self

    fn __next__(mut self) -> StringSlice[origin]:
        @parameter
        if forward:
            byte_len = _utf8_first_byte_sequence_length(self.ptr[self.index])
            i = self.index
            self.index += byte_len
            return StringSlice[origin](ptr=self.ptr + i, length=byte_len)
        else:
            byte_len = 1
            while _utf8_byte_type(self.ptr[self.index - byte_len]) == 1:
                byte_len += 1
            self.index -= byte_len
            return StringSlice[origin](
                ptr=self.ptr + self.index, length=byte_len
            )

    @always_inline
    fn __has_next__(self) -> Bool:
        @parameter
        if forward:
            return self.index < self.length
        else:
            return self.index > 0

    fn __len__(self) -> Int:
        @parameter
        if forward:
            var remaining = self.length - self.index
            var span = Span[Byte, ImmutableAnyOrigin](
                ptr=self.ptr + self.index, length=remaining
            )
            return StringSlice(unsafe_from_utf8=span).char_length()
        else:
            var span = Span[Byte, ImmutableAnyOrigin](
                ptr=self.ptr, length=self.index
            )
            return StringSlice(unsafe_from_utf8=span).char_length()


@value
struct CharsIter[mut: Bool, //, origin: Origin[mut]]:
    """Iterator over the `Char`s in a string slice, constructed by
    `StringSlice.chars()`.

    Parameters:
        mut: Mutability of the underlying string data.
        origin: Origin of the underlying string data.
    """

    var _slice: StringSlice[origin]
    """String slice containing the bytes that have not been read yet.

    When this iterator advances, the pointer in `_slice` is advanced by the
    byte length of each read character, and the slice length is decremented by
    the same amount.
    """

    # Note:
    #   Marked private since `StringSlice.chars()` is the intended public way to
    #   construct this type.
    @doc_private
    fn __init__(out self, str_slice: StringSlice[origin]):
        self._slice = str_slice

    # ===-------------------------------------------------------------------===#
    # Trait implementations
    # ===-------------------------------------------------------------------===#

    @doc_private
    fn __iter__(self) -> Self:
        return self

    fn __next__(mut self) -> Char:
        """Get the next character in the underlying string slice.

        This returns the next `Char` encoded in the underlying string, and
        advances the iterator state.

        This function will abort if this iterator has been exhausted.

        Returns:
            The next character in the string.
        """

        return self.next().value()

    @always_inline
    fn __has_next__(self) -> Bool:
        """Returns True if there are still elements in this iterator.

        Returns:
            A boolean indicating if there are still elements in this iterator.
        """
        return Bool(self.peek_next())

    @always_inline
    fn __len__(self) -> Int:
        """Returns the remaining length of this iterator in `Char`s.

        The value returned from this method indicates the number of subsequent
        calls to `next()` that will return a value.

        Returns:
            Number of codepoints remaining in this iterator.
        """
        return self._slice.char_length()

    # ===-------------------------------------------------------------------===#
    # Methods
    # ===-------------------------------------------------------------------===#

    fn peek_next(self) -> Optional[Char]:
        """Check what the next character in this iterator is, without advancing
        the iterator state.

        Repeated calls to this method will return the same value.

        Returns:
            The next character in the underlying string, or None if the string
            is empty.

        # Examples

        `peek_next()` does not advance the iterator, so repeated calls will
        return the same value:

        ```mojo
        from collections.string import StringSlice
        from testing import assert_equal

        var input = StringSlice("123")
        var iter = input.chars()

        assert_equal(iter.peek_next().value(), Char.ord("1"))
        assert_equal(iter.peek_next().value(), Char.ord("1"))
        assert_equal(iter.peek_next().value(), Char.ord("1"))

        # A call to `next()` return the same value as `peek_next()` had,
        # but also advance the iterator.
        assert_equal(iter.next().value(), Char.ord("1"))

        # Later `peek_next()` calls will return the _new_ next character:
        assert_equal(iter.peek_next().value(), Char.ord("2"))
        ```
        .
        """
        if len(self._slice) > 0:
            # SAFETY: Will not read out of bounds because `_slice` is guaranteed
            #   to contain valid UTF-8.
            char, _ = Char.unsafe_decode_utf8_char(self._slice.unsafe_ptr())
            return char
        else:
            return None

    fn next(mut self) -> Optional[Char]:
        """Get the next character in the underlying string slice, or None if
        the iterator is empty.

        This returns the next `Char` encoded in the underlying string, and
        advances the iterator state.

        Returns:
            A character if the string is not empty, otherwise None.
        """
        var result: Optional[Char] = self.peek_next()

        if result:
            # SAFETY: We just checked that `result` holds a value
            var char_len = result.unsafe_value().utf8_byte_length()
            # Advance the pointer in _slice.
            self._slice._slice._data += char_len
            # Decrement the byte-length of _slice.
            self._slice._slice._len -= char_len

        return result


@value
@register_passable("trivial")
struct StringSlice[mut: Bool, //, origin: Origin[mut]](
    Stringable,
    Representable,
    Sized,
    Writable,
    CollectionElement,
    CollectionElementNew,
    EqualityComparable,
    Hashable,
    PathLike,
):
    """A non-owning view to encoded string data.

    This type is guaranteed to have the same ABI (size, alignment, and field
    layout) as the `llvm::StringRef` type.

    Parameters:
        mut: Whether the slice is mutable.
        origin: The origin of the underlying string data.

    Notes:
        TODO: The underlying string data is guaranteed to be encoded using
        UTF-8.
    """

    var _slice: Span[Byte, origin]

    # ===------------------------------------------------------------------===#
    # Initializers
    # ===------------------------------------------------------------------===#

    @always_inline
    @implicit
    fn __init__(out self: StaticString, lit: StringLiteral):
        """Construct a new `StringSlice` from a `StringLiteral`.

        Args:
            lit: The literal to construct this `StringSlice` from.
        """
        # Since a StringLiteral has static origin, it will outlive
        # whatever arbitrary `origin` the user has specified they need this
        # slice to live for.
        # SAFETY:
        #   StringLiteral is guaranteed to use UTF-8 encoding.
        # FIXME(MSTDL-160):
        #   Ensure StringLiteral _actually_ always uses UTF-8 encoding.
        self = StaticString(unsafe_from_utf8=lit.as_bytes())

    @always_inline
    fn __init__(out self, *, owned unsafe_from_utf8: Span[Byte, origin]):
        """Construct a new `StringSlice` from a sequence of UTF-8 encoded bytes.

        Args:
            unsafe_from_utf8: A `Span[Byte]` encoded in UTF-8.

        Safety:
            `unsafe_from_utf8` MUST be valid UTF-8 encoded data.
        """
        # FIXME(#3706): can't run at compile time
        # TODO(MOCO-1525):
        #   Support skipping UTF-8 during comptime evaluations, or support
        #   the necessary SIMD intrinsics to allow this to evaluate at compile
        #   time.
        # debug_assert(
        #     _is_valid_utf8(value.as_bytes()), "value is not valid utf8"
        # )
        self._slice = unsafe_from_utf8

    fn __init__(out self, *, unsafe_from_utf8_ptr: UnsafePointer[Byte]):
        """Construct a new StringSlice from a `UnsafePointer[Byte]` pointing to null-terminated UTF-8
        encoded bytes.

        Args:
            unsafe_from_utf8_ptr: An `UnsafePointer[Byte]` of null-terminated bytes encoded in UTF-8.

        Safety:
            - `unsafe_from_utf8_ptr` MUST point to data that is valid for
                `origin`.
            - `unsafe_from_utf8_ptr` MUST be valid UTF-8 encoded data.
            - `unsafe_from_utf8_ptr` MUST be null terminated.
        """

        var count = _unsafe_strlen(unsafe_from_utf8_ptr)

        var byte_slice = Span[Byte, origin](
            ptr=unsafe_from_utf8_ptr,
            length=count,
        )

        self = Self(unsafe_from_utf8=byte_slice)

    fn __init__(out self, *, unsafe_from_utf8_cstr_ptr: UnsafePointer[c_char]):
        """Construct a new StringSlice from a `UnsafePointer[c_char]` pointing to null-terminated UTF-8
        encoded bytes.

        Args:
            unsafe_from_utf8_cstr_ptr: An `UnsafePointer[c_char]` of null-terminated bytes encoded in UTF-8.

        Safety:
            - `unsafe_from_utf8_ptr` MUST point to data that is valid for
                `origin`.
            - `unsafe_from_utf8_ptr` MUST be valid UTF-8 encoded data.
            - `unsafe_from_utf8_ptr` MUST be null terminated.
        """
        var ptr = unsafe_from_utf8_cstr_ptr.bitcast[Byte]()
        self = Self(unsafe_from_utf8_ptr=ptr)

    @always_inline
    fn __init__(out self, *, ptr: UnsafePointer[Byte], length: UInt):
        """Construct a `StringSlice` from a pointer to a sequence of UTF-8
        encoded bytes and a length.

        Args:
            ptr: A pointer to a sequence of bytes encoded in UTF-8.
            length: The number of bytes of encoded data.

        Safety:
            - `ptr` MUST point to at least `length` bytes of valid UTF-8 encoded
                data.
            - `ptr` must point to data that is live for the duration of
                `origin`.
        """
        self = Self(unsafe_from_utf8=Span[Byte, origin](ptr=ptr, length=length))

    @always_inline
    fn copy(self) -> Self:
        """Explicitly construct a deep copy of the provided `StringSlice`.

        Returns:
            A copy of the value.
        """
        return Self(unsafe_from_utf8=self._slice)

    @implicit
    fn __init__[
        O: ImmutableOrigin, //
    ](mut self: StringSlice[O], ref [O]value: String):
        """Construct an immutable StringSlice.

        Parameters:
            O: The immutable origin.

        Args:
            value: The string value.
        """
        self = StringSlice[O](unsafe_from_utf8=value.as_bytes())

    # ===-------------------------------------------------------------------===#
    # Factory methods
    # ===-------------------------------------------------------------------===#

    # TODO: Change to `__init__(out self, *, from_utf8: Span[..])` once ambiguity
    #   with existing `unsafe_from_utf8` overload is fixed. Would require
    #   signature comparision to take into account required named arguments.
    @staticmethod
    fn from_utf8(from_utf8: Span[Byte, origin]) raises -> StringSlice[origin]:
        """Construct a new `StringSlice` from a buffer containing UTF-8 encoded
        data.

        Args:
            from_utf8: A span of bytes containing UTF-8 encoded data.

        Returns:
            A new validated `StringSlice` pointing to the provided buffer.

        Raises:
            An exception is raised if the provided buffer byte values do not
            form valid UTF-8 encoded codepoints.
        """
        if not _is_valid_utf8(from_utf8):
            raise Error("StringSlice: buffer is not valid UTF-8")

        return StringSlice[origin](unsafe_from_utf8=from_utf8)

    # ===------------------------------------------------------------------===#
    # Trait implementations
    # ===------------------------------------------------------------------===#

    @no_inline
    fn __str__(self) -> String:
        """Convert this StringSlice to a String.

        Returns:
            A new String.

        Notes:
            This will allocate a new string that copies the string contents from
            the provided string slice.
        """
        var length = self.byte_length()
        var ptr = UnsafePointer[Byte].alloc(length + 1)  # null terminator
        memcpy(ptr, self.unsafe_ptr(), length)
        ptr[length] = 0
        return String(ptr=ptr, length=length + 1)

    fn __repr__(self) -> String:
        """Return a Mojo-compatible representation of this string slice.

        Returns:
            Representation of this string slice as a Mojo string literal input
            form syntax.
        """
        var result = String()
        var use_dquote = False
        for s in self.char_slices():
            use_dquote = use_dquote or (s == "'")

            if s == "\\":
                result += r"\\"
            elif s == "\t":
                result += r"\t"
            elif s == "\n":
                result += r"\n"
            elif s == "\r":
                result += r"\r"
            else:
                var codepoint = Char.ord(s)
                if codepoint.is_ascii_printable():
                    result += s
                elif codepoint.to_u32() < 0x10:
                    result += hex(codepoint, prefix=r"\x0")
                elif codepoint.to_u32() < 0x20 or codepoint.to_u32() == 0x7F:
                    result += hex(codepoint, prefix=r"\x")
                else:  # multi-byte character
                    result += s

        if use_dquote:
            return '"' + result + '"'
        else:
            return "'" + result + "'"

    @always_inline
    fn __len__(self) -> Int:
        """Get the string length in bytes.

        This function returns the number of bytes in the underlying UTF-8
        representation of the string.

        To get the number of Unicode codepoints in a string, use
        `len(str.chars())`.

        Returns:
            The string length in bytes.

        # Examples

        Query the length of a string, in bytes and Unicode codepoints:

        ```mojo
        from collections.string import StringSlice
        from testing import assert_equal

        var s = StringSlice("ನಮಸ್ಕಾರ")

        assert_equal(len(s), 21)
        assert_equal(len(s.chars()), 7)
        ```

        Strings containing only ASCII characters have the same byte and
        Unicode codepoint length:

        ```mojo
        from collections.string import StringSlice
        from testing import assert_equal

        var s = StringSlice("abc")

        assert_equal(len(s), 3)
        assert_equal(len(s.chars()), 3)
        ```
        .
        """
        return self.byte_length()

    fn write_to[W: Writer](self, mut writer: W):
        """Formats this string slice to the provided `Writer`.

        Parameters:
            W: A type conforming to the `Writable` trait.

        Args:
            writer: The object to write to.
        """
        writer.write_bytes(self.as_bytes())

    fn __bool__(self) -> Bool:
        """Check if a string slice is non-empty.

        Returns:
           True if a string slice is non-empty, False otherwise.
        """
        return len(self._slice) > 0

    fn __hash__(self) -> UInt:
        """Hash the underlying buffer using builtin hash.

        Returns:
            A 64-bit hash value. This value is _not_ suitable for cryptographic
            uses. Its intended usage is for data structures. See the `hash`
            builtin documentation for more details.
        """
        return hash(self._slice._data, self._slice._len)

    fn __hash__[H: _Hasher](self, mut hasher: H):
        """Updates hasher with the underlying bytes.

        Parameters:
            H: The hasher type.

        Args:
            hasher: The hasher instance.
        """
        hasher._update_with_bytes(self.unsafe_ptr(), len(self))

    fn __fspath__(self) -> String:
        """Return the file system path representation of this string.

        Returns:
          The file system path representation as a string.
        """
        return self.__str__()

    @always_inline
    fn __getitem__(self, span: Slice) raises -> Self:
        """Gets the sequence of characters at the specified positions.

        Args:
            span: A slice that specifies positions of the new substring.

        Returns:
            A new StringSlice containing the substring at the specified positions.
        """
        var step: Int
        var start: Int
        var end: Int
        start, end, step = span.indices(len(self))

        if step != 1:
            raise Error("Slice must be within bounds and step must be 1")

        return Self(unsafe_from_utf8=self._slice[span])

    # ===------------------------------------------------------------------===#
    # Operator dunders
    # ===------------------------------------------------------------------===#

    # This decorator informs the compiler that indirect address spaces are not
    # dereferenced by the method.
    # TODO: replace with a safe model that checks the body of the method for
    # accesses to the origin.
    @__unsafe_disable_nested_origin_exclusivity
    fn __eq__(self, rhs_same: Self) -> Bool:
        """Verify if a `StringSlice` is equal to another `StringSlice` with the
        same origin.

        Args:
            rhs_same: The `StringSlice` to compare against.

        Returns:
            If the `StringSlice` is equal to the input in length and contents.
        """
        return Self.__eq__(self, rhs=rhs_same)

    # This decorator informs the compiler that indirect address spaces are not
    # dereferenced by the method.
    # TODO: replace with a safe model that checks the body of the method for
    # accesses to the origin.
    @__unsafe_disable_nested_origin_exclusivity
    fn __eq__(self, rhs: StringSlice) -> Bool:
        """Verify if a `StringSlice` is equal to another `StringSlice`.

        Args:
            rhs: The `StringSlice` to compare against.

        Returns:
            If the `StringSlice` is equal to the input in length and contents.
        """

        var s_len = self.byte_length()
        var s_ptr = self.unsafe_ptr()
        var rhs_ptr = rhs.unsafe_ptr()
        if s_len != rhs.byte_length():
            return False
        # same pointer and length, so equal
        elif s_len == 0 or s_ptr == rhs_ptr:
            return True
        return memcmp(s_ptr, rhs_ptr, s_len) == 0

    fn __ne__(self, rhs_same: Self) -> Bool:
        """Verify if a `StringSlice` is not equal to another `StringSlice` with
        the same origin.

        Args:
            rhs_same: The `StringSlice` to compare against.

        Returns:
            If the `StringSlice` is not equal to the input in length and
            contents.
        """
        return Self.__ne__(self, rhs=rhs_same)

    @__unsafe_disable_nested_origin_exclusivity
    @always_inline
    fn __ne__(self, rhs: StringSlice) -> Bool:
        """Verify if span is not equal to another `StringSlice`.

        Args:
            rhs: The `StringSlice` to compare against.

        Returns:
            If the `StringSlice` is not equal to the input in length and
            contents.
        """
        return not self == rhs

    @always_inline
    fn __lt__(self, rhs: StringSlice) -> Bool:
        """Verify if the `StringSlice` bytes are strictly less than the input in
        overlapping content.

        Args:
            rhs: The other `StringSlice` to compare against.

        Returns:
            If the `StringSlice` bytes are strictly less than the input in
            overlapping content.
        """
        var len1 = len(self)
        var len2 = len(rhs)
        return Int(len1 < len2) > _memcmp_impl_unconstrained(
            self.unsafe_ptr(), rhs.unsafe_ptr(), min(len1, len2)
        )

    @deprecated("Use `str.chars()` or `str.char_slices()` instead.")
    fn __iter__(self) -> _StringSliceIter[origin]:
        """Iterate over the string, returning immutable references.

        Returns:
            An iterator of references to the string elements.
        """
        return self.char_slices()

    fn __reversed__(self) -> _StringSliceIter[origin, False]:
        """Iterate backwards over the string, returning immutable references.

        Returns:
            A reversed iterator of references to the string elements.
        """
        return _StringSliceIter[origin, forward=False](
            ptr=self.unsafe_ptr(), length=self.byte_length()
        )

    fn __getitem__[I: Indexer](self, idx: I) -> String:
        """Gets the character at the specified position.

        Parameters:
            I: A type that can be used as an index.

        Args:
            idx: The index value.

        Returns:
            A new string containing the character at the specified position.
        """
        # TODO(#933): implement this for unicode when we support llvm intrinsic evaluation at compile time
        var buf = String._buffer_type(capacity=1)
        buf.append(self._slice[idx])
        buf.append(0)
        return String(buf^)

    fn __contains__(ref self, substr: StringSlice) -> Bool:
        """Returns True if the substring is contained within the current string.

        Args:
          substr: The substring to check.

        Returns:
          True if the string contains the substring.
        """
        return self.find(substr) != -1

    @always_inline
    fn __int__(self) raises -> Int:
        """Parses the given string as a base-10 integer and returns that value.
        If the string cannot be parsed as an int, an error is raised.

        Returns:
            An integer value that represents the string, or otherwise raises.
        """
        return atol(self)

    @always_inline
    fn __float__(self) raises -> Float64:
        """Parses the string as a float point number and returns that value. If
        the string cannot be parsed as a float, an error is raised.

        Returns:
            A float value that represents the string, or otherwise raises.
        """
        return atof(self)

    fn __mul__(self, n: Int) -> String:
        """Concatenates the string `n` times.

        Args:
            n : The number of times to concatenate the string.

        Returns:
            The string concatenated `n` times.
        """

        var len_self = self.byte_length()
        var count = len_self * n + 1
        var buf = String._buffer_type(capacity=count)
        buf.size = count
        var b_ptr = buf.unsafe_ptr()
        for i in range(n):
            memcpy(b_ptr + len_self * i, self.unsafe_ptr(), len_self)
        b_ptr[count - 1] = 0
        return String(buf^)

    # ===------------------------------------------------------------------===#
    # Methods
    # ===------------------------------------------------------------------===#

    @always_inline
    fn strip(self, chars: StringSlice) -> Self:
        """Return a copy of the string with leading and trailing characters
        removed.

        Args:
            chars: A set of characters to be removed. Defaults to whitespace.

        Returns:
            A copy of the string with no leading or trailing characters.

        Examples:

        ```mojo
        print("himojohi".strip("hi")) # "mojo"
        ```
        .
        """

        return self.lstrip(chars).rstrip(chars)

    @always_inline
    fn strip(self) -> Self:
        """Return a copy of the string with leading and trailing whitespaces
        removed. This only takes ASCII whitespace into account:
        `" \\t\\n\\v\\f\\r\\x1c\\x1d\\x1e"`.

        Returns:
            A copy of the string with no leading or trailing whitespaces.

        Examples:

        ```mojo
        print("  mojo  ".strip()) # "mojo"
        ```
        .
        """
        return self.lstrip().rstrip()

    @always_inline
    fn rstrip(self, chars: StringSlice) -> Self:
        """Return a copy of the string with trailing characters removed.

        Args:
            chars: A set of characters to be removed. Defaults to whitespace.

        Returns:
            A copy of the string with no trailing characters.

        Examples:

        ```mojo
        print("mojohi".strip("hi")) # "mojo"
        ```
        .
        """

        var r_idx = self.byte_length()
        while r_idx > 0 and self[r_idx - 1] in chars:
            r_idx -= 1

        return Self(unsafe_from_utf8=self.as_bytes()[:r_idx])

    @always_inline
    fn rstrip(self) -> Self:
        """Return a copy of the string with trailing whitespaces removed. This
        only takes ASCII whitespace into account:
        `" \\t\\n\\v\\f\\r\\x1c\\x1d\\x1e"`.

        Returns:
            A copy of the string with no trailing whitespaces.

        Examples:

        ```mojo
        print("mojo  ".strip()) # "mojo"
        ```
        .
        """
        var r_idx = self.byte_length()
        # TODO (#933): should use this once llvm intrinsics can be used at comp time
        # for s in self.__reversed__():
        #     if not s.isspace():
        #         break
        #     r_idx -= 1
        while r_idx > 0 and Char(self.as_bytes()[r_idx - 1]).is_posix_space():
            r_idx -= 1
        return Self(unsafe_from_utf8=self.as_bytes()[:r_idx])

    @always_inline
    fn lstrip(self, chars: StringSlice) -> Self:
        """Return a copy of the string with leading characters removed.

        Args:
            chars: A set of characters to be removed. Defaults to whitespace.

        Returns:
            A copy of the string with no leading characters.

        Examples:

        ```mojo
        print("himojo".strip("hi")) # "mojo"
        ```
        .
        """

        var l_idx = 0
        while l_idx < self.byte_length() and self[l_idx] in chars:
            l_idx += 1

        return Self(unsafe_from_utf8=self.as_bytes()[l_idx:])

    @always_inline
    fn lstrip(self) -> Self:
        """Return a copy of the string with leading whitespaces removed. This
        only takes ASCII whitespace into account:
        `" \\t\\n\\v\\f\\r\\x1c\\x1d\\x1e"`.

        Returns:
            A copy of the string with no leading whitespaces.

        Examples:

        ```mojo
        print("  mojo".strip()) # "mojo"
        ```
        .
        """
        var l_idx = 0
        # TODO (#933): should use this once llvm intrinsics can be used at comp time
        # for s in self:
        #     if not s.isspace():
        #         break
        #     l_idx += 1
        while (
            l_idx < self.byte_length()
            and Char(self.as_bytes()[l_idx]).is_posix_space()
        ):
            l_idx += 1
        return Self(unsafe_from_utf8=self.as_bytes()[l_idx:])

    @always_inline
    fn chars(self) -> CharsIter[origin]:
        """Returns an iterator over the `Char`s encoded in this string slice.

        Returns:
            An iterator type that returns successive `Char` values stored in
            this string slice.

        # Examples

        Print the characters in a string:

        ```mojo
        from collections.string import StringSlice
        from testing import assert_equal

        var s = StringSlice("abc")
        var iter = s.chars()
        assert_equal(iter.__next__(), Char.ord("a"))
        assert_equal(iter.__next__(), Char.ord("b"))
        assert_equal(iter.__next__(), Char.ord("c"))
        assert_equal(iter.__has_next__(), False)
        ```

        `chars()` iterates over Unicode codepoints, and supports multibyte
        codepoints:

        ```mojo
        from collections.string import StringSlice
        from testing import assert_equal

        # A visual character composed of a combining sequence of 2 codepoints.
        var s = StringSlice("á")
        assert_equal(s.byte_length(), 3)

        var iter = s.chars()
        assert_equal(iter.__next__(), Char.ord("a"))
         # U+0301 Combining Acute Accent
        assert_equal(iter.__next__().to_u32(), 0x0301)
        assert_equal(iter.__has_next__(), False)
        ```
        .
        """
        return CharsIter(self)

    fn char_slices(self) -> _StringSliceIter[origin]:
        """Iterate over the string, returning immutable references.

        Returns:
            An iterator of references to the string elements.
        """
        return _StringSliceIter[origin](
            ptr=self.unsafe_ptr(), length=self.byte_length()
        )

    @always_inline
    fn as_bytes(self) -> Span[Byte, origin]:
        """Get the sequence of encoded bytes of the underlying string.

        Returns:
            A slice containing the underlying sequence of encoded bytes.
        """
        return self._slice

    @always_inline
    fn unsafe_ptr(
        self,
    ) -> UnsafePointer[Byte, mut=mut, origin=origin]:
        """Gets a pointer to the first element of this string slice.

        Returns:
            A pointer pointing at the first element of this string slice.
        """
        return self._slice.unsafe_ptr()

    @always_inline
    fn byte_length(self) -> Int:
        """Get the length of this string slice in bytes.

        Returns:
            The length of this string slice in bytes.
        """

        return len(self.as_bytes())

    fn char_length(self) -> UInt:
        """Returns the length in Unicode codepoints.

        This returns the number of `Char` codepoint values encoded in the UTF-8
        representation of this string.

        Note: To get the length in bytes, use `StringSlice.byte_length()`.

        Returns:
            The length in Unicode codepoints.

        # Examples

        Query the length of a string, in bytes and Unicode codepoints:

        ```mojo
        from collections.string import StringSlice
        from testing import assert_equal

        var s = StringSlice("ನಮಸ್ಕಾರ")

        assert_equal(s.char_length(), 7)
        assert_equal(len(s), 21)
        ```

        Strings containing only ASCII characters have the same byte and
        Unicode codepoint length:

        ```mojo
        from collections.string import StringSlice
        from testing import assert_equal

        var s = StringSlice("abc")

        assert_equal(s.char_length(), 3)
        assert_equal(len(s), 3)
        ```

        The character length of a string with visual combining characters is
        the length in Unicode codepoints, not grapheme clusters:

        ```mojo
        from collections.string import StringSlice
        from testing import assert_equal

        var s = StringSlice("á")
        assert_equal(s.char_length(), 2)
        assert_equal(s.byte_length(), 3)
        ```
        .
        """
        # Every codepoint is encoded as one leading byte + 0 to 3 continuation
        # bytes.
        # The total number of codepoints is equal the number of leading bytes.
        # So we can compute the number of leading bytes (and thereby codepoints)
        # by subtracting the number of continuation bytes length from the
        # overall length in bytes.
        # For a visual explanation of how this UTF-8 codepoint counting works:
        #   https://connorgray.com/ephemera/project-log#2025-01-13
        var continuation_count = _count_utf8_continuation_bytes(self)
        return self.byte_length() - continuation_count

    fn get_immutable(
        self,
    ) -> StringSlice[ImmutableOrigin.cast_from[origin].result]:
        """
        Return an immutable version of this string slice.

        Returns:
            A string slice covering the same elements, but without mutability.
        """
        return StringSlice[ImmutableOrigin.cast_from[origin].result](
            ptr=self._slice.unsafe_ptr(),
            length=len(self),
        )

    fn startswith(
        self, prefix: StringSlice, start: Int = 0, end: Int = -1
    ) -> Bool:
        """Verify if the `StringSlice` starts with the specified prefix between
        start and end positions.

        Args:
            prefix: The prefix to check.
            start: The start offset from which to check.
            end: The end offset from which to check.

        Returns:
            True if the `self[start:end]` is prefixed by the input prefix.
        """
        if end == -1:
            return self.find(prefix, start) == start
        # FIXME: use normalize_index
        return StringSlice[origin](
            ptr=self.unsafe_ptr() + start, length=end - start
        ).startswith(prefix)

    fn endswith(
        self, suffix: StringSlice, start: Int = 0, end: Int = -1
    ) -> Bool:
        """Verify if the `StringSlice` end with the specified suffix between
        start and end positions.

        Args:
            suffix: The suffix to check.
            start: The start offset from which to check.
            end: The end offset from which to check.

        Returns:
            True if the `self[start:end]` is suffixed by the input suffix.
        """
        if len(suffix) > len(self):
            return False
        if end == -1:
            return self.rfind(suffix, start) + len(suffix) == len(self)
        # FIXME: use normalize_index
        return StringSlice[origin](
            ptr=self.unsafe_ptr() + start, length=end - start
        ).endswith(suffix)

    fn _from_start(self, start: Int) -> Self:
        """Gets the `StringSlice` pointing to the substring after the specified
        slice start position. If start is negative, it is interpreted as the
        number of characters from the end of the string to start at.

        Args:
            start: Starting index of the slice.

        Returns:
            A `StringSlice` borrowed from the current string containing the
            characters of the slice starting at start.
        """
        # FIXME: use normalize_index

        var self_len = self.byte_length()

        var abs_start: Int
        if start < 0:
            # Avoid out of bounds earlier than the start
            # len = 5, start = -3,  then abs_start == 2, i.e. a partial string
            # len = 5, start = -10, then abs_start == 0, i.e. the full string
            abs_start = max(self_len + start, 0)
        else:
            # Avoid out of bounds past the end
            # len = 5, start = 2,   then abs_start == 2, i.e. a partial string
            # len = 5, start = 8,   then abs_start == 5, i.e. an empty string
            abs_start = min(start, self_len)

        debug_assert(
            abs_start >= 0, "strref absolute start must be non-negative"
        )
        debug_assert(
            abs_start <= self_len,
            "strref absolute start must be less than source String len",
        )

        # TODO: We assumes the StringSlice only has ASCII.
        # When we support utf-8 slicing, we should drop self._slice[abs_start:]
        # and use something smarter.
        return StringSlice(unsafe_from_utf8=self._slice[abs_start:])

    @always_inline
    fn format[*Ts: _CurlyEntryFormattable](self, *args: *Ts) raises -> String:
        """Format a template with `*args`.

        Args:
            args: The substitution values.

        Parameters:
            Ts: The types of substitution values that implement `Representable`
                and `Stringable` (to be changed and made more flexible).

        Returns:
            The template with the given values substituted.

        Examples:

        ```mojo
        # Manual indexing:
        print("{0} {1} {0}".format("Mojo", 1.125)) # Mojo 1.125 Mojo
        # Automatic indexing:
        print("{} {}".format(True, "hello world")) # True hello world
        ```
        .
        """
        return _FormatCurlyEntry.format(self, args)

    fn find(ref self, substr: StringSlice, start: Int = 0) -> Int:
        """Finds the offset of the first occurrence of `substr` starting at
        `start`. If not found, returns `-1`.

        Args:
            substr: The substring to find.
            start: The offset from which to find.

        Returns:
            The offset of `substr` relative to the beginning of the string.
        """
        if not substr:
            return 0

        if self.byte_length() < substr.byte_length() + start:
            return -1

        # The substring to search within, offset from the beginning if `start`
        # is positive, and offset from the end if `start` is negative.
        var haystack_str = self._from_start(start)

        var loc = _memmem(
            haystack_str.unsafe_ptr(),
            haystack_str.byte_length(),
            substr.unsafe_ptr(),
            substr.byte_length(),
        )

        if not loc:
            return -1

        return Int(loc) - Int(self.unsafe_ptr())

    fn rfind(self, substr: StringSlice, start: Int = 0) -> Int:
        """Finds the offset of the last occurrence of `substr` starting at
        `start`. If not found, returns `-1`.

        Args:
            substr: The substring to find.
            start: The offset from which to find.

        Returns:
            The offset of `substr` relative to the beginning of the string.
        """
        if not substr:
            return len(self)

        if len(self) < len(substr) + start:
            return -1

        # The substring to search within, offset from the beginning if `start`
        # is positive, and offset from the end if `start` is negative.
        var haystack_str = self._from_start(start)

        var loc = _memrmem(
            haystack_str.unsafe_ptr(),
            len(haystack_str),
            substr.unsafe_ptr(),
            len(substr),
        )

        if not loc:
            return -1

        return Int(loc) - Int(self.unsafe_ptr())

    fn isspace(self) -> Bool:
        """Determines whether every character in the given StringSlice is a
        python whitespace String. This corresponds to Python's
        [universal separators](
        https://docs.python.org/3/library/stdtypes.html#str.splitlines):
         `" \\t\\n\\v\\f\\r\\x1c\\x1d\\x1e\\x85\\u2028\\u2029"`.

        Returns:
            True if the whole StringSlice is made up of whitespace characters
            listed above, otherwise False.

        Examples:

        Check if a string contains only whitespace:

        ```mojo
        from collections.string import StringSlice
        from testing import assert_true, assert_false

        # An empty string is not considered to contain only whitespace chars:
        assert_false(StringSlice("").isspace())

        # ASCII space characters
        assert_true(StringSlice(" ").isspace())
        assert_true(StringSlice("\t").isspace())

        # Contains non-space characters
        assert_false(StringSlice(" abc  ").isspace())
        ```
        .
        """

        if self.byte_length() == 0:
            return False

        for s in self.chars():
            if not s.is_python_space():
                return False

        return True

    fn isnewline[single_character: Bool = False](self) -> Bool:
        """Determines whether every character in the given StringSlice is a
        python newline character. This corresponds to Python's
        [universal newlines:](
        https://docs.python.org/3/library/stdtypes.html#str.splitlines)
        `"\\r\\n"` and `"\\t\\n\\v\\f\\r\\x1c\\x1d\\x1e\\x85\\u2028\\u2029"`.

        Parameters:
            single_character: Whether to evaluate the stringslice as a single
                unicode character (avoids overhead when already iterating).

        Returns:
            True if the whole StringSlice is made up of whitespace characters
                listed above, otherwise False.
        """

        var ptr = self.unsafe_ptr()
        var length = self.byte_length()

        @parameter
        if single_character:
            return length != 0 and _is_newline_char[include_r_n=True](
                ptr, 0, ptr[0], length
            )
        else:
            var offset = 0
            for s in self.char_slices():
                var b_len = s.byte_length()
                if not _is_newline_char(ptr, offset, ptr[offset], b_len):
                    return False
                offset += b_len
            return length != 0

    fn splitlines[
        O: ImmutableOrigin, //
    ](self: StringSlice[O], keepends: Bool = False) -> List[StringSlice[O]]:
        """Split the string at line boundaries. This corresponds to Python's
        [universal newlines:](
        https://docs.python.org/3/library/stdtypes.html#str.splitlines)
        `"\\r\\n"` and `"\\t\\n\\v\\f\\r\\x1c\\x1d\\x1e\\x85\\u2028\\u2029"`.

        Parameters:
            O: The immutable origin.

        Args:
            keepends: If True, line breaks are kept in the resulting strings.

        Returns:
            A List of Strings containing the input split by line boundaries.
        """

        # highly performance sensitive code, benchmark before touching
        alias `\r` = UInt8(ord("\r"))
        alias `\n` = UInt8(ord("\n"))

        output = List[StringSlice[O]](capacity=128)  # guessing
        var ptr = self.unsafe_ptr()
        var length = self.byte_length()
        var offset = 0

        while offset < length:
            var eol_start = offset
            var eol_length = 0

            while eol_start < length:
                var b0 = ptr[eol_start]
                var char_len = _utf8_first_byte_sequence_length(b0)
                debug_assert(
                    eol_start + char_len <= length,
                    "corrupted sequence causing unsafe memory access",
                )
                var isnewline = unlikely(
                    _is_newline_char(ptr, eol_start, b0, char_len)
                )
                var char_end = Int(isnewline) * (eol_start + char_len)
                var next_idx = char_end * Int(char_end < length)
                var is_r_n = b0 == `\r` and next_idx != 0 and ptr[
                    next_idx
                ] == `\n`
                eol_length = Int(isnewline) * char_len + Int(is_r_n)
                if isnewline:
                    break
                eol_start += char_len

            var str_len = eol_start - offset + Int(keepends) * eol_length
            var s = StringSlice[O](ptr=ptr + offset, length=str_len)
            output.append(s)
            offset = eol_start + eol_length

        return output^

    fn count(self, substr: StringSlice) -> Int:
        """Return the number of non-overlapping occurrences of substring
        `substr` in the string.

        If sub is empty, returns the number of empty strings between characters
        which is the length of the string plus one.

        Args:
            substr: The substring to count.

        Returns:
            The number of occurrences of `substr`.
        """
        if not substr:
            return len(self) + 1

        var res = 0
        var offset = 0

        while True:
            var pos = self.find(substr, offset)
            if pos == -1:
                break
            res += 1

            offset = pos + substr.byte_length()

        return res


# ===-----------------------------------------------------------------------===#
# Utils
# ===-----------------------------------------------------------------------===#


fn _to_string_list[
    T: CollectionElement,  # TODO(MOCO-1446): Make `T` parameter inferred
    len_fn: fn (T) -> Int,
    unsafe_ptr_fn: fn (T) -> UnsafePointer[Byte],
](items: List[T]) -> List[String]:
    i_len = len(items)
    i_ptr = items.unsafe_ptr()
    out_ptr = UnsafePointer[String].alloc(i_len)

    for i in range(i_len):
        og_len = len_fn(i_ptr[i])
        f_len = og_len + 1  # null terminator
        p = UnsafePointer[Byte].alloc(f_len)
        og_ptr = unsafe_ptr_fn(i_ptr[i])
        memcpy(p, og_ptr, og_len)
        p[og_len] = 0  # null terminator
        buf = String._buffer_type(ptr=p, length=f_len, capacity=f_len)
        (out_ptr + i).init_pointee_move(String(buf^))
    return List[String](ptr=out_ptr, length=i_len, capacity=i_len)


@always_inline
fn _to_string_list[
    O: ImmutableOrigin, //
](items: List[StringSlice[O]]) -> List[String]:
    """Create a list of Strings **copying** the existing data.

    Parameters:
        O: The origin of the data.

    Args:
        items: The List of string slices.

    Returns:
        The list of created strings.
    """

    fn unsafe_ptr_fn(v: StringSlice[O]) -> UnsafePointer[Byte]:
        return v.unsafe_ptr()

    fn len_fn(v: StringSlice[O]) -> Int:
        return v.byte_length()

    return _to_string_list[items.T, len_fn, unsafe_ptr_fn](items)


@always_inline
fn _to_string_list[
    O: ImmutableOrigin, //
](items: List[Span[Byte, O]]) -> List[String]:
    """Create a list of Strings **copying** the existing data.

    Parameters:
        O: The origin of the data.

    Args:
        items: The List of Bytes.

    Returns:
        The list of created strings.
    """

    fn unsafe_ptr_fn(v: Span[Byte, O]) -> UnsafePointer[Byte]:
        return v.unsafe_ptr()

    fn len_fn(v: Span[Byte, O]) -> Int:
        return len(v)

    return _to_string_list[items.T, len_fn, unsafe_ptr_fn](items)


@always_inline
fn _is_newline_char[
    include_r_n: Bool = False
](p: UnsafePointer[Byte], eol_start: Int, b0: Byte, char_len: Int) -> Bool:
    """Returns whether the char is a newline char.

    Safety:
        This assumes valid utf-8 is passed.
    """
    # highly performance sensitive code, benchmark before touching
    alias `\r` = UInt8(ord("\r"))
    alias `\n` = UInt8(ord("\n"))
    alias `\t` = UInt8(ord("\t"))
    alias `\x1c` = UInt8(ord("\x1c"))
    alias `\x1e` = UInt8(ord("\x1e"))

    # here it's actually faster to have branching due to the branch predictor
    # "realizing" that the char_len == 1 path is often taken. Using the likely
    # intrinsic is to make the machine code be ordered to optimize machine
    # instruction fetching, which is an optimization for the CPU front-end.
    if likely(char_len == 1):
        return `\t` <= b0 <= `\x1e` and not (`\r` < b0 < `\x1c`)
    elif char_len == 2:
        var b1 = p[eol_start + 1]
        var is_next_line = b0 == 0xC2 and b1 == 0x85  # unicode next line \x85

        @parameter
        if include_r_n:
            return is_next_line or (b0 == `\r` and b1 == `\n`)
        else:
            return is_next_line
    elif char_len == 3:  # unicode line sep or paragraph sep: \u2028 , \u2029
        var b1 = p[eol_start + 1]
        var b2 = p[eol_start + 2]
        return b0 == 0xE2 and b1 == 0x80 and (b2 == 0xA8 or b2 == 0xA9)
    return False


@always_inline
fn _unsafe_strlen(owned ptr: UnsafePointer[Byte]) -> Int:
    """
    Get the length of a null-terminated string from a pointer.
    Note: the length does NOT include the null terminator.

    Args:
        ptr: The null-terminated pointer to the string.

    Returns:
        The length of the null terminated string without the null terminator.
    """
    var len = 0
    while ptr.load(len):
        len += 1
    return len


@always_inline
fn _align_down(value: Int, alignment: Int) -> Int:
    return value._positive_div(alignment) * alignment


@always_inline
fn _memchr[
    type: DType
](
    source: UnsafePointer[Scalar[type]], char: Scalar[type], len: Int
) -> UnsafePointer[Scalar[type]]:
    if not len:
        return UnsafePointer[Scalar[type]]()
    alias bool_mask_width = simdwidthof[DType.bool]()
    var first_needle = SIMD[type, bool_mask_width](char)
    var vectorized_end = _align_down(len, bool_mask_width)

    for i in range(0, vectorized_end, bool_mask_width):
        var bool_mask = source.load[width=bool_mask_width](i) == first_needle
        var mask = pack_bits(bool_mask)
        if mask:
            return source + Int(i + count_trailing_zeros(mask))

    for i in range(vectorized_end, len):
        if source[i] == char:
            return source + i
    return UnsafePointer[Scalar[type]]()


@always_inline
fn _memmem[
    type: DType
](
    haystack: UnsafePointer[Scalar[type]],
    haystack_len: Int,
    needle: UnsafePointer[Scalar[type]],
    needle_len: Int,
) -> UnsafePointer[Scalar[type]]:
    if not needle_len:
        return haystack
    if needle_len > haystack_len:
        return UnsafePointer[Scalar[type]]()
    if needle_len == 1:
        return _memchr[type](haystack, needle[0], haystack_len)

    alias bool_mask_width = simdwidthof[DType.bool]()
    var vectorized_end = _align_down(
        haystack_len - needle_len + 1, bool_mask_width
    )

    var first_needle = SIMD[type, bool_mask_width](needle[0])
    var last_needle = SIMD[type, bool_mask_width](needle[needle_len - 1])

    for i in range(0, vectorized_end, bool_mask_width):
        var first_block = haystack.load[width=bool_mask_width](i)
        var last_block = haystack.load[width=bool_mask_width](
            i + needle_len - 1
        )

        var eq_first = first_needle == first_block
        var eq_last = last_needle == last_block

        var bool_mask = eq_first & eq_last
        var mask = pack_bits(bool_mask)

        while mask:
            var offset = Int(i + count_trailing_zeros(mask))
            if memcmp(haystack + offset + 1, needle + 1, needle_len - 1) == 0:
                return haystack + offset
            mask = mask & (mask - 1)

    # remaining partial block compare using byte-by-byte
    #
    for i in range(vectorized_end, haystack_len - needle_len + 1):
        if haystack[i] != needle[0]:
            continue

        if memcmp(haystack + i + 1, needle + 1, needle_len - 1) == 0:
            return haystack + i

    return UnsafePointer[Scalar[type]]()


fn _count_utf8_continuation_bytes(str_slice: StringSlice) -> Int:
    alias sizes = (256, 128, 64, 32, 16, 8)
    var ptr = str_slice.unsafe_ptr()
    var num_bytes = str_slice.byte_length()
    var amnt: Int = 0
    var processed = 0

    @parameter
    for i in range(len(sizes)):
        alias s = sizes[i]

        @parameter
        if simdwidthof[DType.uint8]() >= s:
            var rest = num_bytes - processed
            for _ in range(rest // s):
                var vec = (ptr + processed).load[width=s]()
                var comp = (vec & 0b1100_0000) == 0b1000_0000
                amnt += Int(comp.cast[DType.uint8]().reduce_add())
                processed += s

    for i in range(num_bytes - processed):
        amnt += Int((ptr[processed + i] & 0b1100_0000) == 0b1000_0000)

    return amnt


@always_inline
fn _utf8_first_byte_sequence_length(b: Byte) -> Int:
    """Get the length of the sequence starting with given byte. Do note that
    this does not work correctly if given a continuation byte."""

    debug_assert(
        (b & 0b1100_0000) != 0b1000_0000,
        "Function does not work correctly if given a continuation byte.",
    )
    return Int(count_leading_zeros(~b)) + Int(b < 0b1000_0000)


fn _utf8_byte_type(b: SIMD[DType.uint8, _], /) -> __type_of(b):
    """UTF-8 byte type.

    Returns:
        The byte type.

    Notes:

        - 0 -> ASCII byte.
        - 1 -> continuation byte.
        - 2 -> start of 2 byte long sequence.
        - 3 -> start of 3 byte long sequence.
        - 4 -> start of 4 byte long sequence.
    """
    return count_leading_zeros(~(b & UInt8(0b1111_0000)))


@always_inline
fn _memrchr[
    type: DType
](
    source: UnsafePointer[Scalar[type]], char: Scalar[type], len: Int
) -> UnsafePointer[Scalar[type]]:
    if not len:
        return UnsafePointer[Scalar[type]]()
    for i in reversed(range(len)):
        if source[i] == char:
            return source + i
    return UnsafePointer[Scalar[type]]()


@always_inline
fn _memrmem[
    type: DType
](
    haystack: UnsafePointer[Scalar[type]],
    haystack_len: Int,
    needle: UnsafePointer[Scalar[type]],
    needle_len: Int,
) -> UnsafePointer[Scalar[type]]:
    if not needle_len:
        return haystack
    if needle_len > haystack_len:
        return UnsafePointer[Scalar[type]]()
    if needle_len == 1:
        return _memrchr[type](haystack, needle[0], haystack_len)
    for i in reversed(range(haystack_len - needle_len + 1)):
        if haystack[i] != needle[0]:
            continue
        if memcmp(haystack + i + 1, needle + 1, needle_len - 1) == 0:
            return haystack + i
    return UnsafePointer[Scalar[type]]()<|MERGE_RESOLUTION|>--- conflicted
+++ resolved
@@ -37,102 +37,6 @@
 """An immutable static string slice."""
 
 
-<<<<<<< HEAD
-fn _count_utf8_continuation_bytes(str_slice: StringSlice) -> Int:
-    alias sizes = (256, 128, 64, 32, 16, 8)
-    var ptr = str_slice.unsafe_ptr()
-    var num_bytes = str_slice.byte_length()
-    var amnt: Int = 0
-    var processed = 0
-
-    @parameter
-    for i in range(len(sizes)):
-        alias s = sizes[i]
-
-        @parameter
-        if simdwidthof[DType.uint8]() >= s:
-            var rest = num_bytes - processed
-            for _ in range(rest // s):
-                var vec = (ptr + processed).load[width=s]()
-                var comp = (vec & 0b1100_0000) == 0b1000_0000
-                amnt += Int(comp.cast[DType.uint8]().reduce_add())
-                processed += s
-
-    for i in range(num_bytes - processed):
-        amnt += Int((ptr[processed + i] & 0b1100_0000) == 0b1000_0000)
-
-    return amnt
-
-
-@always_inline
-fn _utf8_first_byte_sequence_length(b: Byte) -> Int:
-    """Get the length of the sequence starting with given byte. Do note that
-    this does not work correctly if given a continuation byte."""
-
-    debug_assert(
-        (b & 0b1100_0000) != 0b1000_0000,
-        "Function does not work correctly if given a continuation byte.",
-    )
-    return Int(count_leading_zeros(~b) | (b < 0b1000_0000).cast[DType.uint8]())
-
-
-@always_inline
-fn _utf8_byte_type(b: SIMD[DType.uint8, _], /) -> __type_of(b):
-    """UTF-8 byte type.
-
-    Returns:
-        The byte type.
-
-    Notes:
-
-        - 0 -> ASCII byte.
-        - 1 -> continuation byte.
-        - 2 -> start of 2 byte long sequence.
-        - 3 -> start of 3 byte long sequence.
-        - 4 -> start of 4 byte long sequence.
-    """
-    return count_leading_zeros(~b)
-
-
-@always_inline
-fn _memrchr[
-    type: DType
-](
-    source: UnsafePointer[Scalar[type]], char: Scalar[type], len: Int
-) -> UnsafePointer[Scalar[type]]:
-    if not len:
-        return UnsafePointer[Scalar[type]]()
-    for i in reversed(range(len)):
-        if source[i] == char:
-            return source + i
-    return UnsafePointer[Scalar[type]]()
-
-
-@always_inline
-fn _memrmem[
-    type: DType
-](
-    haystack: UnsafePointer[Scalar[type]],
-    haystack_len: Int,
-    needle: UnsafePointer[Scalar[type]],
-    needle_len: Int,
-) -> UnsafePointer[Scalar[type]]:
-    if not needle_len:
-        return haystack
-    if needle_len > haystack_len:
-        return UnsafePointer[Scalar[type]]()
-    if needle_len == 1:
-        return _memrchr[type](haystack, needle[0], haystack_len)
-    for i in reversed(range(haystack_len - needle_len + 1)):
-        if haystack[i] != needle[0]:
-            continue
-        if memcmp(haystack + i + 1, needle + 1, needle_len - 1) == 0:
-            return haystack + i
-    return UnsafePointer[Scalar[type]]()
-
-
-=======
->>>>>>> b5e6455c
 @value
 struct _StringSliceIter[
     mut: Bool, //,
@@ -1755,7 +1659,7 @@
         (b & 0b1100_0000) != 0b1000_0000,
         "Function does not work correctly if given a continuation byte.",
     )
-    return Int(count_leading_zeros(~b)) + Int(b < 0b1000_0000)
+    return Int(count_leading_zeros(~b) | (b < 0b1000_0000).cast[DType.uint8]())
 
 
 fn _utf8_byte_type(b: SIMD[DType.uint8, _], /) -> __type_of(b):
@@ -1772,7 +1676,7 @@
         - 3 -> start of 3 byte long sequence.
         - 4 -> start of 4 byte long sequence.
     """
-    return count_leading_zeros(~(b & UInt8(0b1111_0000)))
+    return count_leading_zeros(~b)
 
 
 @always_inline
