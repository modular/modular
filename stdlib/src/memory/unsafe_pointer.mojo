# ===----------------------------------------------------------------------=== #
# Copyright (c) 2024, Modular Inc. All rights reserved.
#
# Licensed under the Apache License v2.0 with LLVM Exceptions:
# https://llvm.org/LICENSE.txt
#
# Unless required by applicable law or agreed to in writing, software
# distributed under the License is distributed on an "AS IS" BASIS,
# WITHOUT WARRANTIES OR CONDITIONS OF ANY KIND, either express or implied.
# See the License for the specific language governing permissions and
# limitations under the License.
# ===----------------------------------------------------------------------=== #
"""Implement a generic unsafe pointer type.

You can import these APIs from the `memory` package. For example:

```mojo
from memory import UnsafePointer
```
"""

from sys import alignof, sizeof, triple_is_nvidia_cuda
from sys.intrinsics import (
    _mlirtype_is_eq,
    _type_is_eq,
    gather,
    scatter,
    strided_load,
    strided_store,
)

from bit import is_power_of_two
from memory.memory import _free, _malloc


# ===----------------------------------------------------------------------=== #
# UnsafePointer
# ===----------------------------------------------------------------------=== #


@always_inline
fn _default_alignment[type: AnyType]() -> Int:
    return alignof[type]() if triple_is_nvidia_cuda() else 1


@always_inline
fn _default_alignment[type: DType, width: Int = 1]() -> Int:
    return _default_alignment[Scalar[type]]()


alias _UP = UnsafePointer[*_, **_]
alias _G = _UP[address_space = AddressSpace.GENERIC, *_, **_]


@register_passable("trivial")
struct UnsafePointer[
    type: AnyType,
    address_space: AddressSpace = AddressSpace.GENERIC,
    alignment: Int = _default_alignment[type](),
    origin: Origin[True].type = MutableAnyOrigin,
](
    ImplicitlyBoolable,
    CollectionElement,
    CollectionElementNew,
    Stringable,
    Writable,
    Intable,
    Comparable,
):
    """This is a pointer type that can point to any generic value that is
    movable.

    Parameters:
        type: The type the pointer points to.
        address_space: The address space associated with the UnsafePointer
            allocated memory.
        alignment: The minimum alignment of this pointer known statically.
        origin: The origin of the memory being addressed.
    """

    # ===-------------------------------------------------------------------===#
    # Aliases
    # ===-------------------------------------------------------------------===#

    # Fields
    alias _mlir_type = __mlir_type[
        `!kgen.pointer<`,
        type,
        `, `,
        address_space._value.value,
        `>`,
    ]

    # ===-------------------------------------------------------------------===#
    # Fields
    # ===-------------------------------------------------------------------===#

    """The underlying pointer type."""
    var address: Self._mlir_type
    """The underlying pointer."""

    # ===-------------------------------------------------------------------===#
    # Life cycle methods
    # ===-------------------------------------------------------------------===#

    @always_inline
    fn __init__(inout self):
        """Create a null pointer."""
        self.address = __mlir_attr[`#interp.pointer<0> : `, Self._mlir_type]

    @doc_private
    @always_inline
    fn __init__(inout self, value: Self._mlir_type):
        """Create a pointer with the input value.

        Args:
            value: The MLIR value of the pointer to construct with.
        """
        self.address = value

    @always_inline
    fn __init__(inout self, other: UnsafePointer[type, address_space, *_, **_]):
        """Exclusivity parameter cast a pointer.

        Args:
            other: Pointer to cast.
        """
        self.address = __mlir_op.`pop.pointer.bitcast`[_type = Self._mlir_type](
            other.address
        )

    @always_inline
    fn __init__(inout self, *, other: Self):
        """Copy the object.

        Args:
            other: The value to copy.
        """
        self.address = other.address

    # ===-------------------------------------------------------------------===#
    # Factory methods
    # ===-------------------------------------------------------------------===#

    @staticmethod
    @always_inline("nodebug")
    fn address_of(
        ref [_, address_space._value.value]arg: type
    ) -> UnsafePointer[
        type,
        address_space,
        1,
        # TODO: Propagate origin of the argument.
    ] as result:
        """Gets the address of the argument.

        Args:
            arg: The value to get the address of.

        Returns:
            An UnsafePointer which contains the address of the argument.
        """
        return __type_of(result)(
            __mlir_op.`lit.ref.to_pointer`(__get_mvalue_as_litref(arg))
        )

    @staticmethod
    @always_inline
    fn alloc(
        count: Int,
    ) -> UnsafePointer[type, AddressSpace.GENERIC, alignment]:
        """Allocate an array with specified or default alignment.

        Args:
            count: The number of elements in the array.

        Returns:
            The pointer to the newly allocated array.
        """
        alias sizeof_t = sizeof[type]()
        constrained[sizeof_t > 0, "size must be greater than zero"]()
        return _malloc[type, alignment=alignment](sizeof_t * count)

    # ===-------------------------------------------------------------------===#
    # Operator dunders
    # ===-------------------------------------------------------------------===#

    @always_inline
    fn __getitem__(
        self,
    ) -> ref [origin, address_space._value.value] type:
        """Return a reference to the underlying data.

        Returns:
            A reference to the value.
        """

        # We're unsafe, so we can have unsafe things.
        alias _ref_type = Pointer[type, origin, address_space]
        return __get_litref_as_mvalue(
            __mlir_op.`lit.ref.from_pointer`[_type = _ref_type._mlir_type](
                UnsafePointer[type, address_space, alignment, origin](
                    self
                ).address
            )
        )

    @always_inline
    fn offset[T: IntLike, //](self, idx: T) -> Self:
        """Returns a new pointer shifted by the specified offset.

        Parameters:
            T: The type of idx; either `Int` or `UInt`.

        Args:
            idx: The offset of the new pointer.

        Returns:
            The new constructed UnsafePointer.
        """
        return __mlir_op.`pop.offset`(self.address, idx.__mlir_index__())

    @always_inline
    fn __getitem__[
        IntLike: IntLike, //
    ](self, offset: IntLike) -> ref [origin, address_space._value.value] type:
        """Return a reference to the underlying data, offset by the given index.

        Parameters:
            IntLike: The type of idx; either `Int` or `UInt`.

        Args:
            offset: The offset index.

        Returns:
            An offset reference.
        """
        return (self + offset)[]

    @always_inline
    fn __add__[T: IntLike, //](self, offset: T) -> Self:
        """Return a pointer at an offset from the current one.

        Parameters:
            T: The type of idx; either `Int` or `UInt`.

        Args:
            offset: The offset index.

        Returns:
            An offset pointer.
        """
        return self.offset(offset)

    @always_inline
    fn __sub__[T: IntLike, //](self, offset: T) -> Self:
        """Return a pointer at an offset from the current one.

        Parameters:
            T: The type of idx; either `Int` or `UInt`.

        Args:
            offset: The offset index.

        Returns:
            An offset pointer.
        """
        return self + (-1 * Int(offset.__mlir_index__()))

    @always_inline
    fn __iadd__[T: IntLike, //](inout self, offset: T):
        """Add an offset to this pointer.

        Parameters:
            T: The type of idx; either `Int` or `UInt`.

        Args:
            offset: The offset index.
        """
        self = self + offset

    @always_inline
    fn __isub__[T: IntLike, //](inout self, offset: T):
        """Subtract an offset from this pointer.

        Parameters:
            T: The type of idx; either `Int` or `UInt`.

        Args:
            offset: The offset index.
        """
        self = self - offset

    # This decorator informs the compiler that indirect address spaces are not
    # dereferenced by the method.
    # TODO: replace with a safe model that checks the body of the method for
    # accesses to the origin.
    @__unsafe_disable_nested_origin_exclusivity
    @always_inline("nodebug")
    fn __eq__(self, rhs: Self) -> Bool:
        """Returns True if the two pointers are equal.

        Args:
            rhs: The value of the other pointer.

        Returns:
            True if the two pointers are equal and False otherwise.
        """
        return int(self) == int(rhs)

    @__unsafe_disable_nested_origin_exclusivity
    @always_inline("nodebug")
    fn __ne__(self, rhs: Self) -> Bool:
        """Returns True if the two pointers are not equal.

        Args:
            rhs: The value of the other pointer.

        Returns:
            True if the two pointers are not equal and False otherwise.
        """
        return not (self == rhs)

    @__unsafe_disable_nested_origin_exclusivity
    @always_inline("nodebug")
    fn __lt__(self, rhs: Self) -> Bool:
        """Returns True if this pointer represents a lower address than rhs.

        Args:
            rhs: The value of the other pointer.

        Returns:
            True if this pointer represents a lower address and False otherwise.
        """
        return int(self) < int(rhs)

    @__unsafe_disable_nested_origin_exclusivity
    @always_inline("nodebug")
    fn __le__(self, rhs: Self) -> Bool:
        """Returns True if this pointer represents a lower than or equal
           address than rhs.

        Args:
            rhs: The value of the other pointer.

        Returns:
            True if this pointer represents a lower address and False otherwise.
        """
        return int(self) <= int(rhs)

    @__unsafe_disable_nested_origin_exclusivity
    @always_inline("nodebug")
    fn __gt__(self, rhs: Self) -> Bool:
        """Returns True if this pointer represents a higher address than rhs.

        Args:
            rhs: The value of the other pointer.

        Returns:
            True if this pointer represents a higher than or equal address and
            False otherwise.
        """
        return int(self) > int(rhs)

    @__unsafe_disable_nested_origin_exclusivity
    @always_inline("nodebug")
    fn __ge__(self, rhs: Self) -> Bool:
        """Returns True if this pointer represents a higher than or equal
           address than rhs.

        Args:
            rhs: The value of the other pointer.

        Returns:
            True if this pointer represents a higher than or equal address and
            False otherwise.
        """
        return int(self) >= int(rhs)

    # ===-------------------------------------------------------------------===#
    # Trait implementations
    # ===-------------------------------------------------------------------===#

    @always_inline
    fn __bool__(self) -> Bool:
        """Return true if the pointer is non-null.

        Returns:
            Whether the pointer is null.
        """
        return int(self) != 0

    @always_inline
    fn __as_bool__(self) -> Bool:
        """Return true if the pointer is non-null.

        Returns:
            Whether the pointer is null.
        """
        return self.__bool__()

    @always_inline
    fn __int__(self) -> Int:
        """Returns the pointer address as an integer.

        Returns:
          The address of the pointer as an Int.
        """
        return __mlir_op.`pop.pointer_to_index`(self.address)

    @no_inline
    fn __str__(self) -> String:
        """Gets a string representation of the pointer.

        Returns:
            The string representation of the pointer.
        """
        return hex(int(self))

    @no_inline
    fn write_to[W: Writer](self, inout writer: W):
        """
        Formats this pointer address to the provided Writer.

        Parameters:
            W: A type conforming to the Writable trait.

        Args:
            writer: The object to write to.
        """

        # TODO: Avoid intermediate String allocation.
        writer.write(str(self))

    # ===-------------------------------------------------------------------===#
    # Methods
    # ===-------------------------------------------------------------------===#

    @always_inline("nodebug")
    fn as_noalias_ptr(self) -> Self:
        """Cast the pointer to a new pointer that is known not to locally alias
        any other pointer. In other words, the pointer transitively does not
        alias any other memory value declared in the local function context.

        This information is relayed to the optimizer. If the pointer does
        locally alias another memory value, the behaviour is undefined.

        Returns:
            A noalias pointer.
        """
        return __mlir_op.`pop.noalias_pointer_cast`(self.address)

    @always_inline("nodebug")
    fn load[
<<<<<<< HEAD
        type: DType, //, width: Int = 1, *, volatile: Bool = False
    ](self: _UP[Scalar[type], *_, **_]) -> SIMD[type, width]:
=======
        type: DType, //,
        width: Int = 1,
        *,
        alignment: Int = _default_alignment[type, width](),
        volatile: Bool = False,
        invariant: Bool = False,
    ](self: UnsafePointer[Scalar[type], *_, **_]) -> SIMD[type, width]:
>>>>>>> cf570c36
        """Loads the value the pointer points to.

        Constraints:
            The width and alignment must be positive integer values.

        Parameters:
            type: The data type of SIMD vector.
            width: The size of the SIMD vector.
            volatile: Whether the operation is volatile or not.
            invariant: Whether the memory is load invariant.

        Returns:
            The loaded value.
        """
        constrained[width > 0, "width must be a positive integer value"]()
<<<<<<< HEAD
=======
        constrained[
            alignment > 0, "alignment must be a positive integer value"
        ]()
        constrained[
            not volatile or volatile ^ invariant,
            "both volatile and invariant cannot be set at the same time",
        ]()
>>>>>>> cf570c36

        @parameter
        if triple_is_nvidia_cuda() and sizeof[type]() == 1 and alignment == 1:
            # LLVM lowering to PTX incorrectly vectorizes loads for 1-byte types
            # regardless of the alignment that is passed. This causes issues if
            # this method is called on an unaligned pointer.
            # TODO #37823 We can make this smarter when we add an `aligned`
            # trait to the pointer class.
            var v = SIMD[type, width]()

            # intentionally don't unroll, otherwise the compiler vectorizes
            for i in range(width):

                @parameter
                if volatile:
                    v[i] = __mlir_op.`pop.load`[
                        alignment = alignment.value,
                        isVolatile = __mlir_attr.unit,
                    ]((self + i).address)
                elif invariant:
                    v[i] = __mlir_op.`pop.load`[
                        alignment = alignment.value,
                        isInvariant = __mlir_attr.unit,
                    ]((self + i).address)
                else:
                    v[i] = __mlir_op.`pop.load`[alignment = alignment.value](
                        (self + i).address
                    )
            return v

        var address = self.bitcast[SIMD[type, width]]().address

        @parameter
        if volatile:
            return __mlir_op.`pop.load`[
                alignment = alignment.value, isVolatile = __mlir_attr.unit
            ](address)
        elif invariant:
            return __mlir_op.`pop.load`[
                alignment = alignment.value, isInvariant = __mlir_attr.unit
            ](address)
        else:
            return __mlir_op.`pop.load`[alignment = alignment.value](address)

    @always_inline
    fn load[
<<<<<<< HEAD
        type: DType, //, width: Int = 1, *, volatile: Bool = False
    ](self: _UP[Scalar[type], *_, **_], offset: Scalar) -> SIMD[type, width]:
=======
        type: DType, //,
        width: Int = 1,
        *,
        alignment: Int = _default_alignment[type, width](),
        volatile: Bool = False,
        invariant: Bool = False,
    ](self: UnsafePointer[Scalar[type], *_, **_], offset: Scalar) -> SIMD[
        type, width
    ]:
>>>>>>> cf570c36
        """Loads the value the pointer points to with the given offset.

        Constraints:
            The width and alignment must be positive integer values.
            The offset must be integer.

        Parameters:
            type: The data type of SIMD vector elements.
            width: The size of the SIMD vector.
            volatile: Whether the operation is volatile or not.
            invariant: Whether the memory is load invariant.

        Args:
            offset: The offset to load from.

        Returns:
            The loaded value.
        """
        constrained[offset.type.is_integral(), "offset must be integer"]()
<<<<<<< HEAD
        return self.offset(int(offset)).load[width=width, volatile=volatile]()

    @always_inline("nodebug")
    fn load[
        T: IntLike, type: DType, //, width: Int = 1, *, volatile: Bool = False
    ](self: _UP[Scalar[type], *_, **_], offset: T) -> SIMD[type, width]:
=======
        return self.offset(int(offset)).load[
            width=width,
            alignment=alignment,
            volatile=volatile,
            invariant=invariant,
        ]()

    @always_inline("nodebug")
    fn load[
        T: IntLike,
        type: DType, //,
        width: Int = 1,
        *,
        alignment: Int = _default_alignment[type, width](),
        volatile: Bool = False,
        invariant: Bool = False,
    ](self: UnsafePointer[Scalar[type], *_, **_], offset: T) -> SIMD[
        type, width
    ]:
>>>>>>> cf570c36
        """Loads the value the pointer points to with the given offset.

        Constraints:
            The width and alignment must be positive integer values.

        Parameters:
            T: The type of offset, either `Int` or `UInt`.
            type: The data type of SIMD vector elements.
            width: The size of the SIMD vector.
            volatile: Whether the operation is volatile or not.
            invariant: Whether the memory is load invariant.

        Args:
            offset: The offset to load from.

        Returns:
            The loaded value.
        """
<<<<<<< HEAD
        return self.offset(offset).load[width=width, volatile=volatile]()
=======
        return self.offset(offset).load[
            width=width,
            alignment=alignment,
            volatile=volatile,
            invariant=invariant,
        ]()
>>>>>>> cf570c36

    @always_inline
    fn store[
        T: IntLike, type: DType, //, *, volatile: Bool = False
    ](self: _UP[Scalar[type], *_, **_], offset: T, val: Scalar[type]):
        """Stores a single element value at the given offset.

        Constraints:
            The width and alignment must be positive integer values.
            The offset must be integer.

        Parameters:
            T: The type of offset, either `Int` or `UInt`.
            type: The data type of SIMD vector elements.
            volatile: Whether the operation is volatile or not.

        Args:
            offset: The offset to store to.
            val: The value to store.
        """
        self.offset(offset)._store[volatile=volatile](val)

    @always_inline
    fn store[
        T: IntLike, type: DType, width: Int, //, *, volatile: Bool = False
    ](self: _UP[Scalar[type], *_, **_], offset: T, val: SIMD[type, width]):
        """Stores a single element value at the given offset.

        Constraints:
            The width and alignment must be positive integer values.
            The offset must be integer.

        Parameters:
            T: The type of offset, either `Int` or `UInt`.
            type: The data type of SIMD vector elements.
            width: The size of the SIMD vector.
            volatile: Whether the operation is volatile or not.

        Args:
            offset: The offset to store to.
            val: The value to store.
        """
        self.offset(offset).store[volatile=volatile](val)

    @always_inline
    fn store[
        type: DType, offset_type: DType, //, *, volatile: Bool = False
    ](
        self: _UP[Scalar[type], *_, **_],
        offset: Scalar[offset_type],
        val: Scalar[type],
    ):
        """Stores a single element value at the given offset.

        Constraints:
            The width and alignment must be positive integer values.

        Parameters:
            type: The data type of SIMD vector elements.
            offset_type: The data type of the offset value.
            volatile: Whether the operation is volatile or not.

        Args:
            offset: The offset to store to.
            val: The value to store.
        """
        constrained[offset_type.is_integral(), "offset must be integer"]()
        self.offset(int(offset))._store[alignment=alignment, volatile=volatile](
            val
        )

    @always_inline
    fn store[
        type: DType,
        width: Int,
        offset_type: DType, //,
        *,
        alignment: Int = _default_alignment[type, width](),
        volatile: Bool = False,
    ](
        self: _UP[Scalar[type], *_, **_],
        offset: Scalar[offset_type],
        val: SIMD[type, width],
    ):
        """Stores a single element value at the given offset.

        Constraints:
            The width and alignment must be positive integer values.

        Parameters:
            type: The data type of SIMD vector elements.
            width: The size of the SIMD vector.
            offset_type: The data type of the offset value.
            alignment: The minimal alignment of the address.
            volatile: Whether the operation is volatile or not.

        Args:
            offset: The offset to store to.
            val: The value to store.
        """
        constrained[offset_type.is_integral(), "offset must be integer"]()
        self.offset(int(offset))._store[alignment=alignment, volatile=volatile](
            val
        )

    @always_inline("nodebug")
    fn store[
        type: DType, //,
        *,
        alignment: Int = _default_alignment[type](),
        volatile: Bool = False,
    ](self: _UP[Scalar[type], *_, **_], val: Scalar[type]):
        """Stores a single element value.

        Constraints:
            The width and alignment must be positive integer values.

        Parameters:
            type: The data type of SIMD vector elements.
            alignment: The minimal alignment of the address.
            volatile: Whether the operation is volatile or not.

        Args:
            val: The value to store.
        """
        self._store[alignment=alignment, volatile=volatile](val)

    @always_inline("nodebug")
    fn store[
        type: DType,
        width: Int, //,
        *,
        alignment: Int = _default_alignment[type, width](),
        volatile: Bool = False,
    ](self: _UP[Scalar[type], *_, **_], val: SIMD[type, width]):
        """Stores a single element value.

        Constraints:
            The width and alignment must be positive integer values.

        Parameters:
            type: The data type of SIMD vector elements.
            width: The size of the SIMD vector.
            alignment: The minimal alignment of the address.
            volatile: Whether the operation is volatile or not.

        Args:
            val: The value to store.
        """
        self._store[alignment=alignment, volatile=volatile](val)

    @always_inline("nodebug")
    fn _store[
        type: DType,
        width: Int,
        *,
        alignment: Int = _default_alignment[type, width](),
        volatile: Bool = False,
    ](self: _UP[Scalar[type], *_, **_], val: SIMD[type, width]):
        constrained[width > 0, "width must be a positive integer value"]()
        constrained[
            alignment > 0, "alignment must be a positive integer value"
        ]()

        @parameter
        if volatile:
            __mlir_op.`pop.store`[
                alignment = alignment.value, isVolatile = __mlir_attr.unit
            ](val, self.bitcast[SIMD[type, width]]().address)
        else:
            __mlir_op.`pop.store`[alignment = alignment.value](
                val, self.bitcast[SIMD[type, width]]().address
            )

    @always_inline("nodebug")
    fn strided_load[
        type: DType, T: Intable, //, width: Int
    ](self: _UP[Scalar[type], *_, **_], stride: T) -> SIMD[type, width]:
        """Performs a strided load of the SIMD vector.

        Parameters:
            type: DType of returned SIMD value.
            T: The Intable type of the stride.
            width: The SIMD width.

        Args:
            stride: The stride between loads.

        Returns:
            A vector which is stride loaded.
        """
        return strided_load(self, int(stride), SIMD[DType.bool, width](True))

    @always_inline("nodebug")
    fn strided_store[
        type: DType,
        T: Intable, //,
        width: Int,
    ](self: _UP[Scalar[type], *_, **_], val: SIMD[type, width], stride: T,):
        """Performs a strided store of the SIMD vector.

        Parameters:
            type: DType of `val`, the SIMD value to store.
            T: The Intable type of the stride.
            width: The SIMD width.

        Args:
            val: The SIMD value to store.
            stride: The stride between stores.
        """
        strided_store(val, self, int(stride), True)

    @always_inline("nodebug")
    fn gather[
        type: DType, //, *, width: Int = 1
    ](
        self: _UP[Scalar[type], *_, **_],
        offset: SIMD[_, width],
        mask: SIMD[DType.bool, width] = True,
        default: SIMD[type, width] = 0,
    ) -> SIMD[type, width]:
        """Gathers a SIMD vector from offsets of the current pointer.

        This method loads from memory addresses calculated by appropriately
        shifting the current pointer according to the `offset` SIMD vector,
        or takes from the `default` SIMD vector, depending on the values of
        the `mask` SIMD vector.

        If a mask element is `True`, the respective result element is given
        by the current pointer and the `offset` SIMD vector; otherwise, the
        result element is taken from the `default` SIMD vector.

        Constraints:
            The offset type must be an integral type.
            The alignment must be a power of two integer value.

        Parameters:
            type: DType of the return SIMD.
            width: The SIMD width.

        Args:
            offset: The SIMD vector of offsets to gather from.
            mask: The SIMD vector of boolean values, indicating for each
                element whether to load from memory or to take from the
                `default` SIMD vector.
            default: The SIMD vector providing default values to be taken
                where the `mask` SIMD vector is `False`.

        Returns:
            The SIMD vector containing the gathered values.
        """
        constrained[
            offset.type.is_integral(), "offset type must be an integral type"
        ]()
        var base = offset.cast[DType.index]().fma(sizeof[type](), int(self))
        return gather(base, mask, default, alignment)

    @always_inline("nodebug")
    fn scatter[
        type: DType, //,
        *,
        width: Int = 1,
    ](
        self: _UP[Scalar[type], *_, **_],
        offset: SIMD[_, width],
        val: SIMD[type, width],
        mask: SIMD[DType.bool, width] = True,
    ):
        """Scatters a SIMD vector into offsets of the current pointer.

        This method stores at memory addresses calculated by appropriately
        shifting the current pointer according to the `offset` SIMD vector,
        depending on the values of the `mask` SIMD vector.

        If a mask element is `True`, the respective element in the `val` SIMD
        vector is stored at the memory address defined by the current pointer
        and the `offset` SIMD vector; otherwise, no action is taken for that
        element in `val`.

        If the same offset is targeted multiple times, the values are stored
        in the order they appear in the `val` SIMD vector, from the first to
        the last element.

        Constraints:
            The offset type must be an integral type.
            The alignment must be a power of two integer value.

        Parameters:
            type: DType of `value`, the result SIMD buffer.
            width: The SIMD width.

        Args:
            offset: The SIMD vector of offsets to scatter into.
            val: The SIMD vector containing the values to be scattered.
            mask: The SIMD vector of boolean values, indicating for each
                element whether to store at memory or not.
        """
        constrained[
            offset.type.is_integral(), "offset type must be an integral type"
        ]()
        var base = offset.cast[DType.index]().fma(sizeof[type](), int(self))
        scatter(val, base, mask, alignment)

    @always_inline
    fn free(self: UnsafePointer[_, AddressSpace.GENERIC, *_, **_]):
        """Free the memory referenced by the pointer."""
        _free(self)

    @always_inline("nodebug")
    fn bitcast[
        T: AnyType = Self.type,
        /,
        address_space: AddressSpace = Self.address_space,
        alignment: Int = Self.alignment,
        origin: Origin[True].type = Self.origin,
    ](self) -> UnsafePointer[T, address_space, alignment, origin]:
        """Bitcasts a UnsafePointer to a different type.

        Parameters:
            T: The target type.
            address_space: The address space of the result.
            alignment: Alignment of the destination pointer.
            origin: Origin of the destination pointer.

        Returns:
            A new UnsafePointer object with the specified type and the same
            address, as the original UnsafePointer.
        """
        return __mlir_op.`pop.pointer.bitcast`[
            _type = UnsafePointer[
                T, address_space, alignment=alignment
            ]._mlir_type,
        ](self.address)

    @always_inline("nodebug")
    fn bitcast[
        T: DType,
        /,
        address_space: AddressSpace = Self.address_space,
        alignment: Int = Self.alignment,
        origin: Origin[True].type = Self.origin,
    ](self) -> UnsafePointer[Scalar[T], address_space, alignment, origin]:
        """Bitcasts a UnsafePointer to a different type.

        Parameters:
            T: The target type.
            address_space: The address space of the result.
            alignment: Alignment of the destination pointer.
            origin: Origin of the destination pointer.

        Returns:
            A new UnsafePointer object with the specified type and the same
            address, as the original UnsafePointer.
        """
        return self.bitcast[
            Scalar[T], address_space=address_space, alignment=alignment
        ]()

    @always_inline
    fn destroy_pointee(self: _G[*_, **_]):
        """Destroy the pointed-to value.

        The pointer must not be null, and the pointer memory location is assumed
        to contain a valid initialized instance of `type`.  This is equivalent
        to `_ = self.take_pointee()` but doesn't require `Movable` and is
        more efficient because it doesn't invoke `__moveinit__`.

        """
        _ = __get_address_as_owned_value(self.address)

    @always_inline
    fn take_pointee[T: Movable, //](self: _G[T, *_, **_]) -> T:
        """Move the value at the pointer out, leaving it uninitialized.

        The pointer must not be null, and the pointer memory location is assumed
        to contain a valid initialized instance of `T`.

        This performs a _consuming_ move, ending the origin of the value stored
        in this pointer memory location. Subsequent reads of this pointer are
        not valid. If a new valid value is stored using `init_pointee_move()`,
        then reading from this pointer becomes valid again.

        Parameters:
            T: The type the pointer points to, which must be `Movable`.

        Returns:
            The value at the pointer.
        """
        return __get_address_as_owned_value(self.address)

    # TODO: Allow overloading on more specific traits
    @always_inline
    fn init_pointee_move[T: Movable, //](self: _G[T, *_, **_], owned value: T):
        """Emplace a new value into the pointer location, moving from `value`.

        The pointer memory location is assumed to contain uninitialized data,
        and consequently the current contents of this pointer are not destructed
        before writing `value`. Similarly, ownership of `value` is logically
        transferred into the pointer location.

        When compared to `init_pointee_copy`, this avoids an extra copy on
        the caller side when the value is an `owned` rvalue.

        Parameters:
            T: The type the pointer points to, which must be `Movable`.

        Args:
            value: The value to emplace.
        """
        __get_address_as_uninit_lvalue(self.address) = value^

    @always_inline
    fn init_pointee_copy[T: Copyable, //](self: _G[T, *_, **_], value: T):
        """Emplace a copy of `value` into the pointer location.

        The pointer memory location is assumed to contain uninitialized data,
        and consequently the current contents of this pointer are not destructed
        before writing `value`. Similarly, ownership of `value` is logically
        transferred into the pointer location.

        When compared to `init_pointee_move`, this avoids an extra move on
        the callee side when the value must be copied.

        Parameters:
            T: The type the pointer points to, which must be `Copyable`.

        Args:
            value: The value to emplace.
        """
        __get_address_as_uninit_lvalue(self.address) = value

    @always_inline
    fn init_pointee_explicit_copy[
        T: ExplicitlyCopyable, //,
    ](self: _G[T, *_, **_], value: T):
        """Emplace a copy of `value` into this pointer location.

        The pointer memory location is assumed to contain uninitialized data,
        and consequently the current contents of this pointer are not destructed
        before writing `value`. Similarly, ownership of `value` is logically
        transferred into the pointer location.

        When compared to `init_pointee_move`, this avoids an extra move on
        the callee side when the value must be copied.

        Parameters:
            T: The type the pointer points to, which must be
               `ExplicitlyCopyable`.

        Args:
            value: The value to emplace.
        """
        __get_address_as_uninit_lvalue(self.address) = T(other=value)

    @always_inline
    fn move_pointee_into[
        T: Movable, //,
    ](self: _G[T, *_, **_], dst: _G[T, *_, **_]):
        """Moves the value `self` points to into the memory location pointed to
        by `dst`.

        This performs a consuming move (using `__moveinit__()`) out of the
        memory location pointed to by `self`. Subsequent reads of this
        pointer are not valid unless and until a new, valid value has been
        moved into this pointer's memory location using `init_pointee_move()`.

        This transfers the value out of `self` and into `dest` using at most one
        `__moveinit__()` call.

        Safety:
            * `self` must be non-null
            * `self` must contain a valid, initialized instance of `T`
            * `dst` must not be null
            * The contents of `dst` should be uninitialized. If `dst` was
                previously written with a valid value, that value will be be
                overwritten and its destructor will NOT be run.

        Parameters:
            T: The type the pointer points to, which must be `Movable`.

        Args:
            dst: Destination pointer that the value will be moved into.
        """
        __get_address_as_uninit_lvalue(
            dst.address
        ) = __get_address_as_owned_value(self.address)<|MERGE_RESOLUTION|>--- conflicted
+++ resolved
@@ -452,18 +452,12 @@
 
     @always_inline("nodebug")
     fn load[
-<<<<<<< HEAD
-        type: DType, //, width: Int = 1, *, volatile: Bool = False
-    ](self: _UP[Scalar[type], *_, **_]) -> SIMD[type, width]:
-=======
         type: DType, //,
         width: Int = 1,
         *,
-        alignment: Int = _default_alignment[type, width](),
         volatile: Bool = False,
         invariant: Bool = False,
-    ](self: UnsafePointer[Scalar[type], *_, **_]) -> SIMD[type, width]:
->>>>>>> cf570c36
+    ](self: _UP[Scalar[type], *_, **_]) -> SIMD[type, width]:
         """Loads the value the pointer points to.
 
         Constraints:
@@ -479,16 +473,10 @@
             The loaded value.
         """
         constrained[width > 0, "width must be a positive integer value"]()
-<<<<<<< HEAD
-=======
-        constrained[
-            alignment > 0, "alignment must be a positive integer value"
-        ]()
         constrained[
             not volatile or volatile ^ invariant,
             "both volatile and invariant cannot be set at the same time",
         ]()
->>>>>>> cf570c36
 
         @parameter
         if triple_is_nvidia_cuda() and sizeof[type]() == 1 and alignment == 1:
@@ -535,20 +523,12 @@
 
     @always_inline
     fn load[
-<<<<<<< HEAD
-        type: DType, //, width: Int = 1, *, volatile: Bool = False
-    ](self: _UP[Scalar[type], *_, **_], offset: Scalar) -> SIMD[type, width]:
-=======
         type: DType, //,
         width: Int = 1,
         *,
-        alignment: Int = _default_alignment[type, width](),
         volatile: Bool = False,
         invariant: Bool = False,
-    ](self: UnsafePointer[Scalar[type], *_, **_], offset: Scalar) -> SIMD[
-        type, width
-    ]:
->>>>>>> cf570c36
+    ](self: _UP[Scalar[type], *_, **_], offset: Scalar) -> SIMD[type, width]:
         """Loads the value the pointer points to with the given offset.
 
         Constraints:
@@ -568,17 +548,8 @@
             The loaded value.
         """
         constrained[offset.type.is_integral(), "offset must be integer"]()
-<<<<<<< HEAD
-        return self.offset(int(offset)).load[width=width, volatile=volatile]()
-
-    @always_inline("nodebug")
-    fn load[
-        T: IntLike, type: DType, //, width: Int = 1, *, volatile: Bool = False
-    ](self: _UP[Scalar[type], *_, **_], offset: T) -> SIMD[type, width]:
-=======
         return self.offset(int(offset)).load[
             width=width,
-            alignment=alignment,
             volatile=volatile,
             invariant=invariant,
         ]()
@@ -589,13 +560,9 @@
         type: DType, //,
         width: Int = 1,
         *,
-        alignment: Int = _default_alignment[type, width](),
         volatile: Bool = False,
         invariant: Bool = False,
-    ](self: UnsafePointer[Scalar[type], *_, **_], offset: T) -> SIMD[
-        type, width
-    ]:
->>>>>>> cf570c36
+    ](self: _UP[Scalar[type], *_, **_], offset: T) -> SIMD[type, width]:
         """Loads the value the pointer points to with the given offset.
 
         Constraints:
@@ -614,16 +581,11 @@
         Returns:
             The loaded value.
         """
-<<<<<<< HEAD
-        return self.offset(offset).load[width=width, volatile=volatile]()
-=======
         return self.offset(offset).load[
             width=width,
-            alignment=alignment,
             volatile=volatile,
             invariant=invariant,
         ]()
->>>>>>> cf570c36
 
     @always_inline
     fn store[
