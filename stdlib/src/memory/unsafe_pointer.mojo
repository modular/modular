--- conflicted
+++ resolved
@@ -114,7 +114,6 @@
         self.address = value
 
     @always_inline
-<<<<<<< HEAD
     fn __init__(
         inout self, *, ref [lifetime, address_space._value.value]to: type
     ):
@@ -126,13 +125,21 @@
         self = Self(__mlir_op.`lit.ref.to_pointer`(__get_mvalue_as_litref(to)))
 
     @always_inline
-    fn __init__(inout self, other: UnsafePointer[type, address_space, *_, **_]):
-=======
+    fn __init__(
+        inout self, *, ref [lifetime, address_space._value.value]to: type
+    ):
+        """Create a pointer with the input value.
+
+        Args:
+            to: The value to construct a pointer to.
+        """
+        self = Self(__mlir_op.`lit.ref.to_pointer`(__get_mvalue_as_litref(to)))
+
+    @always_inline
     @implicit
     fn __init__(
         out self, other: UnsafePointer[type, address_space=address_space, **_]
     ):
->>>>>>> 5d3d4504
         """Exclusivity parameter cast a pointer.
 
         Args:
