# ===----------------------------------------------------------------------=== #
# Copyright (c) 2024, Modular Inc. All rights reserved.
#
# Licensed under the Apache License v2.0 with LLVM Exceptions:
# https://llvm.org/LICENSE.txt
#
# Unless required by applicable law or agreed to in writing, software
# distributed under the License is distributed on an "AS IS" BASIS,
# WITHOUT WARRANTIES OR CONDITIONS OF ANY KIND, either express or implied.
# See the License for the specific language governing permissions and
# limitations under the License.
# ===----------------------------------------------------------------------=== #
"""Implements `IndexList` which is commonly used to represent N-D
indices.

You can import these APIs from the `utils` package. For example:

```mojo
from utils import IndexList
```
"""

from collections.string.string import _calc_initial_buffer_size
from sys import bitwidthof

from builtin.dtype import _int_type_of_width, _uint_type_of_width
from builtin.io import _get_dtype_printf_format, _snprintf

from . import unroll
from .static_tuple import StaticTuple
from hashlib._hasher import _Hasher

# ===-----------------------------------------------------------------------===#
# Utilities
# ===-----------------------------------------------------------------------===#


@always_inline
fn _reduce_and_fn(a: Bool, b: Bool) -> Bool:
    """Performs AND operation on two boolean inputs.

    Args:
        a: The first boolean input.
        b: The second boolean input.

    Returns:
        The result of AND operation on the inputs.
    """
    return a and b


# ===-----------------------------------------------------------------------===#
# Integer and Bool Tuple Utilities:
#   Utilities to operate on tuples of integers or tuples of bools.
# ===-----------------------------------------------------------------------===#


@always_inline
fn _int_tuple_binary_apply[
    binary_fn: fn[type: DType] (Scalar[type], Scalar[type]) -> Scalar[type],
](a: IndexList, b: __type_of(a)) -> __type_of(a):
    """Applies a given element binary function to each pair of corresponding
    elements in two tuples.

    Example Usage:
        var a: StaticTuple[Int, size]
        var b: StaticTuple[Int, size]
        var c = _int_tuple_binary_apply[size, Int.add](a, b)

    Args:
        a: Tuple containing lhs operands of the elementwise binary function.
        b: Tuple containing rhs operands of the elementwise binary function.

    Returns:
        Tuple containing the result.
    """

    var c = __type_of(a)()

    @parameter
    for i in range(a.size):
        var a_elem = a.__getitem__[i]()
        var b_elem = b.__getitem__[i]()
        c.__setitem__[i](binary_fn[a.element_type](a_elem, b_elem))

    return c


@always_inline
fn _int_tuple_compare[
    comp_fn: fn[type: DType] (Scalar[type], Scalar[type]) -> Bool,
](a: IndexList, b: __type_of(a)) -> StaticTuple[Bool, a.size]:
    """Applies a given element compare function to each pair of corresponding
    elements in two tuples and produces a tuple of Bools containing result.

    Example Usage:
        var a: StaticTuple[Int, size]
        var b: StaticTuple[Int, size]
        var c = _int_tuple_compare[size, Int.less_than](a, b)

    Args:
        a: Tuple containing lhs operands of the elementwise compare function.
        b: Tuple containing rhs operands of the elementwise compare function.

    Returns:
        Tuple containing the result.
    """

    var c = StaticTuple[Bool, a.size]()

    @parameter
    for i in range(a.size):
        var a_elem = a.__getitem__[i]()
        var b_elem = b.__getitem__[i]()
        c.__setitem__[i](comp_fn[a.element_type](a_elem, b_elem))

    return c


@always_inline
fn _bool_tuple_reduce[
    reduce_fn: fn (Bool, Bool) -> Bool,
](a: StaticTuple[Bool, _], init: Bool) -> Bool:
    """Reduces the tuple argument with the given reduce function and initial
    value.

    Example Usage:
        var a: StaticTuple[Bool, size]
        var c = _bool_tuple_reduce[size, _reduce_and_fn](a, True)

    Parameters:
        reduce_fn: Reduce function to accumulate tuple elements.

    Args:
        a: Tuple containing elements to reduce.
        init: Value to initialize the reduction with.

    Returns:
        The result of the reduction.
    """

    var c: Bool = init

    @parameter
    for i in range(a.size):
        c = reduce_fn(c, a.__getitem__[i]())

    return c


# ===-----------------------------------------------------------------------===#
# IndexList:
# ===-----------------------------------------------------------------------===#


fn _type_of_width[bitwidth: Int, unsigned: Bool]() -> DType:
    @parameter
    if unsigned:
        return _uint_type_of_width[bitwidth]()
    else:
        return _int_type_of_width[bitwidth]()


fn _is_unsigned[type: DType]() -> Bool:
    return type in (DType.uint8, DType.uint16, DType.uint32, DType.uint64)


@value
@register_passable("trivial")
struct IndexList[
    size: Int,
    *,
    element_bitwidth: Int = bitwidthof[Int](),
    unsigned: Bool = False,
](
    Sized,
    Stringable,
    Writable,
    Comparable,
):
    """A base struct that implements size agnostic index functions.

    Parameters:
        size: The size of the tuple.
        element_bitwidth: The bitwidth of the underlying integer element type.
        unsigned: Whether the integer is signed or unsigned.
    """

    alias element_type = _type_of_width[element_bitwidth, unsigned]()
    """The underlying dtype of the integer element value."""

    alias _int_type = Scalar[Self.element_type]
    """The underlying storage of the integer element value."""

    var data: StaticTuple[Self._int_type, size]
    """The underlying storage of the tuple value."""

    @always_inline
    fn __init__(out self):
        """Constructs a static int tuple of the given size."""
        self = 0

    @always_inline
    @implicit
    fn __init__(out self, data: StaticTuple[Self._int_type, size]):
        """Constructs a static int tuple of the given size.

        Args:
            data: The StaticTuple to construct the IndexList from.
        """
        self.data = data

    @doc_private
    @always_inline
    @implicit
    fn __init__(out self, value: __mlir_type.index):
        """Constructs a sized 1 static int tuple of given the element value.

        Args:
            value: The initial value.
        """
        constrained[size == 1]()
        self = Int(value)

    @always_inline
    @implicit
    fn __init__(out self, elems: (Int, Int)):
        """Constructs a static int tuple given a tuple of integers.

        Args:
            elems: The tuple to copy from.
        """

        var num_elements = len(elems)

        debug_assert(
            size == num_elements,
            "[IndexList] mismatch in the number of elements",
        )

        var tup = Self()

        @parameter
        fn fill[idx: Int]():
            tup[idx] = rebind[Int](elems[idx])

        unroll[fill, 2]()

        self = tup

    @always_inline
    @implicit
    fn __init__(out self, elems: (Int, Int, Int)):
        """Constructs a static int tuple given a tuple of integers.

        Args:
            elems: The tuple to copy from.
        """

        var num_elements = len(elems)

        debug_assert(
            size == num_elements,
            "[IndexList] mismatch in the number of elements",
        )

        var tup = Self()

        @parameter
        fn fill[idx: Int]():
            tup[idx] = rebind[Int](elems[idx])

        unroll[fill, 3]()

        self = tup

    @always_inline
    @implicit
    fn __init__(out self, elems: (Int, Int, Int, Int)):
        """Constructs a static int tuple given a tuple of integers.

        Args:
            elems: The tuple to copy from.
        """

        var num_elements = len(elems)

        debug_assert(
            size == num_elements,
            "[IndexList] mismatch in the number of elements",
        )

        var tup = Self()

        @parameter
        fn fill[idx: Int]():
            tup[idx] = rebind[Int](elems[idx])

        unroll[fill, 4]()

        self = tup

    @always_inline
    @implicit
    fn __init__(out self, *elems: Int):
        """Constructs a static int tuple given a set of arguments.

        Args:
            elems: The elements to construct the tuple.
        """

        var num_elements = len(elems)

        debug_assert(
            size == num_elements,
            "[IndexList] mismatch in the number of elements",
        )

        var tup = Self()

        @parameter
        for idx in range(size):
            tup[idx] = elems[idx]

        self = tup

    @always_inline
    @implicit
    fn __init__(out self, elem: Int):
        """Constructs a static int tuple given a set of arguments.

        Args:
            elem: The elem to splat into the tuple.
        """

        self.data = __mlir_op.`pop.array.repeat`[
            _type = __mlir_type[
                `!pop.array<`, size.value, `, `, Self._int_type, `>`
            ]
        ](Self._int_type(elem))

    fn __init__(out self, *, other: Self):
        """Copy constructor.

        Args:
            other: The other tuple to copy from.
        """
        self.data = other.data

    @always_inline
    @implicit
    fn __init__(out self, values: VariadicList[Int]):
        """Creates a tuple constant using the specified values.

        Args:
            values: The list of values.
        """

        var num_elements = len(values)

        debug_assert(
            size == num_elements,
            "[IndexList] mismatch in the number of elements",
        )

        var tup = Self()

        @parameter
        for idx in range(size):
            tup[idx] = values[idx]

        self = tup

    @always_inline("nodebug")
    fn __len__(self) -> Int:
        """Returns the size of the tuple.

        Returns:
            The tuple size.
        """
        return size

    @always_inline
    fn __getitem__[idx: Int](self) -> Int:
        """Gets an element from the tuple by index.

        Parameters:
            idx: The element index.

        Returns:
            The tuple element value.
        """
        return int(self.data.__getitem__[idx]())

    @always_inline("nodebug")
    fn __getitem__(self, idx: Int) -> Int:
        """Gets an element from the tuple by index.

        Args:
            idx: The element index.

        Returns:
            The tuple element value.
        """
        return int(self.data[idx])

    @always_inline("nodebug")
    fn __setitem__[index: Int](mut self, val: Int):
        """Sets an element in the tuple at the given static index.

        Parameters:
            index: The element index.

        Args:
            val: The value to store.
        """
        self.data.__setitem__[index](val)

    @always_inline("nodebug")
    fn __setitem__[index: Int](mut self, val: Self._int_type):
        """Sets an element in the tuple at the given static index.

        Parameters:
            index: The element index.

        Args:
            val: The value to store.
        """
        self.data.__setitem__[index](val)

    @always_inline("nodebug")
    fn __setitem__(mut self, idx: Int, val: Int):
        """Sets an element in the tuple at the given index.

        Args:
            idx: The element index.
            val: The value to store.
        """
        self.data[idx] = val

    @always_inline("nodebug")
    fn as_tuple(self) -> StaticTuple[Int, size]:
        """Converts this IndexList to StaticTuple.

        Returns:
            The corresponding StaticTuple object.
        """
        var res = StaticTuple[Int, size]()

        @parameter
        for i in range(size):
            res[i] = int(self.__getitem__[i]())
        return res

    @always_inline("nodebug")
    fn canonicalize(
        self,
        out result: IndexList[
            size, element_bitwidth = bitwidthof[Int](), unsigned=False
        ],
    ):
        """Canonicalizes the IndexList.

        Returns:
            Canonicalizes the object.
        """
        return self.cast[
            element_bitwidth = result.element_bitwidth,
            unsigned = result.unsigned,
        ]()

    @always_inline
    fn flattened_length(self) -> Int:
        """Returns the flattened length of the tuple.

        Returns:
            The flattened length of the tuple.
        """
        var length: Int = 1

        @parameter
        for i in range(size):
            length *= self[i]

        return length

    @always_inline
    fn __add__(self, rhs: Self) -> Self:
        """Performs element-wise integer add.

        Args:
            rhs: Right hand side operand.

        Returns:
            The resulting index tuple.
        """

        @always_inline
        fn apply_fn[
            type: DType
        ](a: Scalar[type], b: Scalar[type]) -> Scalar[type]:
            return a + b

        return _int_tuple_binary_apply[apply_fn](self, rhs)

    @always_inline
    fn __sub__(self, rhs: Self) -> Self:
        """Performs element-wise integer subtract.

        Args:
            rhs: Right hand side operand.

        Returns:
            The resulting index tuple.
        """

        # FIXME(#53331) - nodebug is required otherwise we crash in debug
        # information generation.
        @always_inline("nodebug")
        fn apply_fn[
            type: DType
        ](a: Scalar[type], b: Scalar[type]) -> Scalar[type]:
            return a - b

        return _int_tuple_binary_apply[apply_fn](self, rhs)

    @always_inline
    fn __mul__(self, rhs: Self) -> Self:
        """Performs element-wise integer multiply.

        Args:
            rhs: Right hand side operand.

        Returns:
            The resulting index tuple.
        """

        @always_inline
        fn apply_fn[
            type: DType
        ](a: Scalar[type], b: Scalar[type]) -> Scalar[type]:
            return a * b

        return _int_tuple_binary_apply[apply_fn](self, rhs)

    @always_inline
    fn __floordiv__(self, rhs: Self) -> Self:
        """Performs element-wise integer floor division.

        Args:
            rhs: The elementwise divisor.

        Returns:
            The resulting index tuple.
        """

        @always_inline
        fn apply_fn[
            type: DType
        ](a: Scalar[type], b: Scalar[type]) -> Scalar[type]:
            return a // b

        return _int_tuple_binary_apply[apply_fn](self, rhs)

    @always_inline
    fn __rfloordiv__(self, rhs: Self) -> Self:
        """Floor divides rhs by this object.

        Args:
            rhs: The value to elementwise divide by self.

        Returns:
            The resulting index tuple.
        """
        return rhs // self

    @always_inline
    fn remu(self, rhs: Self) -> Self:
        """Performs element-wise integer unsigned modulo.

        Args:
            rhs: Right hand side operand.

        Returns:
            The resulting index tuple.
        """

        @always_inline
        fn apply_fn[
            type: DType
        ](a: Scalar[type], b: Scalar[type]) -> Scalar[type]:
            return a % b

        return _int_tuple_binary_apply[apply_fn](self, rhs)

    @always_inline
    fn __eq__(self, rhs: Self) -> Bool:
        """Compares this tuple to another tuple for equality.

        The tuples are equal if all corresponding elements are equal.

        Args:
            rhs: The other tuple.

        Returns:
            The comparison result.
        """

        @always_inline
        fn apply_fn[type: DType](a: Scalar[type], b: Scalar[type]) -> Bool:
            return a == b

        return _bool_tuple_reduce[_reduce_and_fn](
            _int_tuple_compare[apply_fn](self.data, rhs.data), True
        )

    @always_inline
    fn __ne__(self, rhs: Self) -> Bool:
        """Compares this tuple to another tuple for non-equality.

        The tuples are non-equal if at least one element of LHS isn't equal to
        the corresponding element from RHS.

        Args:
            rhs: The other tuple.

        Returns:
            The comparison result.
        """
        return not (self == rhs)

    @always_inline
    fn __lt__(self, rhs: Self) -> Bool:
        """Compares this tuple to another tuple using LT comparison.

        A tuple is less-than another tuple if all corresponding elements of lhs
        is less than rhs.

        Note: This is **not** a lexical comparison.

        Args:
            rhs: Right hand side tuple.

        Returns:
            The comparison result.
        """

        @always_inline
        fn apply_fn[type: DType](a: Scalar[type], b: Scalar[type]) -> Bool:
            return a < b

        return _bool_tuple_reduce[_reduce_and_fn](
            _int_tuple_compare[apply_fn](self.data, rhs.data), True
        )

    @always_inline
    fn __le__(self, rhs: Self) -> Bool:
        """Compares this tuple to another tuple using LE comparison.

        A tuple is less-or-equal than another tuple if all corresponding
        elements of lhs is less-or-equal than rhs.

        Note: This is **not** a lexical comparison.

        Args:
            rhs: Right hand side tuple.

        Returns:
            The comparison result.
        """

        @always_inline
        fn apply_fn[type: DType](a: Scalar[type], b: Scalar[type]) -> Bool:
            return a <= b

        return _bool_tuple_reduce[_reduce_and_fn](
            _int_tuple_compare[apply_fn](self.data, rhs.data), True
        )

    @always_inline
    fn __gt__(self, rhs: Self) -> Bool:
        """Compares this tuple to another tuple using GT comparison.

        A tuple is greater-than than another tuple if all corresponding
        elements of lhs is greater-than than rhs.

        Note: This is **not** a lexical comparison.

        Args:
            rhs: Right hand side tuple.

        Returns:
            The comparison result.
        """

        @always_inline
        fn apply_fn[type: DType](a: Scalar[type], b: Scalar[type]) -> Bool:
            return a > b

        return _bool_tuple_reduce[_reduce_and_fn](
            _int_tuple_compare[apply_fn](self.data, rhs.data), True
        )

    @always_inline
    fn __ge__(self, rhs: Self) -> Bool:
        """Compares this tuple to another tuple using GE comparison.

        A tuple is greater-or-equal than another tuple if all corresponding
        elements of lhs is greater-or-equal than rhs.

        Note: This is **not** a lexical comparison.

        Args:
            rhs: Right hand side tuple.

        Returns:
            The comparison result.
        """

        @always_inline
        fn apply_fn[type: DType](a: Scalar[type], b: Scalar[type]) -> Bool:
            return a >= b

        return _bool_tuple_reduce[_reduce_and_fn](
            _int_tuple_compare[apply_fn](self.data, rhs.data), True
        )

    @no_inline
    fn write_to[W: Writer](self, mut writer: W):
        """
        Formats this IndexList value to the provided Writer.

        Parameters:
            W: A type conforming to the Writable trait.

        Args:
            writer: The object to write to.
        """
<<<<<<< HEAD
        # Reserve space for opening and closing parentheses, plus each element
        # and its trailing commas.
        var initial_buffer_size = 2
        for i in range(size):
            initial_buffer_size += _calc_initial_buffer_size(self[i]) + 2
        var res = String(capacity=initial_buffer_size)

        # Print an opening `(`.
        res.write("(")
=======

        writer.write("(")

>>>>>>> f8e856db
        for i in range(size):
            if i != 0:
<<<<<<< HEAD
                res.write(", ")
            res.write(self[i])
=======
                writer.write(", ")

            var element = self[i]

            @parameter
            if element_bitwidth == 32:
                writer.write(Int32(element))
            else:
                writer.write(Int64(element))

>>>>>>> f8e856db
        # Single element tuples should be printed with a trailing comma.
        @parameter
        if size == 1:
<<<<<<< HEAD
            res.write(",")
        # Print a closing `)`.
        res.write(")")
        return res^
=======
            writer.write(",")

        writer.write(")")
>>>>>>> f8e856db

    @no_inline
    fn __str__(self) -> String:
        """Get the tuple as a string.

        Returns:
            A string representation.
        """
        return String.write(self)

    @always_inline
    fn cast[
        type: DType
    ](
        self,
        out result: IndexList[
            size,
            element_bitwidth = bitwidthof[type](),
            unsigned = _is_unsigned[type](),
        ],
    ):
        """Casts to the target DType.

        Parameters:
            type: The type to cast towards.

        Returns:
            The list casted to the target type.
        """
        constrained[type.is_integral(), "the target type must be integral"]()

        var res = __type_of(result)()

        @parameter
        for i in range(size):
            res.data[i] = rebind[__type_of(result.data).element_type](
                rebind[Scalar[Self.element_type]](
                    self.data.__getitem__[i]()
                ).cast[result.element_type]()
            )
        return res

    @always_inline
    fn cast[
        *,
        element_bitwidth: Int = Self.element_bitwidth,
        unsigned: Bool = Self.unsigned,
    ](
        self,
        out result: IndexList[
            size, element_bitwidth=element_bitwidth, unsigned=unsigned
        ],
    ):
        """Casts to the target DType.

        Parameters:
            element_bitwidth: The bitwidth to cast towards.
            unsigned: The signess of the list.

        Returns:
            The list casted to the target type.
        """

        @parameter
        if (
            element_bitwidth == Self.element_bitwidth
            and unsigned == Self.unsigned
        ):
            return rebind[__type_of(result)](self)

        return rebind[__type_of(result)](
            self.cast[_type_of_width[element_bitwidth, unsigned]()]()
        )

    fn __hash__[H: _Hasher](self, mut hasher: H):
        """Updates hasher with the underlying bytes.

        Parameters:
            H: The hasher type.

        Args:
            hasher: The hasher instance.
        """

        @parameter
        for i in range(size):
            hasher.update(self.data[i])


# ===-----------------------------------------------------------------------===#
# Factory functions for creating index.
# ===-----------------------------------------------------------------------===#
@always_inline
fn Index[
    T0: Intable, //,
    *,
    element_bitwidth: Int = bitwidthof[Int](),
    unsigned: Bool = False,
](
    x: T0,
    out result: IndexList[
        1, element_bitwidth=element_bitwidth, unsigned=unsigned
    ],
):
    """Constructs a 1-D Index from the given value.

    Parameters:
        T0: The type of the 1st argument.
        element_bitwidth: The bitwidth of the underlying integer element type.
        unsigned: Whether the integer is signed or unsigned.

    Args:
        x: The initial value.

    Returns:
        The constructed IndexList.
    """
    return __type_of(result)(int(x))


@always_inline
fn Index[
    *, element_bitwidth: Int = bitwidthof[Int](), unsigned: Bool = False
](
    x: UInt,
    out result: IndexList[
        1, element_bitwidth=element_bitwidth, unsigned=unsigned
    ],
):
    """Constructs a 1-D Index from the given value.

    Parameters:
        element_bitwidth: The bitwidth of the underlying integer element type.
        unsigned: Whether the integer is signed or unsigned.

    Args:
        x: The initial value.

    Returns:
        The constructed IndexList.
    """
    return __type_of(result)(int(x))


@always_inline
fn Index[
    T0: Intable,
    T1: Intable, //,
    *,
    element_bitwidth: Int = bitwidthof[Int](),
    unsigned: Bool = False,
](
    x: T0,
    y: T1,
    out result: IndexList[
        2, element_bitwidth=element_bitwidth, unsigned=unsigned
    ],
):
    """Constructs a 2-D Index from the given values.

    Parameters:
        T0: The type of the 1st argument.
        T1: The type of the 2nd argument.
        element_bitwidth: The bitwidth of the underlying integer element type.
        unsigned: Whether the integer is signed or unsigned.

    Args:
        x: The 1st initial value.
        y: The 2nd initial value.

    Returns:
        The constructed IndexList.
    """
    return __type_of(result)(int(x), int(y))


@always_inline
fn Index[
    *, element_bitwidth: Int = bitwidthof[Int](), unsigned: Bool = False
](
    x: UInt,
    y: UInt,
    out result: IndexList[
        2, element_bitwidth=element_bitwidth, unsigned=unsigned
    ],
):
    """Constructs a 2-D Index from the given values.

    Parameters:
        element_bitwidth: The bitwidth of the underlying integer element type.
        unsigned: Whether the integer is signed or unsigned.

    Args:
        x: The 1st initial value.
        y: The 2nd initial value.

    Returns:
        The constructed IndexList.
    """
    return __type_of(result)(int(x), int(y))


@always_inline
fn Index[
    T0: Intable,
    T1: Intable,
    T2: Intable, //,
    *,
    element_bitwidth: Int = bitwidthof[Int](),
    unsigned: Bool = False,
](
    x: T0,
    y: T1,
    z: T2,
    out result: IndexList[
        3, element_bitwidth=element_bitwidth, unsigned=unsigned
    ],
):
    """Constructs a 3-D Index from the given values.

    Parameters:
        T0: The type of the 1st argument.
        T1: The type of the 2nd argument.
        T2: The type of the 3rd argument.
        element_bitwidth: The bitwidth of the underlying integer element type.
        unsigned: Whether the integer is signed or unsigned.

    Args:
        x: The 1st initial value.
        y: The 2nd initial value.
        z: The 3rd initial value.

    Returns:
        The constructed IndexList.
    """
    return __type_of(result)(int(x), int(y), int(z))


@always_inline
fn Index[
    T0: Intable,
    T1: Intable,
    T2: Intable,
    T3: Intable, //,
    *,
    element_bitwidth: Int = bitwidthof[Int](),
    unsigned: Bool = False,
](
    x: T0,
    y: T1,
    z: T2,
    w: T3,
    out result: IndexList[
        4, element_bitwidth=element_bitwidth, unsigned=unsigned
    ],
):
    """Constructs a 4-D Index from the given values.

    Parameters:
        T0: The type of the 1st argument.
        T1: The type of the 2nd argument.
        T2: The type of the 3rd argument.
        T3: The type of the 4th argument.
        element_bitwidth: The bitwidth of the underlying integer element type.
        unsigned: Whether the integer is signed or unsigned.

    Args:
        x: The 1st initial value.
        y: The 2nd initial value.
        z: The 3rd initial value.
        w: The 4th initial value.

    Returns:
        The constructed IndexList.
    """
    return __type_of(result)(int(x), int(y), int(z), int(w))


@always_inline
fn Index[
    T0: Intable,
    T1: Intable,
    T2: Intable,
    T3: Intable,
    T4: Intable, //,
    *,
    element_bitwidth: Int = bitwidthof[Int](),
    unsigned: Bool = False,
](
    x: T0,
    y: T1,
    z: T2,
    w: T3,
    v: T4,
    out result: IndexList[
        5, element_bitwidth=element_bitwidth, unsigned=unsigned
    ],
):
    """Constructs a 5-D Index from the given values.

    Parameters:
        T0: The type of the 1st argument.
        T1: The type of the 2nd argument.
        T2: The type of the 3rd argument.
        T3: The type of the 4th argument.
        T4: The type of the 5th argument.
        element_bitwidth: The bitwidth of the underlying integer element type.
        unsigned: Whether the integer is signed or unsigned.

    Args:
        x: The 1st initial value.
        y: The 2nd initial value.
        z: The 3rd initial value.
        w: The 4th initial value.
        v: The 5th initial value.

    Returns:
        The constructed IndexList.
    """
    return __type_of(result)(int(x), int(y), int(z), int(w), int(v))


# ===-----------------------------------------------------------------------===#
# Utils
# ===-----------------------------------------------------------------------===#


@always_inline
fn product[size: Int](tuple: IndexList[size, **_], end_idx: Int) -> Int:
    """Computes a product of values in the tuple up to the given index.

    Parameters:
        size: The tuple size.

    Args:
        tuple: The tuple to get a product of.
        end_idx: The end index.

    Returns:
        The product of all tuple elements in the given range.
    """
    return product[size](tuple, 0, end_idx)


@always_inline
fn product[
    size: Int
](tuple: IndexList[size, **_], start_idx: Int, end_idx: Int) -> Int:
    """Computes a product of values in the tuple in the given index range.

    Parameters:
        size: The tuple size.

    Args:
        tuple: The tuple to get a product of.
        start_idx: The start index of the range.
        end_idx: The end index of the range.

    Returns:
        The product of all tuple elements in the given range.
    """
    var product: Int = 1
    for i in range(start_idx, end_idx):
        product *= tuple[i]
    return product<|MERGE_RESOLUTION|>--- conflicted
+++ resolved
@@ -736,27 +736,11 @@
         Args:
             writer: The object to write to.
         """
-<<<<<<< HEAD
-        # Reserve space for opening and closing parentheses, plus each element
-        # and its trailing commas.
-        var initial_buffer_size = 2
-        for i in range(size):
-            initial_buffer_size += _calc_initial_buffer_size(self[i]) + 2
-        var res = String(capacity=initial_buffer_size)
-
-        # Print an opening `(`.
-        res.write("(")
-=======
 
         writer.write("(")
 
->>>>>>> f8e856db
         for i in range(size):
             if i != 0:
-<<<<<<< HEAD
-                res.write(", ")
-            res.write(self[i])
-=======
                 writer.write(", ")
 
             var element = self[i]
@@ -767,20 +751,12 @@
             else:
                 writer.write(Int64(element))
 
->>>>>>> f8e856db
         # Single element tuples should be printed with a trailing comma.
         @parameter
         if size == 1:
-<<<<<<< HEAD
-            res.write(",")
-        # Print a closing `)`.
-        res.write(")")
-        return res^
-=======
             writer.write(",")
 
         writer.write(")")
->>>>>>> f8e856db
 
     @no_inline
     fn __str__(self) -> String:
