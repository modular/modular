# ===----------------------------------------------------------------------=== #
# Copyright (c) 2024, Modular Inc. All rights reserved.
#
# Licensed under the Apache License v2.0 with LLVM Exceptions:
# https://llvm.org/LICENSE.txt
#
# Unless required by applicable law or agreed to in writing, software
# distributed under the License is distributed on an "AS IS" BASIS,
# WITHOUT WARRANTIES OR CONDITIONS OF ANY KIND, either express or implied.
# See the License for the specific language governing permissions and
# limitations under the License.
# ===----------------------------------------------------------------------=== #

"""Implements the StringSlice type.

You can import these APIs from the `utils.string_slice` module.

Examples:

```mojo
from utils import StringSlice
```
"""

from bit import count_leading_zeros
from utils.span import Span, AsBytes
from collections.string import _is_ascii_space, _atol, _atof, _repr, _ascii
from collections import List, Optional
from memory import memcmp, UnsafePointer, memcpy
from sys import simdwidthof, bitwidthof
from sys.intrinsics import unlikely
from memory.memory import _memcmp_impl_unconstrained
from ._utf8_validation import _is_valid_utf8
<<<<<<< HEAD
from builtin.builtin_list import _lit_mut_cast
=======
>>>>>>> a5d1382f

alias StaticString = StringSlice[StaticConstantOrigin]
"""An immutable static string slice."""


@always_inline
fn _is_continuation_byte[
    w: Int
](vec: SIMD[DType.uint8, w]) -> SIMD[DType.bool, w]:
    return (vec & 0b1100_0000) == 0b1000_0000


@always_inline
fn _count_utf8_continuation_bytes(span: Span[Byte]) -> Int:
    return span.count[func=_is_continuation_byte]()


fn _unicode_codepoint_utf8_byte_length(c: Int) -> Int:
    debug_assert(
        0 <= c <= 0x10FFFF, "Value: ", c, " is not a valid Unicode code point"
    )
    alias sizes = SIMD[DType.int32, 4](0, 0b0111_1111, 0b0111_1111_1111, 0xFFFF)
    return int((sizes < c).cast[DType.uint8]().reduce_add())


@always_inline
<<<<<<< HEAD
fn _utf8_first_byte_sequence_length(b: SIMD[DType.uint8, 1]) -> Int:
=======
fn _utf8_first_byte_sequence_length(b: Byte) -> Int:
>>>>>>> a5d1382f
    """Get the length of the sequence starting with given byte. Do note that
    this does not work correctly if given a continuation byte."""

    debug_assert(
<<<<<<< HEAD
        not _is_continuation_byte(b),
        "Function does not work correctly if given a continuation byte.",
    )
    return int(count_leading_zeros(~b)) + int(b < 0b1000_0000)
=======
        (b & 0b1100_0000) != 0b1000_0000,
        (
            "Function `_utf8_first_byte_sequence_length()` does not work"
            " correctly if given a continuation byte."
        ),
    )
    var flipped = ~b
    return int(count_leading_zeros(flipped) + (flipped >> 7))
>>>>>>> a5d1382f


fn _shift_unicode_to_utf8(ptr: UnsafePointer[UInt8], c: Int, num_bytes: Int):
    """Shift unicode to utf8 representation.

    ### Unicode (represented as UInt32 BE) to UTF-8 conversion:
    - 1: 00000000 00000000 00000000 0aaaaaaa -> 0aaaaaaa
        - a
    - 2: 00000000 00000000 00000aaa aabbbbbb -> 110aaaaa 10bbbbbb
        - (a >> 6)  | 0b11000000, b         | 0b10000000
    - 3: 00000000 00000000 aaaabbbb bbcccccc -> 1110aaaa 10bbbbbb 10cccccc
        - (a >> 12) | 0b11100000, (b >> 6)  | 0b10000000, c        | 0b10000000
    - 4: 00000000 000aaabb bbbbcccc ccdddddd -> 11110aaa 10bbbbbb 10cccccc
    10dddddd
        - (a >> 18) | 0b11110000, (b >> 12) | 0b10000000, (c >> 6) | 0b10000000,
        d | 0b10000000
    """

    var shift = 6 * (num_bytes - 1)
    var mask = UInt8(0xFF) >> (num_bytes + int(num_bytes > 1))
    var num_bytes_marker = UInt8(0xFF) << (8 - num_bytes)
    ptr[0] = ((c >> shift) & mask) | num_bytes_marker * int(num_bytes > 1)
    for i in range(1, num_bytes):
        shift -= 6
        ptr[i] = ((c >> shift) & 0b0011_1111) | 0b1000_0000


fn _utf8_byte_type(b: SIMD[DType.uint8, _], /) -> __type_of(b):
    """UTF-8 byte type.

    Returns:
        The byte type.

    Notes:

        - 0 -> ASCII byte.
        - 1 -> continuation byte.
        - 2 -> start of 2 byte long sequence.
        - 3 -> start of 3 byte long sequence.
        - 4 -> start of 4 byte long sequence.
    """
    return count_leading_zeros(~(b & UInt8(0b1111_0000)))


@always_inline
fn _memrchr[
    type: DType
](
    source: UnsafePointer[Scalar[type]], char: Scalar[type], len: Int
) -> UnsafePointer[Scalar[type]]:
    if not len:
        return UnsafePointer[Scalar[type]]()
    for i in reversed(range(len)):
        if source[i] == char:
            return source + i
    return UnsafePointer[Scalar[type]]()


@always_inline
fn _memrmem[
    type: DType
](
    haystack: UnsafePointer[Scalar[type]],
    haystack_len: Int,
    needle: UnsafePointer[Scalar[type]],
    needle_len: Int,
) -> UnsafePointer[Scalar[type]]:
    if not needle_len:
        return haystack
    if needle_len > haystack_len:
        return UnsafePointer[Scalar[type]]()
    if needle_len == 1:
        return _memrchr[type](haystack, needle[0], haystack_len)
    for i in reversed(range(haystack_len - needle_len + 1)):
        if haystack[i] != needle[0]:
            continue
        if memcmp(haystack + i + 1, needle + 1, needle_len - 1) == 0:
            return haystack + i
    return UnsafePointer[Scalar[type]]()


<<<<<<< HEAD
fn _is_newline_start(
    ptr: UnsafePointer[UInt8], read_ahead: Int = 1
) -> (Bool, Int):
    """Returns if the first item in the pointer is the start of
    a newline sequence, and its length.
    """
    # TODO add line and paragraph separator as StringLiteral
    # once Unicode escape sequences are accepted
    alias ` ` = UInt8(ord(" "))
    var rn = "\r\n"
    var next_line = List[UInt8](0xC2, 0x85)
    """TODO: \\x85"""
    var unicode_line_sep = List[UInt8](0xE2, 0x80, 0xA8)
    """TODO: \\u2028"""
    var unicode_paragraph_sep = List[UInt8](0xE2, 0x80, 0xA9)
    """TODO: \\u2029"""

    var val = _utf8_byte_type(ptr[0])
    if val == 0:
        if read_ahead > 1:
            if memcmp(ptr, rn.unsafe_ptr(), 2) == 0:
                return True, 2
            _ = rn
        return ptr[0] != ` ` and _is_ascii_space(ptr[0]), 1
    elif val == 2 and read_ahead > 1:
        var comp = memcmp(ptr, next_line.unsafe_ptr(), 2) == 0
        _ = next_line
        return comp, 2
    elif val == 3 and read_ahead > 2:
        var comp = (
            memcmp(ptr, unicode_line_sep.unsafe_ptr(), 3) == 0
            or memcmp(ptr, unicode_paragraph_sep.unsafe_ptr(), 3) == 0
        )
        _ = unicode_line_sep, unicode_paragraph_sep
        return comp, 3
    return False, 1


=======
>>>>>>> a5d1382f
@value
struct _StringSliceIter[
    is_mutable: Bool, //,
    origin: Origin[is_mutable].type,
    forward: Bool = True,
]:
    """Iterator for `StringSlice` over unicode characters.

    Parameters:
        is_mutable: Whether the slice is mutable.
        origin: The origin of the underlying string data.
        forward: The iteration direction. `False` is backwards.
    """

    var index: Int
    var continuation_bytes: Int
    var ptr: UnsafePointer[UInt8]
    var length: Int

    fn __init__(
        inout self, *, unsafe_pointer: UnsafePointer[UInt8], length: Int
    ):
        self.index = 0 if forward else length
        self.ptr = unsafe_pointer
        self.length = length
        alias S = Span[Byte, StaticConstantOrigin]
        var s = S(unsafe_ptr=self.ptr, len=self.length)
        self.continuation_bytes = _count_utf8_continuation_bytes(s)

    fn __iter__(self) -> Self:
        return self

    fn __next__(inout self) -> StringSlice[origin]:
        @parameter
        if forward:
            var byte_len = 1
            if self.continuation_bytes > 0:
                var byte_type = _utf8_byte_type(self.ptr[self.index])
                if byte_type != 0:
                    byte_len = int(byte_type)
                    self.continuation_bytes -= byte_len - 1
            self.index += byte_len
            return StringSlice[origin](
                unsafe_from_utf8_ptr=self.ptr + (self.index - byte_len),
                len=byte_len,
            )
        else:
            var byte_len = 1
            if self.continuation_bytes > 0:
                var byte_type = _utf8_byte_type(self.ptr[self.index - 1])
                if byte_type != 0:
                    while byte_type == 1:
                        byte_len += 1
                        var b = self.ptr[self.index - byte_len]
                        byte_type = _utf8_byte_type(b)
                    self.continuation_bytes -= byte_len - 1
            self.index -= byte_len
            return StringSlice[origin](
                unsafe_from_utf8_ptr=self.ptr + self.index, len=byte_len
            )

    @always_inline
    fn __hasmore__(self) -> Bool:
        return self.__len__() > 0

    fn __len__(self) -> Int:
        @parameter
        if forward:
            return self.length - self.index - self.continuation_bytes
        else:
            return self.index - self.continuation_bytes


@value
struct StringSlice[is_mutable: Bool, //, origin: Origin[is_mutable].type,](
    Stringable,
    Sized,
    Writable,
    CollectionElement,
    CollectionElementNew,
    Hashable,
    AsBytes,
):
    """A non-owning view to encoded string data.

    Parameters:
        is_mutable: Whether the slice is mutable.
        origin: The origin of the underlying string data.

    Notes:
        TODO: The underlying string data is guaranteed to be encoded using
        UTF-8.
    """

    var _slice: Span[Byte, origin]

    # ===------------------------------------------------------------------===#
    # Initializers
    # ===------------------------------------------------------------------===#

    @always_inline
    fn __init__(inout self: StaticString, lit: StringLiteral):
        """Construct a new `StringSlice` from a `StringLiteral`.

        Args:
            lit: The literal to construct this `StringSlice` from.
        """
        # Since a StringLiteral has static origin, it will outlive
        # whatever arbitrary `origin` the user has specified they need this
        # slice to live for.
        # SAFETY:
        #   StringLiteral is guaranteed to use UTF-8 encoding.
        # FIXME(MSTDL-160):
        #   Ensure StringLiteral _actually_ always uses UTF-8 encoding.
        # FIXME: this gets practically stuck at compile time
        # debug_assert(
        #     _is_valid_utf8(lit.as_bytes()),
        #     "StringLiteral doesn't have valid UTF-8 encoding",
        # )
        self = StaticString(unsafe_from_utf8=lit.as_bytes())

    @always_inline
    fn __init__(inout self, *, owned unsafe_from_utf8: Span[Byte, origin]):
        """Construct a new `StringSlice` from a sequence of UTF-8 encoded bytes.

        Args:
            unsafe_from_utf8: A `Span[Byte]` encoded in UTF-8.

        Safety:
            `unsafe_from_utf8` MUST be valid UTF-8 encoded data.
        """

        self._slice = unsafe_from_utf8^

    fn __init__(inout self, *, unsafe_from_utf8_strref: StringRef):
        """Construct a new StringSlice from a `StringRef` pointing to UTF-8
        encoded bytes.

        Args:
            unsafe_from_utf8_strref: A `StringRef` of bytes encoded in UTF-8.

        Safety:
            - `unsafe_from_utf8_strref` MUST point to data that is valid for
              `origin`.
            - `unsafe_from_utf8_strref` MUST be valid UTF-8 encoded data.
        """

        var strref = unsafe_from_utf8_strref

        var byte_slice = Span[Byte, origin](
            unsafe_ptr=strref.unsafe_ptr(),
            len=len(strref),
        )

        self = Self(unsafe_from_utf8=byte_slice)

    @always_inline
    fn __init__(
        inout self,
        *,
        unsafe_from_utf8_ptr: UnsafePointer[UInt8],
        len: Int,
    ):
        """Construct a `StringSlice` from a pointer to a sequence of UTF-8
        encoded bytes and a length.

        Args:
            unsafe_from_utf8_ptr: A pointer to a sequence of bytes encoded in
              UTF-8.
            len: The number of bytes of encoded data.

        Safety:
            - `unsafe_from_utf8_ptr` MUST point to at least `len` bytes of valid
              UTF-8 encoded data.
            - `unsafe_from_utf8_ptr` must point to data that is live for the
              duration of `origin`.
        """
        var byte_slice = Span[Byte, origin](
            unsafe_ptr=unsafe_from_utf8_ptr,
            len=len,
        )

        self._slice = byte_slice

    @always_inline
    fn __init__(inout self, *, other: Self):
        """Explicitly construct a deep copy of the provided `StringSlice`.

        Args:
            other: The `StringSlice` to copy.
        """
        self._slice = other._slice

    fn __init__[
        O: ImmutableOrigin, //
    ](inout self: StringSlice[O], ref [O]value: String):
        """Construct an immutable StringSlice.

        Parameters:
            O: The immutable origin.

        Args:
            value: The string value.
        """

        debug_assert(
            _is_valid_utf8(value.as_bytes()), "value is not valid utf8"
        )
        self = StringSlice[O](unsafe_from_utf8=value.as_bytes())

    # ===------------------------------------------------------------------===#
    # Trait implementations
    # ===------------------------------------------------------------------===#

    fn __str__(self) -> String:
        """Gets this slice as a standard `String`. You don't need to
        call this method directly, use `str("...")` instead.

        Returns:
            The string representation of the slice.
        """
        return String(str_slice=self)

    @always_inline
    fn __repr__(self) -> String:
        """Return a representation of the string instance. You don't need to
        call this method directly, use `repr("...")` instead.

        Returns:
            A new representation of the string.
        """
        return _repr(self)

    @always_inline
    fn __ascii__(self) -> String:
        """Get the ASCII representation of the object. You don't need to call
        this method directly, use `ascii("...")` instead.

        Returns:
            A new string containing the ASCII representation of the object.
        """
        return _ascii(self)

    fn __len__(self) -> Int:
        """Nominally returns the _length in Unicode codepoints_ (not bytes!).

        Returns:
            The length in Unicode codepoints.
        """
        var b_len = self.byte_length()
        alias S = Span[Byte, StaticConstantOrigin]
        var s = S(unsafe_ptr=self.unsafe_ptr(), len=b_len)
        return b_len - _count_utf8_continuation_bytes(s)

    fn write_to[W: Writer](self, inout writer: W):
        """Formats this string slice to the provided `Writer`.

        Parameters:
            W: A type conforming to the `Writable` trait.

        Args:
            writer: The object to write to.
        """
        writer.write_bytes(self.as_bytes())

    fn __bool__(self) -> Bool:
        """Check if a string slice is non-empty.

        Returns:
           True if a string slice is non-empty, False otherwise.
        """
        return len(self._slice) > 0

    fn __hash__(self) -> UInt:
        """Hash the underlying buffer using builtin hash.

        Returns:
            A 64-bit hash value. This value is _not_ suitable for cryptographic
            uses. Its intended usage is for data structures. See the `hash`
            builtin documentation for more details.
        """
        return hash(self._slice._data, self._slice._len)

    # This decorator informs the compiler that indirect address spaces are not
    # dereferenced by the method.
    # TODO: replace with a safe model that checks the body of the method for
    # accesses to the origin.
    @__unsafe_disable_nested_origin_exclusivity
    fn __eq__(self, rhs: StringSlice) -> Bool:
        """Verify if a `StringSlice` is equal to another `StringSlice`.

        Args:
            rhs: The `StringSlice` to compare against.

        Returns:
            If the `StringSlice` is equal to the input in length and contents.
        """
        if not self and not rhs:
            return True
        if len(self) != len(rhs):
            return False
        # same pointer and length, so equal
        if self._slice.unsafe_ptr() == rhs._slice.unsafe_ptr():
            return True
        for i in range(len(self)):
            if self._slice[i] != rhs._slice.unsafe_ptr()[i]:
                return False
        return True

    @always_inline
    fn __eq__(self, rhs: String) -> Bool:
        """Verify if a `StringSlice` is equal to a string.

        Args:
            rhs: The `String` to compare against.

        Returns:
            If the `StringSlice` is equal to the input in length and contents.
        """
        return self == rhs.as_string_slice()

    @always_inline
    fn __eq__(self, rhs: StringLiteral) -> Bool:
        """Verify if a `StringSlice` is equal to a literal.

        Args:
            rhs: The `StringLiteral` to compare against.

        Returns:
            If the `StringSlice` is equal to the input in length and contents.
        """
        return self == rhs.as_string_slice()

    @__unsafe_disable_nested_origin_exclusivity
    @always_inline
    fn __ne__(self, rhs: StringSlice) -> Bool:
        """Verify if span is not equal to another `StringSlice`.

        Args:
            rhs: The `StringSlice` to compare against.

        Returns:
            If the `StringSlice` is not equal to the input in length and
            contents.
        """
        return not self == rhs

    @always_inline
    fn __ne__(self, rhs: String) -> Bool:
        """Verify if span is not equal to another `StringSlice`.

        Args:
            rhs: The `StringSlice` to compare against.

        Returns:
            If the `StringSlice` is not equal to the input in length and
            contents.
        """
        return not self == rhs

    @always_inline
    fn __ne__(self, rhs: StringLiteral) -> Bool:
        """Verify if span is not equal to a `StringLiteral`.

        Args:
            rhs: The `StringLiteral` to compare against.

        Returns:
            If the `StringSlice` is not equal to the input in length and
            contents.
        """
        return not self == rhs

    @always_inline
    fn __lt__(self, rhs: StringSlice) -> Bool:
        """Verify if the `StringSlice` bytes are strictly less than the input in
        overlapping content.

        Args:
            rhs: The other `StringSlice` to compare against.

        Returns:
            If the `StringSlice` bytes are strictly less than the input in
            overlapping content.
        """
        var len1 = len(self)
        var len2 = len(rhs)
        return int(len1 < len2) > _memcmp_impl_unconstrained(
            self.unsafe_ptr(), rhs.unsafe_ptr(), min(len1, len2)
        )

    fn __iter__(self) -> _StringSliceIter[origin]:
        """Iterate over the string, returning immutable references.

        Returns:
            An iterator of references to the string elements.
        """
        return _StringSliceIter[origin](
            unsafe_pointer=self.unsafe_ptr(), length=self.byte_length()
        )

    fn __reversed__(self) -> _StringSliceIter[origin, False]:
        """Iterate backwards over the string, returning immutable references.

        Returns:
            A reversed iterator of references to the string elements.
        """
        return _StringSliceIter[origin, forward=False](
            unsafe_pointer=self.unsafe_ptr(), length=self.byte_length()
        )

    fn __getitem__[IndexerType: Indexer](self, idx: IndexerType) -> String:
        """Gets the character at the specified position.

        Parameters:
            IndexerType: The inferred type of an indexer argument.

        Args:
            idx: The index value.

        Returns:
            A new string containing the character at the specified position.
        """
        # TODO(#933): implement this for unicode when we support llvm intrinsic evaluation at compile time
        var buf = String._buffer_type(capacity=1)
        buf.append(self._slice[idx])
        buf.append(0)
        return String(buf^)

    fn __contains__(ref [_]self, substr: StringSlice[_]) -> Bool:
        """Returns True if the substring is contained within the current string.

        Args:
          substr: The substring to check.

        Returns:
          True if the string contains the substring.
        """
        return self.find(substr) != -1

    @always_inline
    fn __int__(self) raises -> Int:
        """Parses the given string as a base-10 integer and returns that value.
        If the string cannot be parsed as an int, an error is raised.

        Returns:
            An integer value that represents the string, or otherwise raises.
        """
        return _atol(self)

    @always_inline
    fn __float__(self) raises -> Float64:
        """Parses the string as a float point number and returns that value. If
        the string cannot be parsed as a float, an error is raised.

        Returns:
            A float value that represents the string, or otherwise raises.
        """
        return _atof(self)

    # ===------------------------------------------------------------------===#
    # Methods
    # ===------------------------------------------------------------------===#

    @always_inline
    fn strip(self) -> StringSlice[origin]:
        """Gets a StringRef with leading and trailing whitespaces removed.
        This only takes ASCII whitespace into account:
        `" \\t\\n\\v\\f\\r\\x1c\\x1d\\x1e"`.

        Returns:
            A StringRef with leading and trailing whitespaces removed.

        Examples:

        ```mojo
        print("  mojo  ".strip()) # "mojo"
        ```
        .
        """
        # FIXME: this can already do full isspace support with iterator
        var start: Int = 0
        var end: Int = len(self)
        var ptr = self.unsafe_ptr()
        while start < end and _is_ascii_space(ptr[start]):
            start += 1
        while end > start and _is_ascii_space(ptr[end - 1]):
            end -= 1
        return StringSlice[origin](
            unsafe_from_utf8_ptr=ptr + start, len=end - start
        )

    @always_inline
    fn as_bytes[
        is_mutable: Bool = is_mutable,
        origin: Origin[is_mutable]
        .type = _lit_mut_cast[origin, is_mutable]
        .result,
    ](self) -> Span[Byte, origin]:
        """Returns a contiguous slice of bytes.

        Parameters:
            is_mutable: Whether the result will be mutable.
            origin: The origin of the data.

        Returns:
            A contiguous slice pointing to bytes.

        Notes:
            This does not include the trailing null terminator.
        """
        return rebind[Span[Byte, origin]](self._slice)

    @always_inline
    fn unsafe_ptr(self) -> UnsafePointer[UInt8]:
        """Gets a pointer to the first element of this string slice.

        Returns:
            A pointer pointing at the first element of this string slice.
        """

        return self._slice.unsafe_ptr()

    @always_inline
    fn byte_length(self) -> Int:
        """Get the length of this string slice in bytes.

        Returns:
            The length of this string slice in bytes.
        """

        return len(self.as_bytes())

    fn startswith(
        self, prefix: StringSlice[_], start: Int = 0, end: Int = -1
    ) -> Bool:
        """Verify if the `StringSlice` starts with the specified prefix between
        start and end positions.

        Args:
            prefix: The prefix to check.
            start: The start offset from which to check.
            end: The end offset from which to check.

        Returns:
            True if the `self[start:end]` is prefixed by the input prefix.
        """
        if end == -1:
            return self.find(prefix, start) == start
        return StringSlice[__origin_of(self)](
            unsafe_from_utf8_ptr=self.unsafe_ptr() + start, len=end - start
        ).startswith(prefix)

    fn endswith(
        self, suffix: StringSlice[_], start: Int = 0, end: Int = -1
    ) -> Bool:
        """Verify if the `StringSlice` end with the specified suffix between
        start and end positions.

        Args:
            suffix: The suffix to check.
            start: The start offset from which to check.
            end: The end offset from which to check.

        Returns:
            True if the `self[start:end]` is suffixed by the input suffix.
        """
        if len(suffix) > len(self):
            return False
        if end == -1:
            return self.rfind(suffix, start) + len(suffix) == len(self)
        return StringSlice[__origin_of(self)](
            unsafe_from_utf8_ptr=self.unsafe_ptr() + start, len=end - start
        ).endswith(suffix)

    fn _from_start(self, start: Int) -> Self:
        """Gets the `StringSlice` pointing to the substring after the specified
        slice start position. If start is negative, it is interpreted as the
        number of characters from the end of the string to start at.

        Args:
            start: Starting index of the slice.

        Returns:
            A `StringSlice` borrowed from the current string containing the
            characters of the slice starting at start.
        """

        var self_len = self.byte_length()

        var abs_start: Int
        if start < 0:
            # Avoid out of bounds earlier than the start
            # len = 5, start = -3,  then abs_start == 2, i.e. a partial string
            # len = 5, start = -10, then abs_start == 0, i.e. the full string
            abs_start = max(self_len + start, 0)
        else:
            # Avoid out of bounds past the end
            # len = 5, start = 2,   then abs_start == 2, i.e. a partial string
            # len = 5, start = 8,   then abs_start == 5, i.e. an empty string
            abs_start = min(start, self_len)

        debug_assert(
            abs_start >= 0, "strref absolute start must be non-negative"
        )
        debug_assert(
            abs_start <= self_len,
            "strref absolute start must be less than source String len",
        )

        # TODO: We assumes the StringSlice only has ASCII.
        # When we support utf-8 slicing, we should drop self._slice[abs_start:]
        # and use something smarter.
        return StringSlice(unsafe_from_utf8=self._slice[abs_start:])

    @always_inline
    fn format[*Ts: _CurlyEntryFormattable](self, *args: *Ts) raises -> String:
        """Format a template with `*args`.

        Args:
            args: The substitution values.

        Parameters:
            Ts: The types of substitution values that implement `Representable`
                and `Stringable` (to be changed and made more flexible).

        Returns:
            The template with the given values substituted.

        Examples:

        ```mojo
        # Manual indexing:
        print("{0} {1} {0}".format("Mojo", 1.125)) # Mojo 1.125 Mojo
        # Automatic indexing:
        print("{} {}".format(True, "hello world")) # True hello world
        ```
        .
        """
        return _FormatCurlyEntry.format(self, args)

    fn find(ref [_]self, substr: StringSlice, start: Int = 0) -> Int:
        """Finds the offset of the first occurrence of `substr` starting at
        `start`. If not found, returns `-1`.

        Args:
            substr: The substring to find.
            start: The offset from which to find.

        Returns:
            The offset of `substr` relative to the beginning of the string.
        """
        if not substr:
            return 0

        if self.byte_length() < substr.byte_length() + start:
            return -1

        # The substring to search within, offset from the beginning if `start`
        # is positive, and offset from the end if `start` is negative.
        var haystack_str = self._from_start(start)

        var loc = stringref._memmem(
            haystack_str.unsafe_ptr(),
            haystack_str.byte_length(),
            substr.unsafe_ptr(),
            substr.byte_length(),
        )

        if not loc:
            return -1

        return int(loc) - int(self.unsafe_ptr())

    fn rfind(self, substr: StringSlice, start: Int = 0) -> Int:
        """Finds the offset of the last occurrence of `substr` starting at
        `start`. If not found, returns `-1`.

        Args:
            substr: The substring to find.
            start: The offset from which to find.

        Returns:
            The offset of `substr` relative to the beginning of the string.
        """
        if not substr:
            return len(self)

        if len(self) < len(substr) + start:
            return -1

        # The substring to search within, offset from the beginning if `start`
        # is positive, and offset from the end if `start` is negative.
        var haystack_str = self._from_start(start)

        var loc = _memrmem(
            haystack_str.unsafe_ptr(),
            len(haystack_str),
            substr.unsafe_ptr(),
            len(substr),
        )

        if not loc:
            return -1

        return int(loc) - int(self.unsafe_ptr())

    fn isspace(self) -> Bool:
        """Determines whether every character in the given StringSlice is a
        python whitespace String. This corresponds to Python's
        [universal separators:](
        https://docs.python.org/3/library/stdtypes.html#str.splitlines)
        `" \\t\\n\\v\\f\\r\\x1c\\x1d\\x1e\\x85\\u2028\\u2029"`.

        Returns:
            True if the whole StringSlice is made up of whitespace characters
            listed above, otherwise False.
        """

        if self.byte_length() == 0:
            return False

        # TODO add line and paragraph separator as stringliteral
        # once Unicode escape sequences are accepted
        var next_line = List[UInt8](0xC2, 0x85)
        """TODO: \\x85"""
        var unicode_line_sep = List[UInt8](0xE2, 0x80, 0xA8)
        """TODO: \\u2028"""
        var unicode_paragraph_sep = List[UInt8](0xE2, 0x80, 0xA9)
        """TODO: \\u2029"""

        for s in self:
            var no_null_len = s.byte_length()
            var ptr = s.unsafe_ptr()
            if no_null_len == 1 and _is_ascii_space(ptr[0]):
                continue
            elif (
                no_null_len == 2 and memcmp(ptr, next_line.unsafe_ptr(), 2) == 0
            ):
                continue
            elif no_null_len == 3 and (
                memcmp(ptr, unicode_line_sep.unsafe_ptr(), 3) == 0
                or memcmp(ptr, unicode_paragraph_sep.unsafe_ptr(), 3) == 0
            ):
                continue
            else:
                return False
        _ = next_line, unicode_line_sep, unicode_paragraph_sep
        return True

    fn isnewline[single_character: Bool = False](self) -> Bool:
        """Determines whether every character in the given StringSlice is a
        python newline character. This corresponds to Python's
        [universal newlines:](
        https://docs.python.org/3/library/stdtypes.html#str.splitlines)
        `"\\r\\n"` and `"\\t\\n\\v\\f\\r\\x1c\\x1d\\x1e\\x85\\u2028\\u2029"`.

        Parameters:
            single_character: Whether to evaluate the stringslice as a single
                unicode character (avoids overhead when already iterating).

        Returns:
            True if the whole StringSlice is made up of whitespace characters
                listed above, otherwise False.
        """

        fn _is_newline_char(s: StringSlice) -> Bool:
            # sorry for readability, but this has less overhead than memcmp
            # highly performance sensitive code, benchmark before touching
            alias `\t` = UInt8(ord("\t"))
            alias `\r` = UInt8(ord("\r"))
            alias `\n` = UInt8(ord("\n"))
            alias `\x1c` = UInt8(ord("\x1c"))
            alias `\x1e` = UInt8(ord("\x1e"))
            no_null_len = s.byte_length()
            ptr = s.unsafe_ptr()
            if no_null_len == 1:
                v = ptr[0]
                return `\t` <= v <= `\x1e` and not (`\r` < v < `\x1c`)
            elif no_null_len == 2:
                v0 = ptr[0]
                v1 = ptr[1]
                next_line = v0 == 0xC2 and v1 == 0x85  # next line: \x85
                r_n = v0 == `\r` and v1 == `\n`
                return next_line or r_n
            elif no_null_len == 3:
                # unicode line sep or paragraph sep: \u2028 , \u2029
                v2 = ptr[2]
                lastbyte = v2 == 0xA8 or v2 == 0xA9
                return ptr[0] == 0xE2 and ptr[1] == 0x80 and lastbyte
            return False

        @parameter
        if single_character:
            return _is_newline_char(self)
        else:
            for s in self:
                if not _is_newline_char(s):
                    return False
            return self.byte_length() != 0

    fn splitlines[
        O: ImmutableOrigin, //
    ](self: StringSlice[O], keepends: Bool = False) -> List[StringSlice[O]]:
        """Split the string at line boundaries. This corresponds to Python's
        [universal newlines:](
        https://docs.python.org/3/library/stdtypes.html#str.splitlines)
        `"\\r\\n"` and `"\\t\\n\\v\\f\\r\\x1c\\x1d\\x1e\\x85\\u2028\\u2029"`.

        Parameters:
            O: The immutable origin.

        Args:
            keepends: If True, line breaks are kept in the resulting strings.

        Returns:
            A List of Strings containing the input split by line boundaries.
        """

        alias `\r` = UInt8(ord("\r"))
        alias `\n` = UInt8(ord("\n"))
        alias `\t` = UInt8(ord("\t"))
        alias `\x1c` = UInt8(ord("\x1c"))
        alias `\x1e` = UInt8(ord("\x1e"))
        output = List[StringSlice[O]](capacity=128)  # guessing
        ptr = self.unsafe_ptr()
        length = self.byte_length()
        offset = 0

        @always_inline
        @parameter
        fn _is_newline_char(p: UnsafePointer[Byte], l: Int, b0: Byte) -> Bool:
            # sorry for readability, but this has less overhead than memcmp
            # highly performance sensitive code, benchmark before touching
            if l == 1:
                return `\t` <= b0 <= `\x1e` and not (`\r` < b0 < `\x1c`)
            elif l == 2:
                return b0 == 0xC2 and p[1] == 0x85  # next line: \x85
            elif l == 3:
                # unicode line sep or paragraph sep: \u2028 , \u2029
                v2 = p[2]
                lastbyte = v2 == 0xA8 or v2 == 0xA9
                return b0 == 0xE2 and p[1] == 0x80 and lastbyte
            return False

        while offset < length:
            eol_start = offset
            eol_length = 0

            while eol_start < length:
                b0 = ptr[eol_start]
                char_len = _utf8_first_byte_sequence_length(b0)
                debug_assert(
                    eol_start + char_len <= length,
                    "corrupted sequence causing unsafe memory access",
                )
                isnewline = int(_is_newline_char(ptr + eol_start, char_len, b0))
                char_end = isnewline * (eol_start + char_len)
                next_idx = char_end * int(char_end < length)
                is_r_n = b0 == `\r` and next_idx != 0 and ptr[next_idx] == `\n`
                eol_length = isnewline * char_len + int(is_r_n)
                if unlikely(isnewline == 1):
                    break
                eol_start += char_len

            str_len = eol_start - offset + int(keepends) * eol_length
            s = StringSlice[O](unsafe_from_utf8_ptr=ptr + offset, len=str_len)
            output.append(s^)
            offset = eol_start + eol_length

        return output^


# ===----------------------------------------------------------------------===#
# Utils
# ===----------------------------------------------------------------------===#


trait Stringlike(AsBytes):
    """Trait intended to be used only with `String`, `StringLiteral` and
    `StringSlice`."""

    fn byte_length(self) -> Int:
        """Get the string length in bytes.

        Returns:
            The length of this string in bytes.

        Notes:
            This does not include the trailing null terminator in the count.
        """
        ...

    fn unsafe_ptr(self) -> UnsafePointer[UInt8]:
        """Get raw pointer to the underlying data.

        Returns:
            The raw pointer to the data.
        """
        ...

    fn __ascii__(self) -> String:
        """Get the ASCII representation of the object. You don't need to call
        this method directly, use `ascii("...")` instead.

        Returns:
            A string containing the ASCII representation of the object.
        """
        ...


fn _to_string_list[
    T: CollectionElement, //,
    len_fn: fn (T) -> Int,
    unsafe_ptr_fn: fn (T) -> UnsafePointer[Byte],
](items: List[T]) -> List[String]:
    i_len = len(items)
    i_ptr = items.unsafe_ptr()
    out_ptr = UnsafePointer[String].alloc(i_len)

    for i in range(i_len):
        og_len = len_fn(i_ptr[i])
        f_len = og_len + 1  # null terminator
        p = UnsafePointer[Byte].alloc(f_len)
        og_ptr = unsafe_ptr_fn(i_ptr[i])
        memcpy(p, og_ptr, og_len)
        p[og_len] = 0  # null terminator
        buf = String._buffer_type(unsafe_pointer=p, size=f_len, capacity=f_len)
        (out_ptr + i).init_pointee_move(String(buf^))
    return List[String](unsafe_pointer=out_ptr, size=i_len, capacity=i_len)


@always_inline
fn _to_string_list[
    O: ImmutableOrigin, //
](items: List[StringSlice[O]]) -> List[String]:
    """Create a list of Strings **copying** the existing data.

    Parameters:
        O: The origin of the data.

    Args:
        items: The List of string slices.

    Returns:
        The list of created strings.
    """

    fn unsafe_ptr_fn(v: StringSlice[O]) -> UnsafePointer[Byte]:
        return v.unsafe_ptr()

    fn len_fn(v: StringSlice[O]) -> Int:
        return v.byte_length()

    return _to_string_list[len_fn, unsafe_ptr_fn](items)


@always_inline
fn _to_string_list[
    O: ImmutableOrigin, //
](items: List[Span[Byte, O]]) -> List[String]:
    """Create a list of Strings **copying** the existing data.

    Parameters:
        O: The origin of the data.

    Args:
        items: The List of Bytes.

    Returns:
        The list of created strings.
    """

    fn unsafe_ptr_fn(v: Span[Byte, O]) -> UnsafePointer[Byte]:
        return v.unsafe_ptr()

    fn len_fn(v: Span[Byte, O]) -> Int:
        return len(v)

    return _to_string_list[len_fn, unsafe_ptr_fn](items)


# ===----------------------------------------------------------------------===#
# Format method structures
# ===----------------------------------------------------------------------===#


trait _CurlyEntryFormattable(Stringable, Representable):
    """This trait is used by the `format()` method to support format specifiers.
    Currently, it is a composition of both `Stringable` and `Representable`
    traits i.e. a type to be formatted must implement both. In the future this
    will be less constrained.
    """

    ...


@value
struct _FormatCurlyEntry(CollectionElement, CollectionElementNew):
    """The struct that handles `Stringlike` formatting by curly braces entries.
    This is internal for the types: `String`, `StringLiteral` and `StringSlice`.
    """

    var first_curly: Int
    """The index of an opening brace around a substitution field."""
    var last_curly: Int
    """The index of a closing brace around a substitution field."""
    # TODO: ord("a") conversion flag not supported yet
    var conversion_flag: UInt8
    """The type of conversion for the entry: {ord("s"), ord("r")}."""
    var format_spec: Optional[_FormatSpec]
    """The format specifier."""
    # TODO: ord("a") conversion flag not supported yet
    alias supported_conversion_flags = SIMD[DType.uint8, 2](ord("s"), ord("r"))
    """Currently supported conversion flags: `__str__` and `__repr__`."""
    alias _FieldVariantType = Variant[String, Int, NoneType, Bool]
    """Purpose of the `Variant` `Self.field`:

    - `Int` for manual indexing: (value field contains `0`).
    - `NoneType` for automatic indexing: (value field contains `None`).
    - `String` for **kwargs indexing: (value field contains `foo`).
    - `Bool` for escaped curlies: (value field contains False for `{` or True
        for `}`).
    """
    var field: Self._FieldVariantType
    """Store the substitution field. See `Self._FieldVariantType` docstrings for
    more details."""
    alias _args_t = VariadicPack[element_trait=_CurlyEntryFormattable, *_]
    """Args types that are formattable by curly entry."""

    fn __init__(inout self, *, other: Self):
        self.first_curly = other.first_curly
        self.last_curly = other.last_curly
        self.conversion_flag = other.conversion_flag
        self.field = Self._FieldVariantType(other=other.field)
        self.format_spec = other.format_spec

    fn __init__(
        inout self,
        first_curly: Int,
        last_curly: Int,
        field: Self._FieldVariantType,
        conversion_flag: UInt8 = 0,
        format_spec: Optional[_FormatSpec] = None,
    ):
        self.first_curly = first_curly
        self.last_curly = last_curly
        self.field = field
        self.conversion_flag = conversion_flag
        self.format_spec = format_spec

    @always_inline
    fn is_escaped_brace(ref [_]self) -> Bool:
        return self.field.isa[Bool]()

    @always_inline
    fn is_kwargs_field(ref [_]self) -> Bool:
        return self.field.isa[String]()

    @always_inline
    fn is_automatic_indexing(ref [_]self) -> Bool:
        return self.field.isa[NoneType]()

    @always_inline
    fn is_manual_indexing(ref [_]self) -> Bool:
        return self.field.isa[Int]()

    @staticmethod
    fn format[T: Stringlike](fmt_src: T, args: Self._args_t) raises -> String:
        alias len_pos_args = __type_of(args).__len__()
        entries, size_estimation = Self._create_entries(fmt_src, len_pos_args)
        var fmt_len = fmt_src.byte_length()
        var buf = String._buffer_type(capacity=fmt_len + size_estimation)
        buf.size = 1
        buf.unsafe_set(0, 0)
        var res = String(buf^)
        var offset = 0
        var ptr = fmt_src.unsafe_ptr()
        alias S = StringSlice[StaticConstantOrigin]

        @always_inline("nodebug")
        fn _build_slice(p: UnsafePointer[UInt8], start: Int, end: Int) -> S:
            return S(unsafe_from_utf8_ptr=p + start, len=end - start)

        var auto_arg_index = 0
        for e in entries:
            debug_assert(offset < fmt_len, "offset >= fmt_src.byte_length()")
            res += _build_slice(ptr, offset, e[].first_curly)
            e[]._format_entry[len_pos_args](res, args, auto_arg_index)
            offset = e[].last_curly + 1

        res += _build_slice(ptr, offset, fmt_len)
        return res^

    @staticmethod
    fn _create_entries[
        T: Stringlike
    ](fmt_src: T, len_pos_args: Int) raises -> (List[Self], Int):
        """Returns a list of entries and its total estimated entry byte width.
        """
        var manual_indexing_count = 0
        var automatic_indexing_count = 0
        var raised_manual_index = Optional[Int](None)
        var raised_automatic_index = Optional[Int](None)
        var raised_kwarg_field = Optional[String](None)
        alias `}` = UInt8(ord("}"))
        alias `{` = UInt8(ord("{"))
        alias l_err = "there is a single curly { left unclosed or unescaped"
        alias r_err = "there is a single curly } left unclosed or unescaped"

        var entries = List[Self]()
        var start = Optional[Int](None)
        var skip_next = False
        var fmt_ptr = fmt_src.unsafe_ptr()
        var fmt_len = fmt_src.byte_length()
        var total_estimated_entry_byte_width = 0

        for i in range(fmt_len):
            if skip_next:
                skip_next = False
                continue
            if fmt_ptr[i] == `{`:
                if not start:
                    start = i
                    continue
                if i - start.value() != 1:
                    raise Error(l_err)
                # python escapes double curlies
                entries.append(Self(start.value(), i, field=False))
                start = None
                continue
            elif fmt_ptr[i] == `}`:
                if not start and (i + 1) < fmt_len:
                    # python escapes double curlies
                    if fmt_ptr[i + 1] == `}`:
                        entries.append(Self(i, i + 1, field=True))
                        total_estimated_entry_byte_width += 2
                        skip_next = True
                        continue
                elif not start:  # if it is not an escaped one, it is an error
                    raise Error(r_err)

                var start_value = start.value()
                var current_entry = Self(start_value, i, field=NoneType())

                if i - start_value != 1:
                    if current_entry._handle_field_and_break(
                        fmt_src,
                        len_pos_args,
                        i,
                        start_value,
                        automatic_indexing_count,
                        raised_automatic_index,
                        manual_indexing_count,
                        raised_manual_index,
                        raised_kwarg_field,
                        total_estimated_entry_byte_width,
                    ):
                        break
                else:  # automatic indexing
                    if automatic_indexing_count >= len_pos_args:
                        raised_automatic_index = automatic_indexing_count
                        break
                    automatic_indexing_count += 1
                    total_estimated_entry_byte_width += 8  # guessing
                entries.append(current_entry^)
                start = None

        if raised_automatic_index:
            raise Error("Automatic indexing require more args in *args")
        elif raised_kwarg_field:
            var val = raised_kwarg_field.value()
            raise Error("Index " + val + " not in kwargs")
        elif manual_indexing_count and automatic_indexing_count:
            raise Error("Cannot both use manual and automatic indexing")
        elif raised_manual_index:
            var val = str(raised_manual_index.value())
            raise Error("Index " + val + " not in *args")
        elif start:
            raise Error(l_err)
        return entries^, total_estimated_entry_byte_width

    fn _handle_field_and_break[
        T: Stringlike
    ](
        inout self,
        fmt_src: T,
        len_pos_args: Int,
        i: Int,
        start_value: Int,
        inout automatic_indexing_count: Int,
        inout raised_automatic_index: Optional[Int],
        inout manual_indexing_count: Int,
        inout raised_manual_index: Optional[Int],
        inout raised_kwarg_field: Optional[String],
        inout total_estimated_entry_byte_width: Int,
    ) raises -> Bool:
        alias S = StringSlice[StaticConstantOrigin]

        @always_inline("nodebug")
        fn _build_slice(p: UnsafePointer[UInt8], start: Int, end: Int) -> S:
            return S(unsafe_from_utf8_ptr=p + start, len=end - start)

        var field = _build_slice(fmt_src.unsafe_ptr(), start_value + 1, i)
        var field_ptr = field.unsafe_ptr()
        var field_len = i - (start_value + 1)
        var exclamation_index = -1
        var idx = 0
        while idx < field_len:
            if field_ptr[idx] == ord("!"):
                exclamation_index = idx
                break
            idx += 1
        var new_idx = exclamation_index + 1
        if exclamation_index != -1:
            if new_idx == field_len:
                raise Error("Empty conversion flag.")
            var conversion_flag = field_ptr[new_idx]
            if field_len - new_idx > 1 or (
                conversion_flag not in Self.supported_conversion_flags
            ):
                var f = String(_build_slice(field_ptr, new_idx, field_len))
                _ = field^
                raise Error('Conversion flag "' + f + '" not recognised.')
            self.conversion_flag = conversion_flag
            field = _build_slice(field_ptr, 0, exclamation_index)
        else:
            new_idx += 1

        var extra = int(new_idx < field_len)
        var fmt_field = _build_slice(field_ptr, new_idx + extra, field_len)
        self.format_spec = _FormatSpec.parse(fmt_field)
        var w = int(self.format_spec.value().width) if self.format_spec else 0
        # fully guessing the byte width here to be at least 8 bytes per entry
        # minus the length of the whole format specification
        total_estimated_entry_byte_width += 8 * int(w > 0) + w - (field_len + 2)

        if field.byte_length() == 0:
            # an empty field, so it's automatic indexing
            if automatic_indexing_count >= len_pos_args:
                raised_automatic_index = automatic_indexing_count
                return True
            automatic_indexing_count += 1
        else:
            try:
                # field is a number for manual indexing:
                var number = int(field)
                self.field = number
                if number >= len_pos_args or number < 0:
                    raised_manual_index = number
                    return True
                manual_indexing_count += 1
            except e:
                alias unexp = "Not the expected error from atol"
                debug_assert("not convertible to integer" in str(e), unexp)
                # field is a keyword for **kwargs:
                var f = str(field)
                self.field = f
                raised_kwarg_field = f
                return True
        return False

    fn _format_entry[
        len_pos_args: Int
    ](self, inout res: String, args: Self._args_t, inout auto_idx: Int) raises:
        # TODO(#3403 and/or #3252): this function should be able to use
        # Formatter syntax when the type implements it, since it will give great
        # performance benefits. This also needs to be able to check if the given
        # args[i] conforms to the trait needed by the conversion_flag to avoid
        # needing to constraint that every type needs to conform to every trait.
        alias `r` = UInt8(ord("r"))
        alias `s` = UInt8(ord("s"))
        # alias `a` = UInt8(ord("a")) # TODO

        @parameter
        fn _format(idx: Int) raises:
            @parameter
            for i in range(len_pos_args):
                if i == idx:
                    var type_impls_repr = True  # TODO
                    var type_impls_str = True  # TODO
                    var type_impls_formatter_repr = True  # TODO
                    var type_impls_formatter_str = True  # TODO
                    var flag = self.conversion_flag
                    var empty = flag == 0 and not self.format_spec

                    var data: String
                    if empty and type_impls_formatter_str:
                        data = str(args[i])  # TODO: use writer and return
                    elif empty and type_impls_str:
                        data = str(args[i])
                    elif flag == `s` and type_impls_formatter_str:
                        if empty:
                            # TODO: use writer and return
                            pass
                        data = str(args[i])
                    elif flag == `s` and type_impls_str:
                        data = str(args[i])
                    elif flag == `r` and type_impls_formatter_repr:
                        if empty:
                            # TODO: use writer and return
                            pass
                        data = repr(args[i])
                    elif flag == `r` and type_impls_repr:
                        data = repr(args[i])
                    elif self.format_spec:
                        self.format_spec.value().stringify(res, args[i])
                        return
                    else:
                        alias argnum = "Argument number: "
                        alias does_not = " does not implement the trait "
                        alias needed = "needed for conversion_flag: "
                        var flg = String(List[UInt8](flag, 0))
                        raise Error(argnum + str(i) + does_not + needed + flg)

                    if self.format_spec:
                        self.format_spec.value().format_string(res, data)
                    else:
                        res += data

        if self.is_escaped_brace():
            res += "}" if self.field[Bool] else "{"
        elif self.is_manual_indexing():
            _format(self.field[Int])
        elif self.is_automatic_indexing():
            _format(auto_idx)
            auto_idx += 1


@value
@register_passable("trivial")
struct _FormatSpec:
    """Store every field of the format specifier in a byte (e.g., ord("+") for
    sign). It is stored in a byte because every [format specifier](
    https://docs.python.org/3/library/string.html#formatspec) is an ASCII
    character.
    """

    var fill: UInt8
    """If a valid align value is specified, it can be preceded by a fill
    character that can be any character and defaults to a space if omitted.
    """
    var align: UInt8
    """The meaning of the various alignment options is as follows:

    | Option | Meaning|
    |:------:|:-------|
    |'<' | Forces the field to be left-aligned within the available space \
    (this is the default for most objects).|
    |'>' | Forces the field to be right-aligned within the available space \
    (this is the default for numbers).|
    |'=' | Forces the padding to be placed after the sign (if any) but before \
    the digits. This is used for printing fields in the form `+000000120`. This\
    alignment option is only valid for numeric types. It becomes the default\
    for numbers when `0` immediately precedes the field width.|
    |'^' | Forces the field to be centered within the available space.|
    """
    var sign: UInt8
    """The sign option is only valid for number types, and can be one of the
    following:

    | Option | Meaning|
    |:------:|:-------|
    |'+' | indicates that a sign should be used for both positive as well as\
    negative numbers.|
    |'-' | indicates that a sign should be used only for negative numbers (this\
    is the default behavior).|
    |space | indicates that a leading space should be used on positive numbers,\
    and a minus sign on negative numbers.|
    """
    var coerce_z: Bool
    """The 'z' option coerces negative zero floating-point values to positive
    zero after rounding to the format precision. This option is only valid for
    floating-point presentation types.
    """
    var alternate_form: Bool
    """The alternate form is defined differently for different types. This
    option is only valid for types that implement the trait `# TODO: define
    trait`. For integers, when binary, octal, or hexadecimal output is used,
    this option adds the respective prefix '0b', '0o', '0x', or '0X' to the
    output value. For float and complex the alternate form causes the result of
    the conversion to always contain a decimal-point character, even if no
    digits follow it.
    """
    var width: UInt8
    """A decimal integer defining the minimum total field width, including any
    prefixes, separators, and other formatting characters. If not specified,
    then the field width will be determined by the content. When no explicit
    alignment is given, preceding the width field by a zero ('0') character
    enables sign-aware zero-padding for numeric types. This is equivalent to a
    fill character of '0' with an alignment type of '='.
    """
    var grouping_option: UInt8
    """The ',' option signals the use of a comma for a thousands separator. For
    a locale aware separator, use the 'n' integer presentation type instead. The
    '_' option signals the use of an underscore for a thousands separator for
    floating-point presentation types and for integer presentation type 'd'. For
    integer presentation types 'b', 'o', 'x', and 'X', underscores will be
    inserted every 4 digits. For other presentation types, specifying this
    option is an error.
    """
    var precision: UInt8
    """The precision is a decimal integer indicating how many digits should be
    displayed after the decimal point for presentation types 'f' and 'F', or
    before and after the decimal point for presentation types 'g' or 'G'. For
    string presentation types the field indicates the maximum field size - in
    other words, how many characters will be used from the field content. The
    precision is not allowed for integer presentation types.
    """
    var type: UInt8
    """Determines how the data should be presented.

    The available integer presentation types are:

    | Option | Meaning|
    |:------:|:-------|
    |'b' |Binary format. Outputs the number in base 2.|
    |'c' |Character. Converts the integer to the corresponding unicode\
    character before printing.|
    |'d' |Decimal Integer. Outputs the number in base 10.|
    |'o' |Octal format. Outputs the number in base 8.|
    |'x' |Hex format. Outputs the number in base 16, using lower-case letters\
    for the digits above 9.|
    |'X' |Hex format. Outputs the number in base 16, using upper-case letters\
    for the digits above 9. In case '#' is specified, the prefix '0x' will be\
    upper-cased to '0X' as well.|
    |'n' |Number. This is the same as 'd', except that it uses the current\
    locale setting to insert the appropriate number separator characters.|
    |None | The same as 'd'.|

    In addition to the above presentation types, integers can be formatted with
    the floating-point presentation types listed below (except 'n' and None).
    When doing so, float() is used to convert the integer to a floating-point
    number before formatting.

    The available presentation types for float and Decimal values are:

    | Option | Meaning|
    |:------:|:-------|
    |'e' |Scientific notation. For a given precision p, formats the number in\
    scientific notation with the letter `e` separating the coefficient from the\
    exponent. The coefficient has one digit before and p digits after the\
    decimal point, for a total of p + 1 significant digits. With no precision\
    given, uses a precision of 6 digits after the decimal point for float, and\
    shows all coefficient digits for Decimal. If no digits follow the decimal\
    point, the decimal point is also removed unless the # option is used.|
    |'E' |Scientific notation. Same as 'e' except it uses an upper case `E` as\
    the separator character.|
    |'f' |Fixed-point notation. For a given precision p, formats the number as\
    a decimal number with exactly p digits following the decimal point. With no\
    precision given, uses a precision of 6 digits after the decimal point for\
    float, and uses a precision large enough to show all coefficient digits for\
    Decimal. If no digits follow the decimal point, the decimal point is also\
    removed unless the '#' option is used.|
    |'F' |Fixed-point notation. Same as 'f', but converts nan to NAN and inf to\
    INF.|
    |'g' |General format. For a given precision p >= 1, this rounds the number\
    to p significant digits and then formats the result in either fixed-point\
    format or in scientific notation, depending on its magnitude. A precision\
    of 0 is treated as equivalent to a precision of 1.\
    The precise rules are as follows: suppose that the result formatted with\
    presentation type 'e' and precision p-1 would have exponent exp. Then, if\
    m <= exp < p, where m is -4 for floats and -6 for Decimals, the number is\
    formatted with presentation type 'f' and precision p-1-exp. Otherwise, the\
    number is formatted with presentation type 'e' and precision p-1. In both\
    cases insignificant trailing zeros are removed from the significand, and\
    the decimal point is also removed if there are no remaining digits\
    following it, unless the '#' option is used.\
    With no precision given, uses a precision of 6 significant digits for\
    float. For Decimal, the coefficient of the result is formed from the\
    coefficient digits of the value; scientific notation is used for values\
    smaller than 1e-6 in absolute value and values where the place value of the\
    least significant digit is larger than 1, and fixed-point notation is used\
    otherwise.\
    Positive and negative infinity, positive and negative zero, and nans, are\
    formatted as inf, -inf, 0, -0 and nan respectively, regardless of the\
    precision.|
    |'G' |General format. Same as 'g' except switches to 'E' if the number gets\
    too large. The representations of infinity and NaN are uppercased, too.|
    |'n' |Number. This is the same as 'g', except that it uses the current\
    locale setting to insert the appropriate number separator characters.|
    |'%' |Percentage. Multiplies the number by 100 and displays in fixed ('f')\
    format, followed by a percent sign.|
    |None |For float this is like the 'g' type, except that when fixed-point\
    notation is used to format the result, it always includes at least one\
    digit past the decimal point, and switches to the scientific notation when\
    exp >= p - 1. When the precision is not specified, the latter will be as\
    large as needed to represent the given value faithfully.\
    For Decimal, this is the same as either 'g' or 'G' depending on the value\
    of context.capitals for the current decimal context.\
    The overall effect is to match the output of str() as altered by the other\
    format modifiers.|
    """

    fn __init__(
        inout self,
        fill: UInt8 = ord(" "),
        align: UInt8 = 0,
        sign: UInt8 = ord("-"),
        coerce_z: Bool = False,
        alternate_form: Bool = False,
        width: UInt8 = 0,
        grouping_option: UInt8 = 0,
        precision: UInt8 = 0,
        type: UInt8 = 0,
    ):
        """Construct a FormatSpec instance.

        Args:
            fill: Defaults to space.
            align: Defaults to `0` which is adjusted to the default for the arg
                type.
            sign: Defaults to `-`.
            coerce_z: Defaults to False.
            alternate_form: Defaults to False.
            width: Defaults to `0` which is adjusted to the default for the arg
                type.
            grouping_option: Defaults to `0` which is adjusted to the default for
                the arg type.
            precision: Defaults to `0` which is adjusted to the default for the
                arg type.
            type: Defaults to `0` which is adjusted to the default for the arg
                type.
        """
        self.fill = fill
        self.align = align
        self.sign = sign
        self.coerce_z = coerce_z
        self.alternate_form = alternate_form
        self.width = width
        self.grouping_option = grouping_option
        self.precision = precision
        self.type = type

    @staticmethod
    fn parse(fmt_str: StringSlice) -> Optional[Self]:
        """Parses the format spec string.

        Args:
            fmt_str: The StringSlice with the format spec.

        Returns:
            An instance of FormatSpec.
        """

        alias `:` = UInt8(ord(":"))
        var f_len = fmt_str.byte_length()
        var f_ptr = fmt_str.unsafe_ptr()
        var colon_idx = -1
        var idx = 0
        while idx < f_len:
            if f_ptr[idx] == `:`:
                exclamation_index = idx
                break
            idx += 1

        if colon_idx == -1:
            return None

        # TODO: Future implementation of format specifiers
        return None

    fn stringify[
        T: _CurlyEntryFormattable
    ](self, inout res: String, item: T) raises:
        """Stringify a type according to its format specification.

        Args:
            res: The resulting String.
            item: The item to stringify.
        """
        var type_implements_float = True  # TODO
        var type_implements_float_raising = True  # TODO
        var type_implements_int = True  # TODO
        var type_implements_int_raising = True  # TODO

        # TODO: transform to int/float depending on format spec and stringify
        # with hex/bin/oct etc.
        res += str(item)

    fn format_string(self, inout res: String, item: String) raises:
        """Transform a String according to its format specification.

        Args:
            res: The resulting String.
            item: The item to format.
        """

        # TODO: align, fill, etc.
        res += item<|MERGE_RESOLUTION|>--- conflicted
+++ resolved
@@ -31,10 +31,7 @@
 from sys.intrinsics import unlikely
 from memory.memory import _memcmp_impl_unconstrained
 from ._utf8_validation import _is_valid_utf8
-<<<<<<< HEAD
 from builtin.builtin_list import _lit_mut_cast
-=======
->>>>>>> a5d1382f
 
 alias StaticString = StringSlice[StaticConstantOrigin]
 """An immutable static string slice."""
@@ -61,30 +58,15 @@
 
 
 @always_inline
-<<<<<<< HEAD
 fn _utf8_first_byte_sequence_length(b: SIMD[DType.uint8, 1]) -> Int:
-=======
-fn _utf8_first_byte_sequence_length(b: Byte) -> Int:
->>>>>>> a5d1382f
     """Get the length of the sequence starting with given byte. Do note that
     this does not work correctly if given a continuation byte."""
 
     debug_assert(
-<<<<<<< HEAD
         not _is_continuation_byte(b),
         "Function does not work correctly if given a continuation byte.",
     )
     return int(count_leading_zeros(~b)) + int(b < 0b1000_0000)
-=======
-        (b & 0b1100_0000) != 0b1000_0000,
-        (
-            "Function `_utf8_first_byte_sequence_length()` does not work"
-            " correctly if given a continuation byte."
-        ),
-    )
-    var flipped = ~b
-    return int(count_leading_zeros(flipped) + (flipped >> 7))
->>>>>>> a5d1382f
 
 
 fn _shift_unicode_to_utf8(ptr: UnsafePointer[UInt8], c: Int, num_bytes: Int):
@@ -166,47 +148,6 @@
     return UnsafePointer[Scalar[type]]()
 
 
-<<<<<<< HEAD
-fn _is_newline_start(
-    ptr: UnsafePointer[UInt8], read_ahead: Int = 1
-) -> (Bool, Int):
-    """Returns if the first item in the pointer is the start of
-    a newline sequence, and its length.
-    """
-    # TODO add line and paragraph separator as StringLiteral
-    # once Unicode escape sequences are accepted
-    alias ` ` = UInt8(ord(" "))
-    var rn = "\r\n"
-    var next_line = List[UInt8](0xC2, 0x85)
-    """TODO: \\x85"""
-    var unicode_line_sep = List[UInt8](0xE2, 0x80, 0xA8)
-    """TODO: \\u2028"""
-    var unicode_paragraph_sep = List[UInt8](0xE2, 0x80, 0xA9)
-    """TODO: \\u2029"""
-
-    var val = _utf8_byte_type(ptr[0])
-    if val == 0:
-        if read_ahead > 1:
-            if memcmp(ptr, rn.unsafe_ptr(), 2) == 0:
-                return True, 2
-            _ = rn
-        return ptr[0] != ` ` and _is_ascii_space(ptr[0]), 1
-    elif val == 2 and read_ahead > 1:
-        var comp = memcmp(ptr, next_line.unsafe_ptr(), 2) == 0
-        _ = next_line
-        return comp, 2
-    elif val == 3 and read_ahead > 2:
-        var comp = (
-            memcmp(ptr, unicode_line_sep.unsafe_ptr(), 3) == 0
-            or memcmp(ptr, unicode_paragraph_sep.unsafe_ptr(), 3) == 0
-        )
-        _ = unicode_line_sep, unicode_paragraph_sep
-        return comp, 3
-    return False, 1
-
-
-=======
->>>>>>> a5d1382f
 @value
 struct _StringSliceIter[
     is_mutable: Bool, //,
