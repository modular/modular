--- conflicted
+++ resolved
@@ -614,83 +614,6 @@
         while end > start and _isspace(ptr[end - 1]):
             end -= 1
         return StringRef(ptr + start, end - start)
-
-<<<<<<< HEAD
-    fn startswith(
-        self, prefix: StringRef, start: Int = 0, end: Int = -1
-    ) -> Bool:
-        """Checks if the StringRef starts with the specified prefix between start
-        and end positions. Returns True if found and False otherwise.
-
-        Args:
-          prefix: The prefix to check.
-          start: The start offset from which to check.
-          end: The end offset from which to check.
-
-        Returns:
-          True if the self[start:end] is prefixed by the input prefix.
-        """
-        if end == -1:
-            return self.find(prefix, start) == start
-        return StringRef(self.unsafe_ptr() + start, end - start).startswith(
-            prefix
-        )
-
-    fn endswith(self, suffix: StringRef, start: Int = 0, end: Int = -1) -> Bool:
-        """Checks if the StringRef end with the specified suffix between start
-        and end positions. Returns True if found and False otherwise.
-
-        Args:
-          suffix: The suffix to check.
-          start: The start offset from which to check.
-          end: The end offset from which to check.
-
-        Returns:
-          True if the self[start:end] is suffixed by the input suffix.
-        """
-        if len(suffix) > len(self):
-            return False
-        if end == -1:
-            return self.rfind(suffix, start) + len(suffix) == len(self)
-        return StringRef(self.unsafe_ptr() + start, end - start).endswith(
-            suffix
-        )
-=======
-    fn split(self, delimiter: StringRef) raises -> List[StringRef]:
-        """Split the StringRef by a delimiter.
-
-        Args:
-            delimiter: The StringRef to split on.
-
-        Returns:
-            A List of StringRefs containing the input split by the delimiter.
-
-        Raises:
-            Error if an empty delimiter is specified.
-        """
-        if not delimiter:
-            raise Error("empty delimiter not allowed to be passed to split.")
-
-        var output = List[StringRef]()
-        var ptr = self.unsafe_ptr()
-
-        var current_offset = 0
-        while True:
-            var loc = self.find(delimiter, current_offset)
-            # delimiter not found, so add the search slice from where we're currently at
-            if loc == -1:
-                output.append(
-                    StringRef(ptr + current_offset, len(self) - current_offset)
-                )
-                break
-
-            # We found a delimiter, so add the preceding string slice
-            output.append(StringRef(ptr + current_offset, loc - current_offset))
-
-            # Advance our search offset past the delimiter
-            current_offset = loc + len(delimiter)
-        return output
->>>>>>> 9f4544a9
 
 
 # ===-----------------------------------------------------------------------===#
