--- conflicted
+++ resolved
@@ -149,15 +149,10 @@
         @parameter
         for i in range(len(VariadicList(Ts))):
             alias T = Ts[i]
-<<<<<<< HEAD
-            if self._get_state() == i:
-                self._get_ptr[T]().initialize_pointee_explicit_copy(
+            if self._get_discr() == i:
+                self._get_ptr[T]().init_pointee_explicit_copy(
                     other._get_ptr[T]()[]
                 )
-=======
-            if self._get_discr() == i:
-                self._get_ptr[T]().init_pointee_move(other._get_ptr[T]()[])
->>>>>>> 172f5c0e
                 return
 
     fn __copyinit__(inout self, other: Self):
