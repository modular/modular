# ===----------------------------------------------------------------------=== #
# Copyright (c) 2024, Modular Inc. All rights reserved.
#
# Licensed under the Apache License v2.0 with LLVM Exceptions:
# https://llvm.org/LICENSE.txt
#
# Unless required by applicable law or agreed to in writing, software
# distributed under the License is distributed on an "AS IS" BASIS,
# WITHOUT WARRANTIES OR CONDITIONS OF ANY KIND, either express or implied.
# See the License for the specific language governing permissions and
# limitations under the License.
# ===----------------------------------------------------------------------=== #
# RUN: %mojo -debug-level full %s

from random import randn_float64
<<<<<<< HEAD
from sys.info import has_neon
=======
from sys import has_neon

>>>>>>> 63d5cb0e
from testing import assert_equal, assert_almost_equal


def test_methods():
    assert_equal(BFloat16(4.4), 4.4)
    assert_equal(BFloat16(4.4) * 0.5, 2.2)
    assert_equal(BFloat16(4.4) / 0.5, 8.8)

    assert_equal(int(BFloat16(3.0)), 3)
    assert_equal(int(BFloat16(3.5)), 3)

    assert_almost_equal(BFloat16(4.4).cast[DType.float32](), 4.40625)
    assert_equal(BFloat16(3.0).cast[DType.float32](), 3)
    assert_equal(BFloat16(-3.0).cast[DType.float32](), -3)

    assert_almost_equal(Float32(4.4).cast[DType.bfloat16](), 4.4)

    assert_almost_equal(BFloat16(2.0), 2.0)


def test_bf_primitives():
    # we have to use dynamic values, otherwise these get evaled at compile time.
    var a = randn_float64().cast[DType.bfloat16]()
    var b = randn_float64().cast[DType.bfloat16]()

    # higher precision
    var a_hp = a.cast[DType.float64]()
    var b_hp = b.cast[DType.float64]()

    assert_almost_equal(a + b, (a_hp + b_hp).cast[DType.bfloat16]())
    assert_almost_equal(a - b, (a_hp - b_hp).cast[DType.bfloat16]())
    assert_almost_equal(a / b, (a_hp / b_hp).cast[DType.bfloat16]())
    assert_almost_equal(a * b, (a_hp * b_hp).cast[DType.bfloat16]())
    assert_equal(a == b, a_hp == b_hp)
    assert_equal(a != b, a_hp != b_hp)
    assert_equal(a <= b, a_hp <= b_hp)
    assert_equal(a >= b, a_hp >= b_hp)


def check_float64_values():
    assert_equal(
        Float64(
            __mlir_op.`pop.cast`[_type = __mlir_type[`!pop.scalar<f64>`]](
                __mlir_op.`kgen.param.constant`[
                    _type = __mlir_type[`!pop.scalar<bf16>`],
                    value = __mlir_attr[`#pop.simd<"33"> : !pop.scalar<bf16>`],
                ]()
            )
        ),
        Float64(33.0),
    )

    assert_equal(
        str(
            Float64(
                __mlir_op.`pop.cast`[_type = __mlir_type[`!pop.scalar<f64>`]](
                    __mlir_op.`kgen.param.constant`[
                        _type = __mlir_type[`!pop.scalar<bf16>`],
                        value = __mlir_attr[
                            `#pop.simd<"nan"> : !pop.scalar<bf16>`
                        ],
                    ]()
                )
            )
        ),
        "nan",
    )


def main():
    check_float64_values()

    # TODO re-enable this test when we sort out BF16 support for graviton3 #30525
    @parameter
    if not has_neon():
        test_methods()

        test_bf_primitives()<|MERGE_RESOLUTION|>--- conflicted
+++ resolved
@@ -13,12 +13,7 @@
 # RUN: %mojo -debug-level full %s
 
 from random import randn_float64
-<<<<<<< HEAD
-from sys.info import has_neon
-=======
 from sys import has_neon
-
->>>>>>> 63d5cb0e
 from testing import assert_equal, assert_almost_equal
 
 
