# ===----------------------------------------------------------------------=== #
# Copyright (c) 2024, Modular Inc. All rights reserved.
#
# Licensed under the Apache License v2.0 with LLVM Exceptions:
# https://llvm.org/LICENSE.txt
#
# Unless required by applicable law or agreed to in writing, software
# distributed under the License is distributed on an "AS IS" BASIS,
# WITHOUT WARRANTIES OR CONDITIONS OF ANY KIND, either express or implied.
# See the License for the specific language governing permissions and
# limitations under the License.
# ===----------------------------------------------------------------------=== #
# RUN: %mojo %s

from sys.info import bitwidthof

from testing import assert_equal, assert_true


def test_constructors():
    var i1 = Int(3)  # Constructible from IntLiteral


def test_properties():
    assert_equal(Int.MAX, (1 << bitwidthof[DType.index]() - 1) - 1)
    assert_equal(Int.MIN, -(1 << bitwidthof[DType.index]() - 1))


def test_add():
    assert_equal(6, Int(3) + Int(3))


def test_sub():
    assert_equal(3, Int(4) - Int(1))
    assert_equal(5, Int(6) - Int(1))


def test_div():
    var n = Int(5)
    var d = Int(2)
    assert_equal(2.5, n / d)
    n /= d
    assert_equal(2, n)


def test_pow():
    assert_equal(1, Int(3) ** Int(0))
    assert_equal(27, Int(3) ** Int(3))
    assert_equal(81, Int(3) ** Int(4))


def test_ceil():
    assert_equal(Int.__ceil__(Int(5)), 5)
    assert_equal(Int.__ceil__(Int(0)), 0)
    assert_equal(Int.__ceil__(Int(-5)), -5)


def test_floor():
    assert_equal(Int.__floor__(Int(5)), 5)
    assert_equal(Int.__floor__(Int(0)), 0)
    assert_equal(Int.__floor__(Int(-5)), -5)


def test_round():
    assert_equal(Int.__round__(Int(5)), 5)
    assert_equal(Int.__round__(Int(0)), 0)
    assert_equal(Int.__round__(Int(-5)), -5)


def test_floordiv():
    assert_equal(1, Int(2) // Int(2))
    assert_equal(0, Int(2) // Int(3))
    assert_equal(-1, Int(2) // Int(-2))
    assert_equal(-50, Int(99) // Int(-2))
    assert_equal(-1, Int(-1) // Int(10))


def test_mod():
    assert_equal(0, Int(99) % Int(1))
    assert_equal(0, Int(99) % Int(3))
    assert_equal(-1, Int(99) % Int(-2))
    assert_equal(3, Int(99) % Int(8))
    assert_equal(-5, Int(99) % Int(-8))
    assert_equal(0, Int(2) % Int(-1))
    assert_equal(0, Int(2) % Int(-2))
    assert_equal(-1, Int(3) % Int(-2))
    assert_equal(1, Int(-3) % Int(2))


def test_divmod():
    var a: Int
    var b: Int
    a, b = divmod(7, 3)
    assert_equal(a, 2)
    assert_equal(b, 1)

    a, b = divmod(-7, 3)
    assert_equal(a, -3)
    assert_equal(b, 2)

    a, b = divmod(-7, -3)
    assert_equal(a, 2)
    assert_equal(b, -1)

    a, b = divmod(7, -3)
    assert_equal(a, -3)
    assert_equal(b, -2)

    a, b = divmod(0, 5)
    assert_equal(a, 0)
    assert_equal(b, 0)

    a, b = divmod(5, 0)
    assert_equal(a, 0)
    assert_equal(b, 0)


def test_abs():
    assert_equal(abs(Int(-5)), 5)
    assert_equal(abs(Int(2)), 2)
    assert_equal(abs(Int(0)), 0)


def test_string_conversion():
    assert_equal(str(Int(3)), "3")
    assert_equal(str(Int(-3)), "-3")
    assert_equal(str(Int(0)), "0")
    assert_equal(str(Int(100)), "100")
    assert_equal(str(Int(-100)), "-100")


def test_int_representation():
    assert_equal(repr(Int(3)), "3")
    assert_equal(repr(Int(-3)), "-3")
    assert_equal(repr(Int(0)), "0")
    assert_equal(repr(Int(100)), "100")
    assert_equal(repr(Int(-100)), "-100")


def main():
    test_constructors()
    test_properties()
    test_add()
    test_sub()
    test_div()
    test_pow()
    test_ceil()
    test_floor()
    test_round()
    test_floordiv()
    test_mod()
<<<<<<< HEAD
    test_divmod()
    test_abs()
=======
    test_abs()
    test_string_conversion()
    test_int_representation()
>>>>>>> fd304d2f
<|MERGE_RESOLUTION|>--- conflicted
+++ resolved
@@ -149,11 +149,7 @@
     test_round()
     test_floordiv()
     test_mod()
-<<<<<<< HEAD
     test_divmod()
     test_abs()
-=======
-    test_abs()
     test_string_conversion()
-    test_int_representation()
->>>>>>> fd304d2f
+    test_int_representation()