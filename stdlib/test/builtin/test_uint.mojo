# ===----------------------------------------------------------------------=== #
# Copyright (c) 2024, Modular Inc. All rights reserved.
#
# Licensed under the Apache License v2.0 with LLVM Exceptions:
# https://llvm.org/LICENSE.txt
#
# Unless required by applicable law or agreed to in writing, software
# distributed under the License is distributed on an "AS IS" BASIS,
# WITHOUT WARRANTIES OR CONDITIONS OF ANY KIND, either express or implied.
# See the License for the specific language governing permissions and
# limitations under the License.
# ===----------------------------------------------------------------------=== #
# RUN: %mojo %s

<<<<<<< HEAD
from testing import assert_equal, assert_true, assert_false

# TODO: compute those with ** when IntLiteral supports __pow__()
alias ABOVE_32_BITS = 4398046511104  # 2**42
alias CLOSE_TO_UINTMAX = 18446744073709551605  # 2**64 - 10
alias UINTMAX = 18446744073709551615  # 2**64 - 1


def test_uint_lower_than():
    assert_true(UInt(1).__lt__(UInt(2)))
    assert_false(UInt(2).__lt__(UInt(1)))

    assert_true(UInt(0).__lt__(UInt(1)))
    assert_false(UInt(1).__lt__(UInt(0)))

    assert_true(UInt(0).__lt__(UInt(UINTMAX)))
    assert_false(UInt(UINTMAX).__lt__(UInt(0)))

    assert_true(UInt(1).__lt__(UInt(UINTMAX)))
    assert_false(UInt(UINTMAX).__lt__(UInt(1)))

    assert_true(UInt(1).__lt__(UInt(CLOSE_TO_UINTMAX)))
    assert_false(UInt(CLOSE_TO_UINTMAX).__lt__(UInt(1)))

    assert_true(UInt(0).__lt__(UInt(CLOSE_TO_UINTMAX)))
    assert_false(UInt(CLOSE_TO_UINTMAX).__lt__(UInt(0)))

    assert_true(UInt(CLOSE_TO_UINTMAX).__lt__(UInt(UINTMAX)))
    assert_false(UInt(UINTMAX).__lt__(UInt(CLOSE_TO_UINTMAX)))

    assert_true(UInt(ABOVE_32_BITS).__lt__(UInt(UINTMAX)))
    assert_false(UInt(UINTMAX).__lt__(UInt(ABOVE_32_BITS)))

    assert_false(UInt(0).__lt__(UInt(0)))
    assert_false(UInt(1).__lt__(UInt(1)))
    assert_false(UInt(ABOVE_32_BITS).__lt__(UInt(ABOVE_32_BITS)))
    assert_false(UInt(UINTMAX).__lt__(UInt(UINTMAX)))


def test_uint_lower_equal():
    assert_true(UInt(1).__le__(UInt(2)))
    assert_false(UInt(2).__le__(UInt(1)))

    assert_true(UInt(0).__le__(UInt(1)))
    assert_false(UInt(1).__le__(UInt(0)))

    assert_true(UInt(0).__le__(UInt(UINTMAX)))
    assert_false(UInt(UINTMAX).__le__(UInt(0)))

    assert_true(UInt(1).__le__(UInt(UINTMAX)))
    assert_false(UInt(UINTMAX).__le__(UInt(1)))

    assert_true(UInt(1).__le__(UInt(CLOSE_TO_UINTMAX)))
    assert_false(UInt(CLOSE_TO_UINTMAX).__le__(UInt(1)))

    assert_true(UInt(0).__le__(UInt(CLOSE_TO_UINTMAX)))
    assert_false(UInt(CLOSE_TO_UINTMAX).__le__(UInt(0)))

    assert_true(UInt(CLOSE_TO_UINTMAX).__le__(UInt(UINTMAX)))
    assert_false(UInt(UINTMAX).__le__(UInt(CLOSE_TO_UINTMAX)))

    assert_true(UInt(ABOVE_32_BITS).__le__(UInt(UINTMAX)))
    assert_false(UInt(UINTMAX).__le__(UInt(ABOVE_32_BITS)))

    assert_true(UInt(0).__le__(UInt(0)))
    assert_true(UInt(1).__le__(UInt(1)))
    assert_true(UInt(ABOVE_32_BITS).__le__(UInt(ABOVE_32_BITS)))
    assert_true(UInt(UINTMAX).__le__(UInt(UINTMAX)))


def test_uint_greater_than():
    assert_true(UInt(2).__gt__(UInt(1)))
    assert_false(UInt(1).__gt__(UInt(2)))

    assert_true(UInt(1).__gt__(UInt(0)))
    assert_false(UInt(0).__gt__(UInt(1)))

    assert_true(UInt(UINTMAX).__gt__(UInt(0)))
    assert_false(UInt(0).__gt__(UInt(UINTMAX)))

    assert_true(UInt(UINTMAX).__gt__(UInt(1)))
    assert_false(UInt(1).__gt__(UInt(UINTMAX)))

    assert_true(UInt(CLOSE_TO_UINTMAX).__gt__(UInt(1)))
    assert_false(UInt(1).__gt__(UInt(CLOSE_TO_UINTMAX)))

    assert_true(UInt(CLOSE_TO_UINTMAX).__gt__(UInt(0)))
    assert_false(UInt(0).__gt__(UInt(CLOSE_TO_UINTMAX)))

    assert_true(UInt(UINTMAX).__gt__(UInt(CLOSE_TO_UINTMAX)))
    assert_false(UInt(CLOSE_TO_UINTMAX).__gt__(UInt(UINTMAX)))

    assert_true(UInt(UINTMAX).__gt__(UInt(ABOVE_32_BITS)))
    assert_false(UInt(ABOVE_32_BITS).__gt__(UInt(UINTMAX)))

    assert_false(UInt(0).__gt__(UInt(0)))
    assert_false(UInt(1).__gt__(UInt(1)))
    assert_false(UInt(ABOVE_32_BITS).__gt__(UInt(ABOVE_32_BITS)))
    assert_false(UInt(UINTMAX).__gt__(UInt(UINTMAX)))


def test_uint_greater_equal():
    assert_true(UInt(2).__ge__(UInt(1)))
    assert_false(UInt(1).__ge__(UInt(2)))

    assert_true(UInt(1).__ge__(UInt(0)))
    assert_false(UInt(0).__ge__(UInt(1)))

    assert_true(UInt(UINTMAX).__ge__(UInt(0)))
    assert_false(UInt(0).__ge__(UInt(UINTMAX)))

    assert_true(UInt(UINTMAX).__ge__(UInt(1)))
    assert_false(UInt(1).__ge__(UInt(UINTMAX)))

    assert_true(UInt(CLOSE_TO_UINTMAX).__ge__(UInt(1)))
    assert_false(UInt(1).__ge__(UInt(CLOSE_TO_UINTMAX)))

    assert_true(UInt(CLOSE_TO_UINTMAX).__ge__(UInt(0)))
    assert_false(UInt(0).__ge__(UInt(CLOSE_TO_UINTMAX)))

    assert_true(UInt(UINTMAX).__ge__(UInt(CLOSE_TO_UINTMAX)))
    assert_false(UInt(CLOSE_TO_UINTMAX).__ge__(UInt(UINTMAX)))

    assert_true(UInt(UINTMAX).__ge__(UInt(ABOVE_32_BITS)))
    assert_false(UInt(ABOVE_32_BITS).__ge__(UInt(UINTMAX)))

    assert_true(UInt(0).__ge__(UInt(0)))
    assert_true(UInt(1).__ge__(UInt(1)))
    assert_true(UInt(ABOVE_32_BITS).__ge__(UInt(ABOVE_32_BITS)))
    assert_true(UInt(UINTMAX).__ge__(UInt(UINTMAX)))
=======
from testing import assert_equal, assert_false, assert_true, assert_not_equal
>>>>>>> 1130fdb8


def test_simple_uint():
    assert_equal(str(UInt(32)), "32")

    assert_equal(str(UInt(0)), "0")
    assert_equal(str(UInt()), "0")

    # (2 ** 64) - 1
    # TODO: raise an error in the future when
    # https://github.com/modularml/mojo/issues/2933 is fixed
    assert_equal(str(UInt(-1)), "18446744073709551615")

    assert_equal(str(UInt(18446744073709551615)), "18446744073709551615")


def test_uint_representation():
    assert_equal(repr(UInt(32)), "UInt(32)")

    assert_equal(repr(UInt(0)), "UInt(0)")
    assert_equal(repr(UInt()), "UInt(0)")

    assert_equal(repr(UInt(18446744073709551615)), "UInt(18446744073709551615)")


def test_equality():
    assert_equal(UInt(32), UInt(32))
    assert_equal(UInt(0), UInt(0))
    assert_equal(UInt(), UInt(0))
    assert_equal(UInt(18446744073709551615), UInt(18446744073709551615))
    assert_equal(
        UInt(18446744073709551615 - 10), UInt(18446744073709551615 - 10)
    )

    assert_true(UInt(32).__eq__(UInt(32)))
    assert_true(UInt(0).__eq__(UInt(0)))
    assert_true(UInt().__eq__(UInt(0)))
    assert_true(UInt(18446744073709551615).__eq__(UInt(18446744073709551615)))
    assert_true(
        UInt(18446744073709551615 - 10).__eq__(UInt(18446744073709551615 - 10))
    )

    assert_false(UInt(32).__eq__(UInt(0)))
    assert_false(UInt(0).__eq__(UInt(32)))
    assert_false(UInt(0).__eq__(UInt(18446744073709551615)))
    assert_false(UInt(18446744073709551615).__eq__(UInt(0)))
    assert_false(
        UInt(18446744073709551615).__eq__(UInt(18446744073709551615 - 10))
    )


def test_inequality():
    assert_not_equal(UInt(32), UInt(0))
    assert_not_equal(UInt(0), UInt(32))
    assert_not_equal(UInt(0), UInt(18446744073709551615))
    assert_not_equal(UInt(18446744073709551615), UInt(0))
    assert_not_equal(
        UInt(18446744073709551615), UInt(18446744073709551615 - 10)
    )

    assert_false(UInt(32).__ne__(UInt(32)))
    assert_false(UInt(0).__ne__(UInt(0)))
    assert_false(UInt().__ne__(UInt(0)))
    assert_false(UInt(18446744073709551615).__ne__(UInt(18446744073709551615)))
    assert_false(
        UInt(18446744073709551615 - 10).__ne__(UInt(18446744073709551615 - 10))
    )

    assert_true(UInt(32).__ne__(UInt(0)))
    assert_true(UInt(0).__ne__(UInt(32)))
    assert_true(UInt(0).__ne__(UInt(18446744073709551615)))
    assert_true(UInt(18446744073709551615).__ne__(UInt(0)))
    assert_true(
        UInt(18446744073709551615).__ne__(UInt(18446744073709551615 - 10))
    )


def main():
    test_uint_lower_than()
    test_uint_lower_equal()
    test_uint_greater_than()
    test_uint_greater_equal()
    test_simple_uint()
    test_uint_representation()
    test_equality()
    test_inequality()<|MERGE_RESOLUTION|>--- conflicted
+++ resolved
@@ -12,8 +12,7 @@
 # ===----------------------------------------------------------------------=== #
 # RUN: %mojo %s
 
-<<<<<<< HEAD
-from testing import assert_equal, assert_true, assert_false
+from testing import assert_equal, assert_false, assert_true, assert_not_equal
 
 # TODO: compute those with ** when IntLiteral supports __pow__()
 alias ABOVE_32_BITS = 4398046511104  # 2**42
@@ -143,9 +142,6 @@
     assert_true(UInt(1).__ge__(UInt(1)))
     assert_true(UInt(ABOVE_32_BITS).__ge__(UInt(ABOVE_32_BITS)))
     assert_true(UInt(UINTMAX).__ge__(UInt(UINTMAX)))
-=======
-from testing import assert_equal, assert_false, assert_true, assert_not_equal
->>>>>>> 1130fdb8
 
 
 def test_simple_uint():
