# ===----------------------------------------------------------------------=== #
# Copyright (c) 2024, Modular Inc. All rights reserved.
#
# Licensed under the Apache License v2.0 with LLVM Exceptions:
# https://llvm.org/LICENSE.txt
#
# Unless required by applicable law or agreed to in writing, software
# distributed under the License is distributed on an "AS IS" BASIS,
# WITHOUT WARRANTIES OR CONDITIONS OF ANY KIND, either express or implied.
# See the License for the specific language governing permissions and
# limitations under the License.
# ===----------------------------------------------------------------------=== #
# RUN: %mojo --debug-level full %s

from collections import List

from memory import Arc, UnsafePointer
from testing import assert_equal, assert_false, assert_true


def test_basic():
    var p = Arc(4)
    var p2 = p
    p2[] = 3
    assert_equal(3, p[])


@value
struct ObservableDel(CollectionElement):
    var target: UnsafePointer[Bool]

    @no_inline
    fn touch(inout self):
        var b = self.target[]
        print(b)

    fn __init__(inout self, *, other: Self):
        self = other

    fn __del__(owned self):
        self.target.init_pointee_move(True)


def test_deleter_not_called_until_no_references():
    var deleted = False
    var p = Arc(ObservableDel(UnsafePointer.address_of(deleted)))
    var p2 = p
    _ = p^
    assert_false(deleted)

    var vec = List[Arc[ObservableDel]]()
    vec.append(p2)
    _ = p2^
    assert_false(deleted)
    _ = vec^
    assert_true(deleted)


def test_deleter_not_called_until_no_references_explicit_copy():
    var deleted = False
    var p = Arc(ObservableDel(UnsafePointer.address_of(deleted)))
    var p2 = Arc(other=p)
    _ = p^
    assert_false(deleted)

    var vec = List[Arc[ObservableDel]]()
    vec.append(Arc(other=p2))
    _ = p2^
    assert_false(deleted)
    _ = vec^
    assert_true(deleted)


<<<<<<< HEAD
def test_weak_upgradeable_when_strong_live():
    var deleted = UnsafePointer[Bool].alloc(1)
    deleted.init_pointee_explicit_copy(False)
    var p = Arc[ObservableDel, enable_weak = True](ObservableDel(deleted))
    assert_false(deleted[])

    var w = p.downgrade()
    var s_o = w.upgrade()
    assert_true(s_o)
    assert_false(deleted[])

    var s = s_o.take()
    _ = p^
    assert_false(deleted[])

    s[].touch()
    _ = s^
    assert_true(deleted[])

    deleted.free()

    # put access of a strong after check so that the
    # strong doesn't drop before we can upgrade


def test_weak_dies_when_strong_dies():
    var deleted = False
    var p = Arc[ObservableDel, enable_weak = True](ObservableDel(UnsafePointer.address_of(deleted)))
    assert_false(deleted)

    var w = p.downgrade()

    _ = p^

    var s_o = w.upgrade()

    assert_true(deleted)
    assert_false(s_o)
=======
def test_count():
    var a = Arc(10)
    var b = Arc(other=a)
    var c = a
    assert_equal(3, a.count())
    _ = b^
    assert_equal(2, a.count())
    _ = c
    assert_equal(1, a.count())
>>>>>>> 4fb9c7a6


def main():
    test_basic()
    test_deleter_not_called_until_no_references()
    test_deleter_not_called_until_no_references_explicit_copy()
<<<<<<< HEAD
    test_weak_upgradeable_when_strong_live()
    test_weak_dies_when_strong_dies()
=======
    test_count()
>>>>>>> 4fb9c7a6
<|MERGE_RESOLUTION|>--- conflicted
+++ resolved
@@ -71,7 +71,6 @@
     assert_true(deleted)
 
 
-<<<<<<< HEAD
 def test_weak_upgradeable_when_strong_live():
     var deleted = UnsafePointer[Bool].alloc(1)
     deleted.init_pointee_explicit_copy(False)
@@ -110,7 +109,7 @@
 
     assert_true(deleted)
     assert_false(s_o)
-=======
+
 def test_count():
     var a = Arc(10)
     var b = Arc(other=a)
@@ -120,16 +119,12 @@
     assert_equal(2, a.count())
     _ = c
     assert_equal(1, a.count())
->>>>>>> 4fb9c7a6
 
 
 def main():
     test_basic()
     test_deleter_not_called_until_no_references()
     test_deleter_not_called_until_no_references_explicit_copy()
-<<<<<<< HEAD
     test_weak_upgradeable_when_strong_live()
     test_weak_dies_when_strong_dies()
-=======
-    test_count()
->>>>>>> 4fb9c7a6
+    test_count()