# ===----------------------------------------------------------------------=== #
# Copyright (c) 2024, Modular Inc. All rights reserved.
#
# Licensed under the Apache License v2.0 with LLVM Exceptions:
# https://llvm.org/LICENSE.txt
#
# Unless required by applicable law or agreed to in writing, software
# distributed under the License is distributed on an "AS IS" BASIS,
# WITHOUT WARRANTIES OR CONDITIONS OF ANY KIND, either express or implied.
# See the License for the specific language governing permissions and
# limitations under the License.
# ===----------------------------------------------------------------------=== #
#
# This file is only run on linux targets.
#
# ===----------------------------------------------------------------------=== #
# REQUIRES: linux
# RUN: %mojo -debug-level full %s


<<<<<<< HEAD
from sys.info import os_is_linux, os_is_macos
from testing import assert_false, assert_true
=======
from sys import os_is_linux, os_is_macos
>>>>>>> 63d5cb0e


def test_os_query():
    assert_false(os_is_macos())
    assert_true(os_is_linux())


def main():
    test_os_query()<|MERGE_RESOLUTION|>--- conflicted
+++ resolved
@@ -17,13 +17,8 @@
 # REQUIRES: linux
 # RUN: %mojo -debug-level full %s
 
-
-<<<<<<< HEAD
-from sys.info import os_is_linux, os_is_macos
+from sys import os_is_linux, os_is_macos
 from testing import assert_false, assert_true
-=======
-from sys import os_is_linux, os_is_macos
->>>>>>> 63d5cb0e
 
 
 def test_os_query():
