# ===----------------------------------------------------------------------=== #
# Copyright (c) 2024, Modular Inc. All rights reserved.
#
# Licensed under the Apache License v2.0 with LLVM Exceptions:
# https://llvm.org/LICENSE.txt
#
# Unless required by applicable law or agreed to in writing, software
# distributed under the License is distributed on an "AS IS" BASIS,
# WITHOUT WARRANTIES OR CONDITIONS OF ANY KIND, either express or implied.
# See the License for the specific language governing permissions and
# limitations under the License.
# ===----------------------------------------------------------------------=== #
#
# This file is only run on windows targets.
#
# ===----------------------------------------------------------------------=== #
# REQUIRES: windows
# RUN: mojo.exe %s


from os._windows import (
    get_last_error_code,
    last_operation_succeeded,
    reset_last_error,
)
from sys import external_call, os_is_linux, os_is_macos, os_is_windows

<<<<<<< HEAD
from memory.unsafe import Pointer
from testing import assert_false, assert_true, assert_equal
=======
from memory import Pointer
>>>>>>> 63d5cb0e


def test_os_query():
    assert_false(os_is_macos())
    assert_false(os_is_linux())
    assert_true(os_is_windows())


def test_last_error():
    reset_last_error()

    assert_equal(get_last_error_code(), 0)

    assert_true(last_operation_succeeded())

    # GetProcessId takes the handle to a process and returns its id. If the
    # handle is null this will fail and returns an invalid handle error (error
    # code 6).
    var succeeded = external_call["GetProcessId", Int](Pointer[Int].get_null())

    assert_equal(succeeded, 0)

    assert_false(last_operation_succeeded())
    assert_equal(get_last_error_code(), 6)


def main():
    test_os_query()
    test_last_error()<|MERGE_RESOLUTION|>--- conflicted
+++ resolved
@@ -25,12 +25,8 @@
 )
 from sys import external_call, os_is_linux, os_is_macos, os_is_windows
 
-<<<<<<< HEAD
-from memory.unsafe import Pointer
+from memory import Pointer
 from testing import assert_false, assert_true, assert_equal
-=======
-from memory import Pointer
->>>>>>> 63d5cb0e
 
 
 def test_os_query():
